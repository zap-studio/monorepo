import type { PlopTypes } from "@turbo/gen";

const VALID_PACKAGE_NAME_REGEX = /^[a-z0-9-]+$/;
const VALID_PATH_SEGMENT_REGEX = /^[a-z0-9-/]+$/;

const validatePackageName = (input: string): string | true => {
<<<<<<< HEAD
	if (input.length === 0) {
		return "Package name is required";
	}
	if (input.includes(" ")) {
		return "Package name cannot include spaces";
	}

	// Check if path contains slashes (nested package)
	if (input.includes("/")) {
		if (!VALID_PATH_SEGMENT_REGEX.test(input)) {
			return "Package path must contain only lowercase letters, numbers, hyphens, and forward slashes";
		}
		// Validate each segment
		const segments = input.split("/");
		for (const segment of segments) {
			if (segment.length === 0) {
				return "Package path cannot have empty segments";
			}
			if (!VALID_PACKAGE_NAME_REGEX.test(segment)) {
				return "Each path segment must contain only lowercase letters, numbers, and hyphens";
			}
			if (segment.startsWith("-") || segment.endsWith("-")) {
				return "Path segments cannot start or end with a hyphen";
			}
		}
		return true;
	}

	// Single package name validation
	if (!VALID_PACKAGE_NAME_REGEX.test(input)) {
		return "Package name must contain only lowercase letters, numbers, and hyphens";
	}
	if (input.startsWith("-") || input.endsWith("-")) {
		return "Package name cannot start or end with a hyphen";
	}
	return true;
=======
  if (input.length === 0) {
    return "Package name is required";
  }
  if (input.includes(" ")) {
    return "Package name cannot include spaces";
  }
  if (!VALID_PACKAGE_NAME_REGEX.test(input)) {
    return "Package name must contain only lowercase letters, numbers, and hyphens";
  }
  if (input.startsWith("-") || input.endsWith("-")) {
    return "Package name cannot start or end with a hyphen";
  }
  return true;
>>>>>>> 7c561e4a
};

const createStandardActions = (
  directory: string,
  templateDir: string,
  additionalActions: PlopTypes.ActionType[] = []
): PlopTypes.ActionType[] => {
<<<<<<< HEAD
	const standardActions: PlopTypes.ActionType[] = [
		{
			type: "add",
			path: `${directory}/{{ path }}/package.json`,
			templateFile: `templates/${templateDir}/package.json.hbs`,
		},
		{
			type: "add",
			path: `${directory}/{{ path }}/tsconfig.json`,
			templateFile: `templates/${templateDir}/tsconfig.json.hbs`,
		},
		{
			type: "add",
			path: `${directory}/{{ path }}/.gitignore`,
			templateFile: `templates/${templateDir}/.gitignore.hbs`,
		},
	];
=======
  const standardActions: PlopTypes.ActionType[] = [
    {
      type: "add",
      path: `${directory}/{{ name }}/package.json`,
      templateFile: `templates/${templateDir}/package.json.hbs`,
    },
    {
      type: "add",
      path: `${directory}/{{ name }}/tsconfig.json`,
      templateFile: `templates/${templateDir}/tsconfig.json.hbs`,
    },
    {
      type: "add",
      path: `${directory}/{{ name }}/.gitignore`,
      templateFile: `templates/${templateDir}/.gitignore.hbs`,
    },
  ];
>>>>>>> 7c561e4a

  return [...standardActions, ...additionalActions];
};

type GeneratorConfig = {
  directory: string;
  description: string;
  promptMessage: string;
  additionalActions?: PlopTypes.ActionType[];
};

export const createGenerator = (
  plop: PlopTypes.NodePlopAPI,
  name: string,
  config: GeneratorConfig
): void => {
<<<<<<< HEAD
	plop.setGenerator(name, {
		description: config.description,
		prompts: [
			{
				type: "input",
				name: "name",
				message: config.promptMessage,
				validate: validatePackageName,
				transformer: (input: string) => {
					// Show a helpful example in the prompt
					return input || "e.g., 'my-package' or 'package/package-core'";
				},
			},
		],
		actions: (data) => {
			if (!data) {
				return [];
			}

			// Extract package name and path
			const nameInput = data.name as string;
			const segments = nameInput.split("/");
			const packageName = segments[segments.length - 1];

			// Add computed values to data
			data.path = nameInput; // Full path (e.g., "package/package-core" or "my-package")
			data.packageName = packageName; // Last segment (e.g., "package-core" or "my-package")

			return createStandardActions(
				config.directory,
				name,
				config.additionalActions,
			);
		},
	});
=======
  plop.setGenerator(name, {
    description: config.description,
    prompts: [
      {
        type: "input",
        name: "name",
        message: config.promptMessage,
        validate: validatePackageName,
      },
    ],
    actions: createStandardActions(
      config.directory,
      name,
      config.additionalActions
    ),
  });
>>>>>>> 7c561e4a
};<|MERGE_RESOLUTION|>--- conflicted
+++ resolved
@@ -4,7 +4,6 @@
 const VALID_PATH_SEGMENT_REGEX = /^[a-z0-9-/]+$/;
 
 const validatePackageName = (input: string): string | true => {
-<<<<<<< HEAD
 	if (input.length === 0) {
 		return "Package name is required";
 	}
@@ -41,21 +40,6 @@
 		return "Package name cannot start or end with a hyphen";
 	}
 	return true;
-=======
-  if (input.length === 0) {
-    return "Package name is required";
-  }
-  if (input.includes(" ")) {
-    return "Package name cannot include spaces";
-  }
-  if (!VALID_PACKAGE_NAME_REGEX.test(input)) {
-    return "Package name must contain only lowercase letters, numbers, and hyphens";
-  }
-  if (input.startsWith("-") || input.endsWith("-")) {
-    return "Package name cannot start or end with a hyphen";
-  }
-  return true;
->>>>>>> 7c561e4a
 };
 
 const createStandardActions = (
@@ -63,7 +47,6 @@
   templateDir: string,
   additionalActions: PlopTypes.ActionType[] = []
 ): PlopTypes.ActionType[] => {
-<<<<<<< HEAD
 	const standardActions: PlopTypes.ActionType[] = [
 		{
 			type: "add",
@@ -81,25 +64,6 @@
 			templateFile: `templates/${templateDir}/.gitignore.hbs`,
 		},
 	];
-=======
-  const standardActions: PlopTypes.ActionType[] = [
-    {
-      type: "add",
-      path: `${directory}/{{ name }}/package.json`,
-      templateFile: `templates/${templateDir}/package.json.hbs`,
-    },
-    {
-      type: "add",
-      path: `${directory}/{{ name }}/tsconfig.json`,
-      templateFile: `templates/${templateDir}/tsconfig.json.hbs`,
-    },
-    {
-      type: "add",
-      path: `${directory}/{{ name }}/.gitignore`,
-      templateFile: `templates/${templateDir}/.gitignore.hbs`,
-    },
-  ];
->>>>>>> 7c561e4a
 
   return [...standardActions, ...additionalActions];
 };
@@ -116,7 +80,6 @@
   name: string,
   config: GeneratorConfig
 ): void => {
-<<<<<<< HEAD
 	plop.setGenerator(name, {
 		description: config.description,
 		prompts: [
@@ -152,22 +115,4 @@
 			);
 		},
 	});
-=======
-  plop.setGenerator(name, {
-    description: config.description,
-    prompts: [
-      {
-        type: "input",
-        name: "name",
-        message: config.promptMessage,
-        validate: validatePackageName,
-      },
-    ],
-    actions: createStandardActions(
-      config.directory,
-      name,
-      config.additionalActions
-    ),
-  });
->>>>>>> 7c561e4a
 };