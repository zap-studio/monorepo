--- conflicted
+++ resolved
@@ -59,16 +59,10 @@
     jsdom: ^27.2.0
     vitest: ^4.0.15
   tooling:
-<<<<<<< HEAD
     "@changesets/cli": ^2.29.8
-    "@turbo/gen": ^2.6.1
-    lefthook: ^2.0.4
+    "@turbo/gen": ^2.6.2
+    lefthook: ^2.0.7
     nyc: ^17.1.0
-=======
-    '@changesets/cli': ^2.29.8
-    '@turbo/gen': ^2.6.2
-    lefthook: ^2.0.7
->>>>>>> 9113d160
     rimraf: ^6.1.2
     turbo: ^2.6.2
   types:
