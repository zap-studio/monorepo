--- conflicted
+++ resolved
@@ -7,12 +7,8 @@
   base:
     '@standard-schema/spec': ^1.0.0
     arktype: ^2.1.28
-<<<<<<< HEAD
     nanoid: ^5.1.6
-    tsdown: ^0.17.0
-=======
     tsdown: ^0.17.3
->>>>>>> 2ee090f1
     typescript: ^5.9.3
     valibot: ^1.2.0
     zod: ^4.1.13
@@ -26,17 +22,10 @@
     '@vitest/ui': ^4.0.15
     vitest: ^4.0.15
   tooling:
-<<<<<<< HEAD
     "@changesets/cli": ^2.29.8
-
     "@turbo/gen": ^2.6.3
-    lefthook: ^2.0.8
+    lefthook: ^2.0.9
     nyc: ^17.1.0
-=======
-    '@changesets/cli': ^2.29.8
-    '@turbo/gen': ^2.6.3
-    lefthook: ^2.0.9
->>>>>>> 2ee090f1
     rimraf: ^6.1.2
     turbo: ^2.6.3
   types:
