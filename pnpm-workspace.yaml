packages:
  - apps/*
  - configs/*
  - packages/*

catalogs:
  base:
    "@standard-schema/spec": ^1.0.0
    arktype: ^2.1.28
    tsdown: ^0.17.0
    typescript: ^5.9.3
    valibot: ^1.2.0
    zod: ^4.1.13
  linting:
    "@biomejs/biome": ^2.3.8
    "@commitlint/cli": ^20.2.0
    "@commitlint/config-conventional": ^20.2.0
    ultracite: ^6.3.9
  testing:
    "@vitest/coverage-v8": ^4.0.15
    "@vitest/ui": ^4.0.15
    vitest: ^4.0.15
  tooling:
    "@changesets/cli": ^2.29.8
<<<<<<< HEAD
    "@turbo/gen": ^2.6.2
    lefthook: ^2.0.7
    nyc: ^17.1.0
=======
    "@turbo/gen": ^2.6.3
    lefthook: ^2.0.8
>>>>>>> 8f8ed5a3
    rimraf: ^6.1.2
    turbo: ^2.6.3
  types:
    "@types/node": ^24.10.1
  vitepress:
    "@shikijs/vitepress-twoslash": ^3.19.0
    vitepress: ^1.6.4
    vitepress-plugin-llms: ^1.9.3

onlyBuiltDependencies:
  - "@swc/core"
  - core-js-pure
  - esbuild
  - lefthook<|MERGE_RESOLUTION|>--- conflicted
+++ resolved
@@ -22,14 +22,10 @@
     vitest: ^4.0.15
   tooling:
     "@changesets/cli": ^2.29.8
-<<<<<<< HEAD
-    "@turbo/gen": ^2.6.2
-    lefthook: ^2.0.7
-    nyc: ^17.1.0
-=======
+
     "@turbo/gen": ^2.6.3
     lefthook: ^2.0.8
->>>>>>> 8f8ed5a3
+    nyc: ^17.1.0
     rimraf: ^6.1.2
     turbo: ^2.6.3
   types:
