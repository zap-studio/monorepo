--- conflicted
+++ resolved
@@ -25,7 +25,7 @@
         version: 2.6.1(@swc/core@1.13.21(@swc/helpers@0.5.17))(@types/node@24.10.1)(typescript@5.9.3)
       '@vitest/coverage-v8':
         specifier: ^4.0.3
-        version: 4.0.8(vitest@4.0.8(@types/debug@4.1.12)(@types/node@24.10.1)(jiti@2.6.1)(jsdom@27.2.0)(lightningcss@1.30.2))
+        version: 4.0.13(vitest@4.0.13(@opentelemetry/api@1.9.0)(@types/debug@4.1.12)(@types/node@24.10.1)(jiti@2.6.1)(jsdom@27.2.0)(lightningcss@1.30.2))
       lefthook:
         specifier: ^2.0.4
         version: 2.0.4
@@ -113,7 +113,7 @@
         version: 2.0.100(react@19.2.0)(zod@4.1.12)
       '@bprogress/next':
         specifier: ^3.2.12
-        version: 3.2.12(next@16.0.3(@babel/core@7.28.5)(@opentelemetry/api@1.9.0)(react-dom@19.2.0(react@19.2.0))(react@19.2.0))(react-dom@19.2.0(react@19.2.0))(react@19.2.0)
+        version: 3.2.12(next@16.0.3(@opentelemetry/api@1.9.0)(react-dom@19.2.0(react@19.2.0))(react@19.2.0))(react-dom@19.2.0(react@19.2.0))(react@19.2.0)
       '@radix-ui/react-dialog':
         specifier: ^1.1.15
         version: 1.1.15(@types/react-dom@19.2.3(@types/react@19.2.6))(@types/react@19.2.6)(react-dom@19.2.0(react@19.2.0))(react@19.2.0)
@@ -125,7 +125,7 @@
         version: 4.7.0(react@19.2.0)
       '@vercel/analytics':
         specifier: ^1.5.0
-        version: 1.5.0(next@16.0.3(@babel/core@7.28.5)(@opentelemetry/api@1.9.0)(react-dom@19.2.0(react@19.2.0))(react@19.2.0))(react@19.2.0)
+        version: 1.5.0(next@16.0.3(@opentelemetry/api@1.9.0)(react-dom@19.2.0(react@19.2.0))(react@19.2.0))(react@19.2.0)
       ai:
         specifier: ^5.0.100
         version: 5.0.100(zod@4.1.12)
@@ -136,19 +136,6 @@
         specifier: ^2.1.1
         version: 2.1.1
       fumadocs-core:
-<<<<<<< HEAD
-        specifier: ^16.0.11
-        version: 16.0.11(@types/react@19.2.4)(lucide-react@0.553.0(react@19.2.0))(next@16.0.3(@babel/core@7.28.5)(@opentelemetry/api@1.9.0)(react-dom@19.2.0(react@19.2.0))(react@19.2.0))(react-dom@19.2.0(react@19.2.0))(react@19.2.0)
-      fumadocs-mdx:
-        specifier: ^13.0.8
-        version: 13.0.8(fumadocs-core@16.0.11(@types/react@19.2.4)(lucide-react@0.553.0(react@19.2.0))(next@16.0.3(@babel/core@7.28.5)(@opentelemetry/api@1.9.0)(react-dom@19.2.0(react@19.2.0))(react@19.2.0))(react-dom@19.2.0(react@19.2.0))(react@19.2.0))(next@16.0.3(@babel/core@7.28.5)(@opentelemetry/api@1.9.0)(react-dom@19.2.0(react@19.2.0))(react@19.2.0))(react@19.2.0)(vite@7.2.2(@types/node@24.10.1)(jiti@2.6.1)(lightningcss@1.30.2))
-      fumadocs-typescript:
-        specifier: ^4.0.13
-        version: 4.0.13(@types/react@19.2.4)(fumadocs-core@16.0.11(@types/react@19.2.4)(lucide-react@0.553.0(react@19.2.0))(next@16.0.3(@babel/core@7.28.5)(@opentelemetry/api@1.9.0)(react-dom@19.2.0(react@19.2.0))(react@19.2.0))(react-dom@19.2.0(react@19.2.0))(react@19.2.0))(fumadocs-ui@16.0.11(@types/react-dom@19.2.3(@types/react@19.2.4))(@types/react@19.2.4)(lucide-react@0.553.0(react@19.2.0))(next@16.0.3(@babel/core@7.28.5)(@opentelemetry/api@1.9.0)(react-dom@19.2.0(react@19.2.0))(react@19.2.0))(react-dom@19.2.0(react@19.2.0))(react@19.2.0)(tailwindcss@4.1.17))(typescript@5.9.3)
-      fumadocs-ui:
-        specifier: ^16.0.11
-        version: 16.0.11(@types/react-dom@19.2.3(@types/react@19.2.4))(@types/react@19.2.4)(lucide-react@0.553.0(react@19.2.0))(next@16.0.3(@babel/core@7.28.5)(@opentelemetry/api@1.9.0)(react-dom@19.2.0(react@19.2.0))(react@19.2.0))(react-dom@19.2.0(react@19.2.0))(react@19.2.0)(tailwindcss@4.1.17)
-=======
         specifier: ^16.1.0
         version: 16.1.0(@types/react@19.2.6)(lucide-react@0.553.0(react@19.2.0))(next@16.0.3(@opentelemetry/api@1.9.0)(react-dom@19.2.0(react@19.2.0))(react@19.2.0))(react-dom@19.2.0(react@19.2.0))(react@19.2.0)
       fumadocs-mdx:
@@ -160,7 +147,6 @@
       fumadocs-ui:
         specifier: ^16.1.0
         version: 16.1.0(@types/react-dom@19.2.3(@types/react@19.2.6))(@types/react@19.2.6)(lucide-react@0.553.0(react@19.2.0))(next@16.0.3(@opentelemetry/api@1.9.0)(react-dom@19.2.0(react@19.2.0))(react@19.2.0))(react-dom@19.2.0(react@19.2.0))(react@19.2.0)(tailwindcss@4.1.17)
->>>>>>> 69c2b218
       hast-util-to-jsx-runtime:
         specifier: ^2.3.6
         version: 2.3.6
@@ -169,7 +155,7 @@
         version: 0.553.0(react@19.2.0)
       next:
         specifier: ^16.0.3
-        version: 16.0.3(@babel/core@7.28.5)(@opentelemetry/api@1.9.0)(react-dom@19.2.0(react@19.2.0))(react@19.2.0)
+        version: 16.0.3(@opentelemetry/api@1.9.0)(react-dom@19.2.0(react@19.2.0))(react@19.2.0)
       next-themes:
         specifier: ^0.4.6
         version: 0.4.6(react-dom@19.2.0(react@19.2.0))(react@19.2.0)
@@ -321,13 +307,13 @@
         version: 27.2.0
       tsdown:
         specifier: latest
-        version: 0.16.4(ms@2.1.3)(typescript@5.9.3)
+        version: 0.16.6(typescript@5.9.3)
       typescript:
         specifier: latest
         version: 5.9.3
       vitest:
         specifier: latest
-        version: 4.0.8(@types/debug@4.1.12)(@types/node@24.10.1)(jiti@2.6.1)(jsdom@27.2.0)(lightningcss@1.30.2)
+        version: 4.0.13(@opentelemetry/api@1.9.0)(@types/debug@4.1.12)(@types/node@24.10.1)(jiti@2.6.1)(jsdom@27.2.0)(lightningcss@1.30.2)
 
 packages:
 
@@ -2527,17 +2513,12 @@
   camel-case@3.0.0:
     resolution: {integrity: sha512-+MbKztAYHXPr1jNTSKQF52VpcFjwY5RkR7fxksV8Doo4KAYc5Fl4UJRgthBbTmEx8C54DqahhbLJkDwjI3PI/w==}
 
-<<<<<<< HEAD
   camelcase@5.3.1:
     resolution: {integrity: sha512-L28STB170nwWS63UjtlEOE3dldQApaJXZkOI1uMFfzf3rRuPegHaHesyee+YxQ+W6SvRDQV6UrdOdRiR153wJg==}
     engines: {node: '>=6'}
 
-  caniuse-lite@1.0.30001754:
-    resolution: {integrity: sha512-x6OeBXueoAceOmotzx3PO4Zpt4rzpeIFsSr6AAePTZxSkXiYDUmpypEl7e2+8NCd9bD7bXjqyef8CJYPC1jfxg==}
-=======
   caniuse-lite@1.0.30001756:
     resolution: {integrity: sha512-4HnCNKbMLkLdhJz3TToeVWHSnfJvPaq6vu/eRP0Ahub/07n484XHhBF5AJoSGHdVrS8tKFauUQz8Bp9P7LVx7A==}
->>>>>>> 69c2b218
 
   ccount@2.0.1:
     resolution: {integrity: sha512-eyrF0jiFpY+3drT6383f1qhkbGsLSifNAjA61IUjZjmLCWjItY6LB9ft9YhoDgwfmclB2zhu51Lc7+95b8NRAg==}
@@ -5056,7 +5037,6 @@
     resolution: {integrity: sha512-t0rzBq87m3fVcduHDUFhKmyyX+9eo6WQjZvf51Ea/M0Q7+T374Jp1aUiyUl0GKxp8M/OETVHSDvmkyPgvX+X2w==}
     engines: {node: '>=10'}
 
-<<<<<<< HEAD
   type-fest@0.8.1:
     resolution: {integrity: sha512-4dbzIzqvjtgiM5rw1k5rEHtBANKmdudhGyBEajN01fEyhaAIhsoKNy6y7+IN93IfpFtwY9iqi7kD+xwKhQsNJA==}
     engines: {node: '>=8'}
@@ -5064,12 +5044,8 @@
   typedarray-to-buffer@3.1.5:
     resolution: {integrity: sha512-zdu8XMNEDepKKR+XYOXAVPtWui0ly0NtohUscw+UmaHiAWT8hrV1rr//H6V+0DvJ3OQ19S979M0laLfX8rm82Q==}
 
-  typescript-eslint@8.46.4:
-    resolution: {integrity: sha512-KALyxkpYV5Ix7UhvjTwJXZv76VWsHG+NjNlt/z+a17SOQSiOcBdUXdbJdyXi7RPxrBFECtFOiPwUJQusJuCqrg==}
-=======
   typescript-eslint@8.47.0:
     resolution: {integrity: sha512-Lwe8i2XQ3WoMjua/r1PHrCTpkubPYJCAfOurtn+mtTzqB6jNd+14n9UN1bJ4s3F49x9ixAm0FLflB/JzQ57M8Q==}
->>>>>>> 69c2b218
     engines: {node: ^18.18.0 || ^20.9.0 || >=21.1.0}
     peerDependencies:
       eslint: ^8.57.0 || ^9.0.0
@@ -5620,11 +5596,11 @@
 
   '@bprogress/core@1.3.4': {}
 
-  '@bprogress/next@3.2.12(next@16.0.3(@babel/core@7.28.5)(@opentelemetry/api@1.9.0)(react-dom@19.2.0(react@19.2.0))(react@19.2.0))(react-dom@19.2.0(react@19.2.0))(react@19.2.0)':
+  '@bprogress/next@3.2.12(next@16.0.3(@opentelemetry/api@1.9.0)(react-dom@19.2.0(react@19.2.0))(react@19.2.0))(react-dom@19.2.0(react@19.2.0))(react@19.2.0)':
     dependencies:
       '@bprogress/core': 1.3.4
       '@bprogress/react': 1.2.7(react-dom@19.2.0(react@19.2.0))(react@19.2.0)
-      next: 16.0.3(@babel/core@7.28.5)(@opentelemetry/api@1.9.0)(react-dom@19.2.0(react@19.2.0))(react@19.2.0)
+      next: 16.0.3(@opentelemetry/api@1.9.0)(react-dom@19.2.0(react@19.2.0))(react@19.2.0)
       react: 19.2.0
       react-dom: 19.2.0(react@19.2.0)
 
@@ -6225,7 +6201,7 @@
       camelcase: 5.3.1
       find-up: 4.1.0
       get-package-type: 0.1.0
-      js-yaml: 3.14.1
+      js-yaml: 3.14.2
       resolve-from: 5.0.0
 
   '@istanbuljs/schema@0.1.3': {}
@@ -7320,9 +7296,9 @@
 
   '@ungap/structured-clone@1.3.0': {}
 
-  '@vercel/analytics@1.5.0(next@16.0.3(@babel/core@7.28.5)(@opentelemetry/api@1.9.0)(react-dom@19.2.0(react@19.2.0))(react@19.2.0))(react@19.2.0)':
+  '@vercel/analytics@1.5.0(next@16.0.3(@opentelemetry/api@1.9.0)(react-dom@19.2.0(react@19.2.0))(react@19.2.0))(react@19.2.0)':
     optionalDependencies:
-      next: 16.0.3(@babel/core@7.28.5)(@opentelemetry/api@1.9.0)(react-dom@19.2.0(react@19.2.0))(react@19.2.0)
+      next: 16.0.3(@opentelemetry/api@1.9.0)(react-dom@19.2.0(react@19.2.0))(react@19.2.0)
       react: 19.2.0
 
   '@vercel/oidc@3.0.5': {}
@@ -7574,13 +7550,9 @@
       no-case: 2.3.2
       upper-case: 1.1.3
 
-<<<<<<< HEAD
   camelcase@5.3.1: {}
 
-  caniuse-lite@1.0.30001754: {}
-=======
   caniuse-lite@1.0.30001756: {}
->>>>>>> 69c2b218
 
   ccount@2.0.1: {}
 
@@ -8189,11 +8161,7 @@
   fsevents@2.3.3:
     optional: true
 
-<<<<<<< HEAD
-  fumadocs-core@16.0.11(@types/react@19.2.4)(lucide-react@0.553.0(react@19.2.0))(next@16.0.3(@babel/core@7.28.5)(@opentelemetry/api@1.9.0)(react-dom@19.2.0(react@19.2.0))(react@19.2.0))(react-dom@19.2.0(react@19.2.0))(react@19.2.0):
-=======
   fumadocs-core@16.1.0(@types/react@19.2.6)(lucide-react@0.553.0(react@19.2.0))(next@16.0.3(@opentelemetry/api@1.9.0)(react-dom@19.2.0(react@19.2.0))(react@19.2.0))(react-dom@19.2.0(react@19.2.0))(react@19.2.0):
->>>>>>> 69c2b218
     dependencies:
       '@formatjs/intl-localematcher': 0.6.2
       '@orama/orama': 3.1.16
@@ -8216,28 +8184,20 @@
     optionalDependencies:
       '@types/react': 19.2.6
       lucide-react: 0.553.0(react@19.2.0)
-      next: 16.0.3(@babel/core@7.28.5)(@opentelemetry/api@1.9.0)(react-dom@19.2.0(react@19.2.0))(react@19.2.0)
+      next: 16.0.3(@opentelemetry/api@1.9.0)(react-dom@19.2.0(react@19.2.0))(react@19.2.0)
       react: 19.2.0
       react-dom: 19.2.0(react@19.2.0)
     transitivePeerDependencies:
       - supports-color
 
-<<<<<<< HEAD
-  fumadocs-mdx@13.0.8(fumadocs-core@16.0.11(@types/react@19.2.4)(lucide-react@0.553.0(react@19.2.0))(next@16.0.3(@babel/core@7.28.5)(@opentelemetry/api@1.9.0)(react-dom@19.2.0(react@19.2.0))(react@19.2.0))(react-dom@19.2.0(react@19.2.0))(react@19.2.0))(next@16.0.3(@babel/core@7.28.5)(@opentelemetry/api@1.9.0)(react-dom@19.2.0(react@19.2.0))(react@19.2.0))(react@19.2.0)(vite@7.2.2(@types/node@24.10.1)(jiti@2.6.1)(lightningcss@1.30.2)):
-=======
   fumadocs-mdx@13.0.8(fumadocs-core@16.1.0(@types/react@19.2.6)(lucide-react@0.553.0(react@19.2.0))(next@16.0.3(@opentelemetry/api@1.9.0)(react-dom@19.2.0(react@19.2.0))(react@19.2.0))(react-dom@19.2.0(react@19.2.0))(react@19.2.0))(next@16.0.3(@opentelemetry/api@1.9.0)(react-dom@19.2.0(react@19.2.0))(react@19.2.0))(react@19.2.0)(vite@7.2.4(@types/node@24.10.1)(jiti@2.6.1)(lightningcss@1.30.2)):
->>>>>>> 69c2b218
     dependencies:
       '@mdx-js/mdx': 3.1.1
       '@standard-schema/spec': 1.0.0
       chokidar: 4.0.3
       esbuild: 0.25.12
       estree-util-value-to-estree: 3.5.0
-<<<<<<< HEAD
-      fumadocs-core: 16.0.11(@types/react@19.2.4)(lucide-react@0.553.0(react@19.2.0))(next@16.0.3(@babel/core@7.28.5)(@opentelemetry/api@1.9.0)(react-dom@19.2.0(react@19.2.0))(react@19.2.0))(react-dom@19.2.0(react@19.2.0))(react@19.2.0)
-=======
       fumadocs-core: 16.1.0(@types/react@19.2.6)(lucide-react@0.553.0(react@19.2.0))(next@16.0.3(@opentelemetry/api@1.9.0)(react-dom@19.2.0(react@19.2.0))(react@19.2.0))(react-dom@19.2.0(react@19.2.0))(react@19.2.0)
->>>>>>> 69c2b218
       js-yaml: 4.1.1
       lru-cache: 11.2.2
       mdast-util-to-markdown: 2.1.2
@@ -8251,23 +8211,16 @@
       unist-util-visit: 5.0.0
       zod: 4.1.12
     optionalDependencies:
-      next: 16.0.3(@babel/core@7.28.5)(@opentelemetry/api@1.9.0)(react-dom@19.2.0(react@19.2.0))(react@19.2.0)
+      next: 16.0.3(@opentelemetry/api@1.9.0)(react-dom@19.2.0(react@19.2.0))(react@19.2.0)
       react: 19.2.0
       vite: 7.2.4(@types/node@24.10.1)(jiti@2.6.1)(lightningcss@1.30.2)
     transitivePeerDependencies:
       - supports-color
 
-<<<<<<< HEAD
-  fumadocs-typescript@4.0.13(@types/react@19.2.4)(fumadocs-core@16.0.11(@types/react@19.2.4)(lucide-react@0.553.0(react@19.2.0))(next@16.0.3(@babel/core@7.28.5)(@opentelemetry/api@1.9.0)(react-dom@19.2.0(react@19.2.0))(react@19.2.0))(react-dom@19.2.0(react@19.2.0))(react@19.2.0))(fumadocs-ui@16.0.11(@types/react-dom@19.2.3(@types/react@19.2.4))(@types/react@19.2.4)(lucide-react@0.553.0(react@19.2.0))(next@16.0.3(@babel/core@7.28.5)(@opentelemetry/api@1.9.0)(react-dom@19.2.0(react@19.2.0))(react@19.2.0))(react-dom@19.2.0(react@19.2.0))(react@19.2.0)(tailwindcss@4.1.17))(typescript@5.9.3):
-    dependencies:
-      estree-util-value-to-estree: 3.5.0
-      fumadocs-core: 16.0.11(@types/react@19.2.4)(lucide-react@0.553.0(react@19.2.0))(next@16.0.3(@babel/core@7.28.5)(@opentelemetry/api@1.9.0)(react-dom@19.2.0(react@19.2.0))(react@19.2.0))(react-dom@19.2.0(react@19.2.0))(react@19.2.0)
-=======
   fumadocs-typescript@4.0.13(@types/react@19.2.6)(fumadocs-core@16.1.0(@types/react@19.2.6)(lucide-react@0.553.0(react@19.2.0))(next@16.0.3(@opentelemetry/api@1.9.0)(react-dom@19.2.0(react@19.2.0))(react@19.2.0))(react-dom@19.2.0(react@19.2.0))(react@19.2.0))(fumadocs-ui@16.1.0(@types/react-dom@19.2.3(@types/react@19.2.6))(@types/react@19.2.6)(lucide-react@0.553.0(react@19.2.0))(next@16.0.3(@opentelemetry/api@1.9.0)(react-dom@19.2.0(react@19.2.0))(react@19.2.0))(react-dom@19.2.0(react@19.2.0))(react@19.2.0)(tailwindcss@4.1.17))(typescript@5.9.3):
     dependencies:
       estree-util-value-to-estree: 3.5.0
       fumadocs-core: 16.1.0(@types/react@19.2.6)(lucide-react@0.553.0(react@19.2.0))(next@16.0.3(@opentelemetry/api@1.9.0)(react-dom@19.2.0(react@19.2.0))(react@19.2.0))(react-dom@19.2.0(react@19.2.0))(react@19.2.0)
->>>>>>> 69c2b218
       hast-util-to-estree: 3.1.3
       hast-util-to-jsx-runtime: 2.3.6
       remark: 15.0.1
@@ -8277,27 +8230,6 @@
       typescript: 5.9.3
       unist-util-visit: 5.0.0
     optionalDependencies:
-<<<<<<< HEAD
-      '@types/react': 19.2.4
-      fumadocs-ui: 16.0.11(@types/react-dom@19.2.3(@types/react@19.2.4))(@types/react@19.2.4)(lucide-react@0.553.0(react@19.2.0))(next@16.0.3(@babel/core@7.28.5)(@opentelemetry/api@1.9.0)(react-dom@19.2.0(react@19.2.0))(react@19.2.0))(react-dom@19.2.0(react@19.2.0))(react@19.2.0)(tailwindcss@4.1.17)
-    transitivePeerDependencies:
-      - supports-color
-
-  fumadocs-ui@16.0.11(@types/react-dom@19.2.3(@types/react@19.2.4))(@types/react@19.2.4)(lucide-react@0.553.0(react@19.2.0))(next@16.0.3(@babel/core@7.28.5)(@opentelemetry/api@1.9.0)(react-dom@19.2.0(react@19.2.0))(react@19.2.0))(react-dom@19.2.0(react@19.2.0))(react@19.2.0)(tailwindcss@4.1.17):
-    dependencies:
-      '@radix-ui/react-accordion': 1.2.12(@types/react-dom@19.2.3(@types/react@19.2.4))(@types/react@19.2.4)(react-dom@19.2.0(react@19.2.0))(react@19.2.0)
-      '@radix-ui/react-collapsible': 1.1.12(@types/react-dom@19.2.3(@types/react@19.2.4))(@types/react@19.2.4)(react-dom@19.2.0(react@19.2.0))(react@19.2.0)
-      '@radix-ui/react-dialog': 1.1.15(@types/react-dom@19.2.3(@types/react@19.2.4))(@types/react@19.2.4)(react-dom@19.2.0(react@19.2.0))(react@19.2.0)
-      '@radix-ui/react-direction': 1.1.1(@types/react@19.2.4)(react@19.2.0)
-      '@radix-ui/react-navigation-menu': 1.2.14(@types/react-dom@19.2.3(@types/react@19.2.4))(@types/react@19.2.4)(react-dom@19.2.0(react@19.2.0))(react@19.2.0)
-      '@radix-ui/react-popover': 1.1.15(@types/react-dom@19.2.3(@types/react@19.2.4))(@types/react@19.2.4)(react-dom@19.2.0(react@19.2.0))(react@19.2.0)
-      '@radix-ui/react-presence': 1.1.5(@types/react-dom@19.2.3(@types/react@19.2.4))(@types/react@19.2.4)(react-dom@19.2.0(react@19.2.0))(react@19.2.0)
-      '@radix-ui/react-scroll-area': 1.2.10(@types/react-dom@19.2.3(@types/react@19.2.4))(@types/react@19.2.4)(react-dom@19.2.0(react@19.2.0))(react@19.2.0)
-      '@radix-ui/react-slot': 1.2.4(@types/react@19.2.4)(react@19.2.0)
-      '@radix-ui/react-tabs': 1.1.13(@types/react-dom@19.2.3(@types/react@19.2.4))(@types/react@19.2.4)(react-dom@19.2.0(react@19.2.0))(react@19.2.0)
-      class-variance-authority: 0.7.1
-      fumadocs-core: 16.0.11(@types/react@19.2.4)(lucide-react@0.553.0(react@19.2.0))(next@16.0.3(@babel/core@7.28.5)(@opentelemetry/api@1.9.0)(react-dom@19.2.0(react@19.2.0))(react@19.2.0))(react-dom@19.2.0(react@19.2.0))(react@19.2.0)
-=======
       '@types/react': 19.2.6
       fumadocs-ui: 16.1.0(@types/react-dom@19.2.3(@types/react@19.2.6))(@types/react@19.2.6)(lucide-react@0.553.0(react@19.2.0))(next@16.0.3(@opentelemetry/api@1.9.0)(react-dom@19.2.0(react@19.2.0))(react@19.2.0))(react-dom@19.2.0(react@19.2.0))(react@19.2.0)(tailwindcss@4.1.17)
     transitivePeerDependencies:
@@ -8317,7 +8249,6 @@
       '@radix-ui/react-tabs': 1.1.13(@types/react-dom@19.2.3(@types/react@19.2.6))(@types/react@19.2.6)(react-dom@19.2.0(react@19.2.0))(react@19.2.0)
       class-variance-authority: 0.7.1
       fumadocs-core: 16.1.0(@types/react@19.2.6)(lucide-react@0.553.0(react@19.2.0))(next@16.0.3(@opentelemetry/api@1.9.0)(react-dom@19.2.0(react@19.2.0))(react@19.2.0))(react-dom@19.2.0(react@19.2.0))(react@19.2.0)
->>>>>>> 69c2b218
       lodash.merge: 4.6.2
       next-themes: 0.4.6(react-dom@19.2.0(react@19.2.0))(react@19.2.0)
       postcss-selector-parser: 7.1.0
@@ -8327,13 +8258,8 @@
       scroll-into-view-if-needed: 3.1.0
       tailwind-merge: 3.4.0
     optionalDependencies:
-<<<<<<< HEAD
-      '@types/react': 19.2.4
-      next: 16.0.3(@babel/core@7.28.5)(@opentelemetry/api@1.9.0)(react-dom@19.2.0(react@19.2.0))(react@19.2.0)
-=======
       '@types/react': 19.2.6
       next: 16.0.3(@opentelemetry/api@1.9.0)(react-dom@19.2.0(react@19.2.0))(react@19.2.0)
->>>>>>> 69c2b218
       tailwindcss: 4.1.17
     transitivePeerDependencies:
       - '@mixedbread/sdk'
@@ -9519,7 +9445,7 @@
       react: 19.2.0
       react-dom: 19.2.0(react@19.2.0)
 
-  next@16.0.3(@babel/core@7.28.5)(@opentelemetry/api@1.9.0)(react-dom@19.2.0(react@19.2.0))(react@19.2.0):
+  next@16.0.3(@opentelemetry/api@1.9.0)(react-dom@19.2.0(react@19.2.0))(react@19.2.0):
     dependencies:
       '@next/env': 16.0.3
       '@swc/helpers': 0.5.15
@@ -9527,7 +9453,7 @@
       postcss: 8.4.31
       react: 19.2.0
       react-dom: 19.2.0(react@19.2.0)
-      styled-jsx: 5.1.6(@babel/core@7.28.5)(react@19.2.0)
+      styled-jsx: 5.1.6(react@19.2.0)
     optionalDependencies:
       '@next/swc-darwin-arm64': 16.0.3
       '@next/swc-darwin-x64': 16.0.3
@@ -10379,12 +10305,10 @@
     dependencies:
       inline-style-parser: 0.2.7
 
-  styled-jsx@5.1.6(@babel/core@7.28.5)(react@19.2.0):
+  styled-jsx@5.1.6(react@19.2.0):
     dependencies:
       client-only: 0.0.1
       react: 19.2.0
-    optionalDependencies:
-      '@babel/core': 7.28.5
 
   supports-color@5.5.0:
     dependencies:
@@ -10583,17 +10507,13 @@
 
   type-fest@0.21.3: {}
 
-<<<<<<< HEAD
   type-fest@0.8.1: {}
 
   typedarray-to-buffer@3.1.5:
     dependencies:
       is-typedarray: 1.0.0
 
-  typescript-eslint@8.46.4(eslint@9.38.0(jiti@2.6.1))(typescript@5.9.3):
-=======
   typescript-eslint@8.47.0(eslint@9.38.0(jiti@2.6.1))(typescript@5.9.3):
->>>>>>> 69c2b218
     dependencies:
       '@typescript-eslint/eslint-plugin': 8.47.0(@typescript-eslint/parser@8.47.0(eslint@9.38.0(jiti@2.6.1))(typescript@5.9.3))(eslint@9.38.0(jiti@2.6.1))(typescript@5.9.3)
       '@typescript-eslint/parser': 8.47.0(eslint@9.38.0(jiti@2.6.1))(typescript@5.9.3)
