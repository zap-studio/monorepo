--- conflicted
+++ resolved
@@ -22,9 +22,8 @@
       specifier: ^1.2.0
       version: 1.2.0
     zod:
-<<<<<<< HEAD
-      specifier: ^4.1.13
-      version: 4.1.13
+      specifier: ^4.2.0
+      version: 4.2.0
   elysia:
     elysia:
       specifier: ^1.4.19
@@ -32,11 +31,7 @@
   hono:
     hono:
       specifier: ^4.11.0
-      version: 4.11.0
-=======
-      specifier: ^4.2.0
-      version: 4.2.0
->>>>>>> d77ddcfd
+      version: 4.11.1
   linting:
     '@biomejs/biome':
       specifier: ^2.3.9
@@ -48,9 +43,8 @@
       specifier: ^20.2.0
       version: 20.2.0
     ultracite:
-<<<<<<< HEAD
-      specifier: ^6.4.0
-      version: 6.4.0
+      specifier: ^6.4.1
+      version: 6.4.1
   next:
     next:
       specifier: ^16.0.10
@@ -66,10 +60,6 @@
     '@tanstack/react-router':
       specifier: ^1.141.2
       version: 1.141.2
-=======
-      specifier: ^6.4.1
-      version: 6.4.1
->>>>>>> d77ddcfd
   testing:
     '@vitest/coverage-v8':
       specifier: ^4.0.15
@@ -282,7 +272,7 @@
         version: 1.141.2(react-dom@19.2.3(react@19.2.3))(react@19.2.3)
       '@types/node':
         specifier: catalog:types
-        version: 25.0.1
+        version: 25.0.2
       '@types/react':
         specifier: catalog:react
         version: 19.2.7
@@ -303,7 +293,7 @@
         version: 1.4.19(@sinclair/typebox@0.34.41)(exact-mirror@0.2.5(@sinclair/typebox@0.34.41))(file-type@21.1.1)(openapi-types@12.1.3)(typescript@5.9.3)
       hono:
         specifier: catalog:hono
-        version: 4.11.0
+        version: 4.11.1
       next:
         specifier: catalog:next
         version: 16.0.10(@babel/core@7.28.5)(@opentelemetry/api@1.9.0)(react-dom@19.2.3(react@19.2.3))(react@19.2.3)
@@ -312,16 +302,16 @@
         version: 19.2.3
       tsdown:
         specifier: catalog:base
-        version: 0.17.3(typescript@5.9.3)
+        version: 0.18.0(typescript@5.9.3)
       typescript:
         specifier: catalog:base
         version: 5.9.3
       vitest:
         specifier: catalog:testing
-        version: 4.0.15(@opentelemetry/api@1.9.0)(@types/node@25.0.1)(@vitest/ui@4.0.15)(jiti@2.6.1)(jsdom@27.2.0(postcss@8.5.6))(lightningcss@1.30.2)(terser@5.44.1)(yaml@2.8.2)
+        version: 4.0.15(@opentelemetry/api@1.9.0)(@types/node@25.0.2)(@vitest/ui@4.0.15)(jiti@2.6.1)(jsdom@27.2.0(postcss@8.5.6))(lightningcss@1.30.2)(terser@5.44.1)(yaml@2.8.2)
       zod:
         specifier: catalog:base
-        version: 4.1.13
+        version: 4.2.0
 
 packages:
 
@@ -2778,8 +2768,8 @@
   header-case@1.0.1:
     resolution: {integrity: sha512-i0q9mkOeSuhXw6bGgiQCCBgY/jlZuV/7dZXyZ9c6LcBrqwvT8eT719E9uxE5LiZftdl+z81Ugbg/VvXV4OJOeQ==}
 
-  hono@4.11.0:
-    resolution: {integrity: sha512-Jg8uZzN2ul8/qlyid5FO8O624F3AK0wKtkgoeEON1qBum1rM1itYBxoMKu/1SPJC7F1+xlIZsJMmc4HHhJ1AWg==}
+  hono@4.11.1:
+    resolution: {integrity: sha512-KsFcH0xxHes0J4zaQgWbYwmz3UPOOskdqZmItstUG93+Wk1ePBLkLGwbP9zlmh1BFUiL8Qp+Xfu9P7feJWpGNg==}
     engines: {node: '>=16.9.0'}
 
   hookable@5.5.3:
@@ -4400,17 +4390,12 @@
     engines: {node: '>=0.8.0'}
     hasBin: true
 
-<<<<<<< HEAD
   uint8array-extras@1.5.0:
     resolution: {integrity: sha512-rvKSBiC5zqCCiDZ9kAOszZcDvdAHwwIKJG33Ykj43OKcWsnmcBRL09YTU4nOeHZ8Y2a7l1MgTd08SBe9A8Qj6A==}
     engines: {node: '>=18'}
 
-  ultracite@6.4.0:
-    resolution: {integrity: sha512-N7D427ofOfZLuMAK8JMosTzb1ww+y/UGA8fqaBItRpCQLTsf/V/HDjmNVrzeS+8I7gBW7Ng3vp29+2RtW2gANA==}
-=======
   ultracite@6.4.1:
     resolution: {integrity: sha512-RgkWJcrKH57OGWOK8C2huohLxDa70DYVWM0FmmISRhvoWCngK5E13DkPSujvDoD7b5BgzOkNwsmiIKBmlZo94A==}
->>>>>>> d77ddcfd
     hasBin: true
 
   unconfig-core@7.4.2:
@@ -5565,7 +5550,6 @@
 
   '@iconify/types@2.0.0': {}
 
-<<<<<<< HEAD
   '@img/colour@1.0.0':
     optional: true
 
@@ -5663,10 +5647,7 @@
   '@img/sharp-win32-x64@0.34.5':
     optional: true
 
-  '@inquirer/external-editor@1.0.3(@types/node@25.0.1)':
-=======
   '@inquirer/external-editor@1.0.3(@types/node@25.0.2)':
->>>>>>> d77ddcfd
     dependencies:
       chardet: 2.1.1
       iconv-lite: 0.7.1
@@ -7367,7 +7348,7 @@
       no-case: 2.3.2
       upper-case: 1.1.3
 
-  hono@4.11.0: {}
+  hono@4.11.1: {}
 
   hookable@5.5.3: {}
 
@@ -9194,13 +9175,9 @@
   uglify-js@3.19.3:
     optional: true
 
-<<<<<<< HEAD
   uint8array-extras@1.5.0: {}
 
-  ultracite@6.4.0(typescript@5.9.3)(valibot@1.2.0(typescript@5.9.3)):
-=======
   ultracite@6.4.1(typescript@5.9.3)(valibot@1.2.0(typescript@5.9.3)):
->>>>>>> d77ddcfd
     dependencies:
       '@clack/prompts': 0.11.0
       '@trpc/server': 11.8.0(typescript@5.9.3)
