lockfileVersion: '9.0'

settings:
  autoInstallPeers: true
  excludeLinksFromLockfile: false

catalogs:
  base:
    '@standard-schema/spec':
      specifier: ^1.1.0
      version: 1.1.0
    arktype:
      specifier: ^2.1.29
      version: 2.1.29
    tsdown:
      specifier: ^0.18.0
      version: 0.18.0
    typescript:
      specifier: ^5.9.3
      version: 5.9.3
    valibot:
      specifier: ^1.2.0
      version: 1.2.0
    zod:
      specifier: ^4.2.0
      version: 4.2.0
  elysia:
    elysia:
      specifier: ^1.4.19
      version: 1.4.19
  hono:
    hono:
      specifier: ^4.11.0
      version: 4.11.1
  linting:
    '@biomejs/biome':
      specifier: ^2.3.9
      version: 2.3.9
    '@commitlint/cli':
      specifier: ^20.2.0
      version: 20.2.0
    '@commitlint/config-conventional':
      specifier: ^20.2.0
      version: 20.2.0
    ultracite:
      specifier: ^6.4.1
      version: 6.4.1
  next:
    next:
      specifier: ^16.0.10
      version: 16.0.10
  react:
    '@types/react':
      specifier: ^19.2.7
      version: 19.2.7
    react:
      specifier: ^19.2.3
      version: 19.2.3
  tanstack:
    '@tanstack/react-router':
      specifier: ^1.141.2
      version: 1.141.2
  testing:
    '@vitest/coverage-v8':
      specifier: ^4.0.15
      version: 4.0.15
    '@vitest/ui':
      specifier: ^4.0.15
      version: 4.0.15
    vitest:
      specifier: ^4.0.15
      version: 4.0.15
  tooling:
    '@changesets/cli':
      specifier: ^2.29.8
      version: 2.29.8
    '@turbo/gen':
      specifier: ^2.6.3
      version: 2.6.3
    lefthook:
      specifier: ^2.0.12
      version: 2.0.12
    rimraf:
      specifier: ^6.1.2
      version: 6.1.2
    turbo:
      specifier: ^2.6.3
      version: 2.6.3
  types:
    '@types/node':
      specifier: ^25.0.2
      version: 25.0.2
  vitepress:
    '@shikijs/vitepress-twoslash':
      specifier: ^3.20.0
      version: 3.20.0
    vitepress:
      specifier: ^1.6.4
      version: 1.6.4
    vitepress-plugin-llms:
      specifier: ^1.9.3
      version: 1.9.3

importers:

  .:
    devDependencies:
      '@biomejs/biome':
        specifier: catalog:linting
        version: 2.3.9
      '@changesets/cli':
        specifier: catalog:tooling
        version: 2.29.8(@types/node@25.0.2)
      '@commitlint/cli':
        specifier: catalog:linting
        version: 20.2.0(@types/node@25.0.2)(typescript@5.9.3)
      '@commitlint/config-conventional':
        specifier: catalog:linting
        version: 20.2.0
      '@turbo/gen':
        specifier: catalog:tooling
        version: 2.6.3(@swc/core@1.13.21(@swc/helpers@0.5.17))(@types/node@25.0.2)(typescript@5.9.3)
      '@vitest/ui':
        specifier: catalog:testing
        version: 4.0.15(vitest@4.0.15)
      '@zap-studio/vitest-config':
        specifier: workspace:*
        version: link:configs/vitest-config
      lefthook:
        specifier: catalog:tooling
        version: 2.0.12
      nyc:
        specifier: ^17.1.0
        version: 17.1.0
      rimraf:
        specifier: catalog:tooling
        version: 6.1.2
      turbo:
        specifier: catalog:tooling
        version: 2.6.3
      ultracite:
        specifier: catalog:linting
        version: 6.4.1(typescript@5.9.3)(valibot@1.2.0(typescript@5.9.3))
      vitest:
        specifier: catalog:testing
        version: 4.0.15(@opentelemetry/api@1.9.0)(@types/node@25.0.2)(@vitest/ui@4.0.15)(jiti@2.6.1)(jsdom@27.2.0(postcss@8.5.6))(lightningcss@1.30.2)(terser@5.44.1)(yaml@2.8.2)

  apps/docs:
    devDependencies:
      '@shikijs/vitepress-twoslash':
        specifier: catalog:vitepress
        version: 3.20.0(@nuxt/kit@3.20.1(magicast@0.5.1))(typescript@5.9.3)
      vitepress:
        specifier: catalog:vitepress
        version: 1.6.4(@algolia/client-search@5.46.0)(@types/node@25.0.2)(fuse.js@7.1.0)(lightningcss@1.30.2)(postcss@8.5.6)(search-insights@2.17.3)(terser@5.44.1)(typescript@5.9.3)
      vitepress-plugin-llms:
        specifier: catalog:vitepress
        version: 1.9.3

  configs/tsdown-config:
    devDependencies:
      '@zap-studio/typescript-config':
        specifier: workspace:*
        version: link:../typescript-config
      tsdown:
        specifier: catalog:base
        version: 0.18.0(typescript@5.9.3)
      typescript:
        specifier: catalog:base
        version: 5.9.3

  configs/typescript-config: {}

  configs/vitest-config:
    dependencies:
      vitest:
        specifier: catalog:testing
        version: 4.0.15(@opentelemetry/api@1.9.0)(@types/node@25.0.2)(@vitest/ui@4.0.15)(jiti@2.6.1)(jsdom@27.2.0(postcss@8.5.6))(lightningcss@1.30.2)(terser@5.44.1)(yaml@2.8.2)
    devDependencies:
      '@zap-studio/tsdown-config':
        specifier: workspace:*
        version: link:../tsdown-config
      '@zap-studio/typescript-config':
        specifier: workspace:*
        version: link:../typescript-config
      tsdown:
        specifier: catalog:base
        version: 0.18.0(typescript@5.9.3)
      typescript:
        specifier: catalog:base
        version: 5.9.3

  packages/fetch:
    dependencies:
      '@standard-schema/spec':
        specifier: catalog:base
        version: 1.1.0
      '@zap-studio/validation':
        specifier: workspace:*
        version: link:../validation
    devDependencies:
      '@types/node':
        specifier: catalog:types
        version: 25.0.2
      '@vitest/coverage-v8':
        specifier: catalog:testing
        version: 4.0.15(vitest@4.0.15)
      '@zap-studio/tsdown-config':
        specifier: workspace:*
        version: link:../../configs/tsdown-config
      '@zap-studio/typescript-config':
        specifier: workspace:*
        version: link:../../configs/typescript-config
      '@zap-studio/vitest-config':
        specifier: workspace:*
        version: link:../../configs/vitest-config
      arktype:
        specifier: catalog:base
        version: 2.1.29
      tsdown:
        specifier: catalog:base
        version: 0.18.0(typescript@5.9.3)
      typescript:
        specifier: catalog:base
        version: 5.9.3
      valibot:
        specifier: catalog:base
        version: 1.2.0(typescript@5.9.3)
      vitest:
        specifier: catalog:testing
        version: 4.0.15(@opentelemetry/api@1.9.0)(@types/node@25.0.2)(@vitest/ui@4.0.15)(jiti@2.6.1)(jsdom@27.2.0(postcss@8.5.6))(lightningcss@1.30.2)(terser@5.44.1)(yaml@2.8.2)
      zod:
        specifier: catalog:base
        version: 4.2.0

  packages/permit:
    dependencies:
      '@standard-schema/spec':
        specifier: catalog:base
        version: 1.1.0
    devDependencies:
      '@types/node':
        specifier: catalog:types
        version: 25.0.2
      '@vitest/coverage-v8':
        specifier: catalog:testing
        version: 4.0.15(vitest@4.0.15)
      '@zap-studio/tsdown-config':
        specifier: workspace:*
        version: link:../../configs/tsdown-config
      '@zap-studio/typescript-config':
        specifier: workspace:*
        version: link:../../configs/typescript-config
      '@zap-studio/vitest-config':
        specifier: workspace:*
        version: link:../../configs/vitest-config
      tsdown:
        specifier: catalog:base
        version: 0.18.0(typescript@5.9.3)
      typescript:
        specifier: catalog:base
        version: 5.9.3
      vitest:
        specifier: catalog:testing
        version: 4.0.15(@opentelemetry/api@1.9.0)(@types/node@25.0.2)(@vitest/ui@4.0.15)(jiti@2.6.1)(jsdom@27.2.0(postcss@8.5.6))(lightningcss@1.30.2)(terser@5.44.1)(yaml@2.8.2)

<<<<<<< HEAD
  packages/realtime:
    dependencies:
      '@standard-schema/spec':
        specifier: catalog:base
        version: 1.0.0
    devDependencies:
      '@tanstack/react-router':
        specifier: catalog:tanstack
        version: 1.141.2(react-dom@19.2.3(react@19.2.3))(react@19.2.3)
      '@types/node':
        specifier: catalog:types
        version: 25.0.2
      '@types/react':
        specifier: catalog:react
        version: 19.2.7
=======
  packages/validation:
    dependencies:
      '@standard-schema/spec':
        specifier: catalog:base
        version: 1.1.0
    devDependencies:
      '@types/node':
        specifier: catalog:types
        version: 25.0.2
>>>>>>> 70dc930c
      '@vitest/coverage-v8':
        specifier: catalog:testing
        version: 4.0.15(vitest@4.0.15)
      '@zap-studio/tsdown-config':
        specifier: workspace:*
        version: link:../../configs/tsdown-config
      '@zap-studio/typescript-config':
        specifier: workspace:*
        version: link:../../configs/typescript-config
      '@zap-studio/vitest-config':
        specifier: workspace:*
        version: link:../../configs/vitest-config
<<<<<<< HEAD
      arktype:
        specifier: catalog:base
        version: 2.1.29
      elysia:
        specifier: catalog:elysia
        version: 1.4.19(@sinclair/typebox@0.34.41)(exact-mirror@0.2.5(@sinclair/typebox@0.34.41))(file-type@21.1.1)(openapi-types@12.1.3)(typescript@5.9.3)
      hono:
        specifier: catalog:hono
        version: 4.11.1
      next:
        specifier: catalog:next
        version: 16.0.10(@babel/core@7.28.5)(@opentelemetry/api@1.9.0)(react-dom@19.2.3(react@19.2.3))(react@19.2.3)
      react:
        specifier: catalog:react
        version: 19.2.3
=======
>>>>>>> 70dc930c
      tsdown:
        specifier: catalog:base
        version: 0.18.0(typescript@5.9.3)
      typescript:
        specifier: catalog:base
        version: 5.9.3
<<<<<<< HEAD
      valibot:
        specifier: catalog:base
        version: 1.2.0(typescript@5.9.3)
      vitest:
        specifier: catalog:testing
        version: 4.0.15(@opentelemetry/api@1.9.0)(@types/node@25.0.2)(@vitest/ui@4.0.15)(jiti@2.6.1)(jsdom@27.2.0(postcss@8.5.6))(lightningcss@1.30.2)(terser@5.44.1)(yaml@2.8.2)
      zod:
        specifier: catalog:base
        version: 4.2.0
=======
      vitest:
        specifier: catalog:testing
        version: 4.0.15(@opentelemetry/api@1.9.0)(@types/node@25.0.2)(@vitest/ui@4.0.15)(jiti@2.6.1)(jsdom@27.2.0(postcss@8.5.6))(lightningcss@1.30.2)(terser@5.44.1)(yaml@2.8.2)
>>>>>>> 70dc930c

packages:

  '@acemir/cssom@0.9.29':
    resolution: {integrity: sha512-G90x0VW+9nW4dFajtjCoT+NM0scAfH9Mb08IcjgFHYbfiL/lU04dTF9JuVOi3/OH+DJCQdcIseSXkdCB9Ky6JA==}

  '@algolia/abtesting@1.12.0':
    resolution: {integrity: sha512-EfW0bfxjPs+C7ANkJDw2TATntfBKsFiy7APh+KO0pQ8A6HYa5I0NjFuCGCXWfzzzLXNZta3QUl3n5Kmm6aJo9Q==}
    engines: {node: '>= 14.0.0'}

  '@algolia/autocomplete-core@1.17.7':
    resolution: {integrity: sha512-BjiPOW6ks90UKl7TwMv7oNQMnzU+t/wk9mgIDi6b1tXpUek7MW0lbNOUHpvam9pe3lVCf4xPFT+lK7s+e+fs7Q==}

  '@algolia/autocomplete-plugin-algolia-insights@1.17.7':
    resolution: {integrity: sha512-Jca5Ude6yUOuyzjnz57og7Et3aXjbwCSDf/8onLHSQgw1qW3ALl9mrMWaXb5FmPVkV3EtkD2F/+NkT6VHyPu9A==}
    peerDependencies:
      search-insights: '>= 1 < 3'

  '@algolia/autocomplete-preset-algolia@1.17.7':
    resolution: {integrity: sha512-ggOQ950+nwbWROq2MOCIL71RE0DdQZsceqrg32UqnhDz8FlO9rL8ONHNsI2R1MH0tkgVIDKI/D0sMiUchsFdWA==}
    peerDependencies:
      '@algolia/client-search': '>= 4.9.1 < 6'
      algoliasearch: '>= 4.9.1 < 6'

  '@algolia/autocomplete-shared@1.17.7':
    resolution: {integrity: sha512-o/1Vurr42U/qskRSuhBH+VKxMvkkUVTLU6WZQr+L5lGZZLYWyhdzWjW0iGXY7EkwRTjBqvN2EsR81yCTGV/kmg==}
    peerDependencies:
      '@algolia/client-search': '>= 4.9.1 < 6'
      algoliasearch: '>= 4.9.1 < 6'

  '@algolia/client-abtesting@5.46.0':
    resolution: {integrity: sha512-eG5xV8rujK4ZIHXrRshvv9O13NmU/k42Rnd3w43iKH5RaQ2zWuZO6Q7XjaoJjAFVCsJWqRbXzbYyPGrbF3wGNg==}
    engines: {node: '>= 14.0.0'}

  '@algolia/client-analytics@5.46.0':
    resolution: {integrity: sha512-AYh2uL8IUW9eZrbbT+wZElyb7QkkeV3US2NEKY7doqMlyPWE8lErNfkVN1NvZdVcY4/SVic5GDbeDz2ft8YIiQ==}
    engines: {node: '>= 14.0.0'}

  '@algolia/client-common@5.46.0':
    resolution: {integrity: sha512-0emZTaYOeI9WzJi0TcNd2k3SxiN6DZfdWc2x2gHt855Jl9jPUOzfVTL6gTvCCrOlT4McvpDGg5nGO+9doEjjig==}
    engines: {node: '>= 14.0.0'}

  '@algolia/client-insights@5.46.0':
    resolution: {integrity: sha512-wrBJ8fE+M0TDG1As4DDmwPn2TXajrvmvAN72Qwpuv8e2JOKNohF7+JxBoF70ZLlvP1A1EiH8DBu+JpfhBbNphQ==}
    engines: {node: '>= 14.0.0'}

  '@algolia/client-personalization@5.46.0':
    resolution: {integrity: sha512-LnkeX4p0ENt0DoftDJJDzQQJig/sFQmD1eQifl/iSjhUOGUIKC/7VTeXRcKtQB78naS8njUAwpzFvxy1CDDXDQ==}
    engines: {node: '>= 14.0.0'}

  '@algolia/client-query-suggestions@5.46.0':
    resolution: {integrity: sha512-aF9tc4ex/smypXw+W3lBPB1jjKoaGHpZezTqofvDOI/oK1dR2sdTpFpK2Ru+7IRzYgwtRqHF3znmTlyoNs9dpA==}
    engines: {node: '>= 14.0.0'}

  '@algolia/client-search@5.46.0':
    resolution: {integrity: sha512-22SHEEVNjZfFWkFks3P6HilkR3rS7a6GjnCIqR22Zz4HNxdfT0FG+RE7efTcFVfLUkTTMQQybvaUcwMrHXYa7Q==}
    engines: {node: '>= 14.0.0'}

  '@algolia/ingestion@1.46.0':
    resolution: {integrity: sha512-2LT0/Z+/sFwEpZLH6V17WSZ81JX2uPjgvv5eNlxgU7rPyup4NXXfuMbtCJ+6uc4RO/LQpEJd3Li59ke3wtyAsA==}
    engines: {node: '>= 14.0.0'}

  '@algolia/monitoring@1.46.0':
    resolution: {integrity: sha512-uivZ9wSWZ8mz2ZU0dgDvQwvVZV8XBv6lYBXf8UtkQF3u7WeTqBPeU8ZoeTyLpf0jAXCYOvc1mAVmK0xPLuEwOQ==}
    engines: {node: '>= 14.0.0'}

  '@algolia/recommend@5.46.0':
    resolution: {integrity: sha512-O2BB8DuySuddgOAbhyH4jsGbL+KyDGpzJRtkDZkv091OMomqIA78emhhMhX9d/nIRrzS1wNLWB/ix7Hb2eV5rg==}
    engines: {node: '>= 14.0.0'}

  '@algolia/requester-browser-xhr@5.46.0':
    resolution: {integrity: sha512-eW6xyHCyYrJD0Kjk9Mz33gQ40LfWiEA51JJTVfJy3yeoRSw/NXhAL81Pljpa0qslTs6+LO/5DYPZddct6HvISQ==}
    engines: {node: '>= 14.0.0'}

  '@algolia/requester-fetch@5.46.0':
    resolution: {integrity: sha512-Vn2+TukMGHy4PIxmdvP667tN/MhS7MPT8EEvEhS6JyFLPx3weLcxSa1F9gVvrfHWCUJhLWoMVJVB2PT8YfRGcw==}
    engines: {node: '>= 14.0.0'}

  '@algolia/requester-node-http@5.46.0':
    resolution: {integrity: sha512-xaqXyna5yBZ+r1SJ9my/DM6vfTqJg9FJgVydRJ0lnO+D5NhqGW/qaRG/iBGKr/d4fho34el6WakV7BqJvrl/HQ==}
    engines: {node: '>= 14.0.0'}

  '@ark/schema@0.56.0':
    resolution: {integrity: sha512-ECg3hox/6Z/nLajxXqNhgPtNdHWC9zNsDyskwO28WinoFEnWow4IsERNz9AnXRhTZJnYIlAJ4uGn3nlLk65vZA==}

  '@ark/util@0.56.0':
    resolution: {integrity: sha512-BghfRC8b9pNs3vBoDJhcta0/c1J1rsoS1+HgVUreMFPdhz/CRAKReAu57YEllNaSy98rWAdY1gE+gFup7OXpgA==}

  '@asamuzakjp/css-color@4.1.0':
    resolution: {integrity: sha512-9xiBAtLn4aNsa4mDnpovJvBn72tNEIACyvlqaNJ+ADemR+yeMJWnBudOi2qGDviJa7SwcDOU/TRh5dnET7qk0w==}

  '@asamuzakjp/dom-selector@6.7.6':
    resolution: {integrity: sha512-hBaJER6A9MpdG3WgdlOolHmbOYvSk46y7IQN/1+iqiCuUu6iWdQrs9DGKF8ocqsEqWujWf/V7b7vaDgiUmIvUg==}

  '@asamuzakjp/nwsapi@2.3.9':
    resolution: {integrity: sha512-n8GuYSrI9bF7FFZ/SjhwevlHc8xaVlb/7HmHelnc/PZXBD2ZR49NnN9sMMuDdEGPeeRQ5d0hqlSlEpgCX3Wl0Q==}

  '@babel/code-frame@7.27.1':
    resolution: {integrity: sha512-cjQ7ZlQ0Mv3b47hABuTevyTuYN4i+loJKGeV9flcCgIK37cCXRh+L1bd3iBHlynerhQ7BhCkn2BPbQUL+rGqFg==}
    engines: {node: '>=6.9.0'}

  '@babel/compat-data@7.28.5':
    resolution: {integrity: sha512-6uFXyCayocRbqhZOB+6XcuZbkMNimwfVGFji8CTZnCzOHVGvDqzvitu1re2AU5LROliz7eQPhB8CpAMvnx9EjA==}
    engines: {node: '>=6.9.0'}

  '@babel/core@7.28.5':
    resolution: {integrity: sha512-e7jT4DxYvIDLk1ZHmU/m/mB19rex9sv0c2ftBtjSBv+kVM/902eh0fINUzD7UwLLNR+jU585GxUJ8/EBfAM5fw==}
    engines: {node: '>=6.9.0'}

  '@babel/generator@7.28.5':
    resolution: {integrity: sha512-3EwLFhZ38J4VyIP6WNtt2kUdW9dokXA9Cr4IVIFHuCpZ3H8/YFOl5JjZHisrn1fATPBmKKqXzDFvh9fUwHz6CQ==}
    engines: {node: '>=6.9.0'}

  '@babel/helper-compilation-targets@7.27.2':
    resolution: {integrity: sha512-2+1thGUUWWjLTYTHZWK1n8Yga0ijBz1XAhUXcKy81rd5g6yh7hGqMp45v7cadSbEHc9G3OTv45SyneRN3ps4DQ==}
    engines: {node: '>=6.9.0'}

  '@babel/helper-globals@7.28.0':
    resolution: {integrity: sha512-+W6cISkXFa1jXsDEdYA8HeevQT/FULhxzR99pxphltZcVaugps53THCeiWA8SguxxpSp3gKPiuYfSWopkLQ4hw==}
    engines: {node: '>=6.9.0'}

  '@babel/helper-module-imports@7.27.1':
    resolution: {integrity: sha512-0gSFWUPNXNopqtIPQvlD5WgXYI5GY2kP2cCvoT8kczjbfcfuIljTbcWrulD1CIPIX2gt1wghbDy08yE1p+/r3w==}
    engines: {node: '>=6.9.0'}

  '@babel/helper-module-transforms@7.28.3':
    resolution: {integrity: sha512-gytXUbs8k2sXS9PnQptz5o0QnpLL51SwASIORY6XaBKF88nsOT0Zw9szLqlSGQDP/4TljBAD5y98p2U1fqkdsw==}
    engines: {node: '>=6.9.0'}
    peerDependencies:
      '@babel/core': ^7.0.0

  '@babel/helper-string-parser@7.27.1':
    resolution: {integrity: sha512-qMlSxKbpRlAridDExk92nSobyDdpPijUq2DW6oDnUqd0iOGxmQjyqhMIihI9+zv4LPyZdRje2cavWPbCbWm3eA==}
    engines: {node: '>=6.9.0'}

  '@babel/helper-validator-identifier@7.28.5':
    resolution: {integrity: sha512-qSs4ifwzKJSV39ucNjsvc6WVHs6b7S03sOh2OcHF9UHfVPqWWALUsNUVzhSBiItjRZoLHx7nIarVjqKVusUZ1Q==}
    engines: {node: '>=6.9.0'}

  '@babel/helper-validator-option@7.27.1':
    resolution: {integrity: sha512-YvjJow9FxbhFFKDSuFnVCe2WxXk1zWc22fFePVNEaWJEu8IrZVlda6N0uHwzZrUM1il7NC9Mlp4MaJYbYd9JSg==}
    engines: {node: '>=6.9.0'}

  '@babel/helpers@7.28.4':
    resolution: {integrity: sha512-HFN59MmQXGHVyYadKLVumYsA9dBFun/ldYxipEjzA4196jpLZd8UjEEBLkbEkvfYreDqJhZxYAWFPtrfhNpj4w==}
    engines: {node: '>=6.9.0'}

  '@babel/parser@7.28.5':
    resolution: {integrity: sha512-KKBU1VGYR7ORr3At5HAtUQ+TV3SzRCXmA/8OdDZiLDBIZxVyzXuztPjfLd3BV1PRAQGCMWWSHYhL0F8d5uHBDQ==}
    engines: {node: '>=6.0.0'}
    hasBin: true

  '@babel/runtime-corejs3@7.28.4':
    resolution: {integrity: sha512-h7iEYiW4HebClDEhtvFObtPmIvrd1SSfpI9EhOeKk4CtIK/ngBWFpuhCzhdmRKtg71ylcue+9I6dv54XYO1epQ==}
    engines: {node: '>=6.9.0'}

  '@babel/runtime@7.28.4':
    resolution: {integrity: sha512-Q/N6JNWvIvPnLDvjlE1OUBLPQHH6l3CltCEsHIujp45zQUSSh8K+gHnaEX45yAT1nyngnINhvWtzN+Nb9D8RAQ==}
    engines: {node: '>=6.9.0'}

  '@babel/template@7.27.2':
    resolution: {integrity: sha512-LPDZ85aEJyYSd18/DkjNh4/y1ntkE5KwUHWTiqgRxruuZL2F1yuHligVHLvcHY2vMHXttKFpJn6LwfI7cw7ODw==}
    engines: {node: '>=6.9.0'}

  '@babel/traverse@7.28.5':
    resolution: {integrity: sha512-TCCj4t55U90khlYkVV/0TfkJkAkUg3jZFA3Neb7unZT8CPok7iiRfaX0F+WnqWqt7OxhOn0uBKXCw4lbL8W0aQ==}
    engines: {node: '>=6.9.0'}

  '@babel/types@7.28.5':
    resolution: {integrity: sha512-qQ5m48eI/MFLQ5PxQj4PFaprjyCTLI37ElWMmNs0K8Lk3dVeOdNpB3ks8jc7yM5CDmVC73eMVk/trk3fgmrUpA==}
    engines: {node: '>=6.9.0'}

  '@bcoe/v8-coverage@1.0.2':
    resolution: {integrity: sha512-6zABk/ECA/QYSCQ1NGiVwwbQerUCZ+TQbp64Q3AgmfNvurHH0j8TtXa1qbShXA6qqkpAj4V5W8pP6mLe1mcMqA==}
    engines: {node: '>=18'}

  '@biomejs/biome@2.3.9':
    resolution: {integrity: sha512-js+34KpnY65I00k8P71RH0Uh2rJk4BrpxMGM5m2nBfM9XTlKE5N1URn5ydILPRyXXq4ebhKCjsvR+txS+D4z2A==}
    engines: {node: '>=14.21.3'}
    hasBin: true

  '@biomejs/cli-darwin-arm64@2.3.9':
    resolution: {integrity: sha512-hHbYYnna/WBwem5iCpssQQLtm5ey8ADuDT8N2zqosk6LVWimlEuUnPy6Mbzgu4GWVriyL5ijWd+1zphX6ll4/A==}
    engines: {node: '>=14.21.3'}
    cpu: [arm64]
    os: [darwin]

  '@biomejs/cli-darwin-x64@2.3.9':
    resolution: {integrity: sha512-sKMW5fpvGDmPdqCchtVH5MVlbVeSU3ad4CuKS45x8VHt3tNSC8CZ2QbxffAOKYK9v/mAeUiPC6Cx6+wtyU1q7g==}
    engines: {node: '>=14.21.3'}
    cpu: [x64]
    os: [darwin]

  '@biomejs/cli-linux-arm64-musl@2.3.9':
    resolution: {integrity: sha512-JOHyG2nl8XDpncbMazm1uBSi1dPX9VbQDOjKcfSVXTqajD0PsgodMOKyuZ/PkBu5Lw877sWMTGKfEfpM7jE7Cw==}
    engines: {node: '>=14.21.3'}
    cpu: [arm64]
    os: [linux]

  '@biomejs/cli-linux-arm64@2.3.9':
    resolution: {integrity: sha512-BXBB6HbAgZI6T6QB8q6NSwIapVngqArP6K78BqkMerht7YjL6yWctqfeTnJm0qGF2bKBYFexslrbV+VTlM2E6g==}
    engines: {node: '>=14.21.3'}
    cpu: [arm64]
    os: [linux]

  '@biomejs/cli-linux-x64-musl@2.3.9':
    resolution: {integrity: sha512-FUkb/5beCIC2trpqAbW9e095X4vamdlju80c1ExSmhfdrojLZnWkah/XfTSixKb/dQzbAjpD7vvs6rWkJ+P07Q==}
    engines: {node: '>=14.21.3'}
    cpu: [x64]
    os: [linux]

  '@biomejs/cli-linux-x64@2.3.9':
    resolution: {integrity: sha512-PjYuv2WLmvf0WtidxAkFjlElsn0P6qcvfPijrqu1j+3GoW3XSQh3ywGu7gZ25J25zrYj3KEovUjvUZB55ATrGw==}
    engines: {node: '>=14.21.3'}
    cpu: [x64]
    os: [linux]

  '@biomejs/cli-win32-arm64@2.3.9':
    resolution: {integrity: sha512-w48Yh/XbYHO2cBw8B5laK3vCAEKuocX5ItGXVDAqFE7Ze2wnR00/1vkY6GXglfRDOjWHu2XtxI0WKQ52x1qxEA==}
    engines: {node: '>=14.21.3'}
    cpu: [arm64]
    os: [win32]

  '@biomejs/cli-win32-x64@2.3.9':
    resolution: {integrity: sha512-90+J63VT7qImy9s3pkWL0ZX27VzVwMNCRzpLpe5yMzMYPbO1vcjL/w/Q5f/juAGMvP7a2Fd0H7IhAR6F7/i78A==}
    engines: {node: '>=14.21.3'}
    cpu: [x64]
    os: [win32]

  '@borewit/text-codec@0.1.1':
    resolution: {integrity: sha512-5L/uBxmjaCIX5h8Z+uu+kA9BQLkc/Wl06UGR5ajNRxu+/XjonB5i8JpgFMrPj3LXTCPA0pv8yxUvbUi+QthGGA==}

  '@changesets/apply-release-plan@7.0.14':
    resolution: {integrity: sha512-ddBvf9PHdy2YY0OUiEl3TV78mH9sckndJR14QAt87KLEbIov81XO0q0QAmvooBxXlqRRP8I9B7XOzZwQG7JkWA==}

  '@changesets/assemble-release-plan@6.0.9':
    resolution: {integrity: sha512-tPgeeqCHIwNo8sypKlS3gOPmsS3wP0zHt67JDuL20P4QcXiw/O4Hl7oXiuLnP9yg+rXLQ2sScdV1Kkzde61iSQ==}

  '@changesets/changelog-git@0.2.1':
    resolution: {integrity: sha512-x/xEleCFLH28c3bQeQIyeZf8lFXyDFVn1SgcBiR2Tw/r4IAWlk1fzxCEZ6NxQAjF2Nwtczoen3OA2qR+UawQ8Q==}

  '@changesets/cli@2.29.8':
    resolution: {integrity: sha512-1weuGZpP63YWUYjay/E84qqwcnt5yJMM0tep10Up7Q5cS/DGe2IZ0Uj3HNMxGhCINZuR7aO9WBMdKnPit5ZDPA==}
    hasBin: true

  '@changesets/config@3.1.2':
    resolution: {integrity: sha512-CYiRhA4bWKemdYi/uwImjPxqWNpqGPNbEBdX1BdONALFIDK7MCUj6FPkzD+z9gJcvDFUQJn9aDVf4UG7OT6Kog==}

  '@changesets/errors@0.2.0':
    resolution: {integrity: sha512-6BLOQUscTpZeGljvyQXlWOItQyU71kCdGz7Pi8H8zdw6BI0g3m43iL4xKUVPWtG+qrrL9DTjpdn8eYuCQSRpow==}

  '@changesets/get-dependents-graph@2.1.3':
    resolution: {integrity: sha512-gphr+v0mv2I3Oxt19VdWRRUxq3sseyUpX9DaHpTUmLj92Y10AGy+XOtV+kbM6L/fDcpx7/ISDFK6T8A/P3lOdQ==}

  '@changesets/get-release-plan@4.0.14':
    resolution: {integrity: sha512-yjZMHpUHgl4Xl5gRlolVuxDkm4HgSJqT93Ri1Uz8kGrQb+5iJ8dkXJ20M2j/Y4iV5QzS2c5SeTxVSKX+2eMI0g==}

  '@changesets/get-version-range-type@0.4.0':
    resolution: {integrity: sha512-hwawtob9DryoGTpixy1D3ZXbGgJu1Rhr+ySH2PvTLHvkZuQ7sRT4oQwMh0hbqZH1weAooedEjRsbrWcGLCeyVQ==}

  '@changesets/git@3.0.4':
    resolution: {integrity: sha512-BXANzRFkX+XcC1q/d27NKvlJ1yf7PSAgi8JG6dt8EfbHFHi4neau7mufcSca5zRhwOL8j9s6EqsxmT+s+/E6Sw==}

  '@changesets/logger@0.1.1':
    resolution: {integrity: sha512-OQtR36ZlnuTxKqoW4Sv6x5YIhOmClRd5pWsjZsddYxpWs517R0HkyiefQPIytCVh4ZcC5x9XaG8KTdd5iRQUfg==}

  '@changesets/parse@0.4.2':
    resolution: {integrity: sha512-Uo5MC5mfg4OM0jU3up66fmSn6/NE9INK+8/Vn/7sMVcdWg46zfbvvUSjD9EMonVqPi9fbrJH9SXHn48Tr1f2yA==}

  '@changesets/pre@2.0.2':
    resolution: {integrity: sha512-HaL/gEyFVvkf9KFg6484wR9s0qjAXlZ8qWPDkTyKF6+zqjBe/I2mygg3MbpZ++hdi0ToqNUF8cjj7fBy0dg8Ug==}

  '@changesets/read@0.6.6':
    resolution: {integrity: sha512-P5QaN9hJSQQKJShzzpBT13FzOSPyHbqdoIBUd2DJdgvnECCyO6LmAOWSV+O8se2TaZJVwSXjL+v9yhb+a9JeJg==}

  '@changesets/should-skip-package@0.1.2':
    resolution: {integrity: sha512-qAK/WrqWLNCP22UDdBTMPH5f41elVDlsNyat180A33dWxuUDyNpg6fPi/FyTZwRriVjg0L8gnjJn2F9XAoF0qw==}

  '@changesets/types@4.1.0':
    resolution: {integrity: sha512-LDQvVDv5Kb50ny2s25Fhm3d9QSZimsoUGBsUioj6MC3qbMUCuC8GPIvk/M6IvXx3lYhAs0lwWUQLb+VIEUCECw==}

  '@changesets/types@6.1.0':
    resolution: {integrity: sha512-rKQcJ+o1nKNgeoYRHKOS07tAMNd3YSN0uHaJOZYjBAgxfV7TUE7JE+z4BzZdQwb5hKaYbayKN5KrYV7ODb2rAA==}

  '@changesets/write@0.4.0':
    resolution: {integrity: sha512-CdTLvIOPiCNuH71pyDu3rA+Q0n65cmAbXnwWH84rKGiFumFzkmHNT8KHTMEchcxN+Kl8I54xGUhJ7l3E7X396Q==}

  '@clack/core@0.5.0':
    resolution: {integrity: sha512-p3y0FIOwaYRUPRcMO7+dlmLh8PSRcrjuTndsiA0WAFbWES0mLZlrjVoBRZ9DzkPFJZG6KGkJmoEAY0ZcVWTkow==}

  '@clack/prompts@0.11.0':
    resolution: {integrity: sha512-pMN5FcrEw9hUkZA4f+zLlzivQSeQf5dRGJjSUbvVYDLvpKCdQx5OaknvKzgbtXOizhP+SJJJjqEbOe55uKKfAw==}

  '@commitlint/cli@20.2.0':
    resolution: {integrity: sha512-l37HkrPZ2DZy26rKiTUvdq/LZtlMcxz+PeLv9dzK9NzoFGuJdOQyYU7IEkEQj0pO++uYue89wzOpZ0hcTtoqUA==}
    engines: {node: '>=v18'}
    hasBin: true

  '@commitlint/config-conventional@20.2.0':
    resolution: {integrity: sha512-MsRac+yNIbTB4Q/psstKK4/ciVzACHicSwz+04Sxve+4DW+PiJeTjU0JnS4m/oOnulrXYN+yBPlKaBSGemRfgQ==}
    engines: {node: '>=v18'}

  '@commitlint/config-validator@20.2.0':
    resolution: {integrity: sha512-SQCBGsL9MFk8utWNSthdxd9iOD1pIVZSHxGBwYIGfd67RTjxqzFOSAYeQVXOu3IxRC3YrTOH37ThnTLjUlyF2w==}
    engines: {node: '>=v18'}

  '@commitlint/ensure@20.2.0':
    resolution: {integrity: sha512-+8TgIGv89rOWyt3eC6lcR1H7hqChAKkpawytlq9P1i/HYugFRVqgoKJ8dhd89fMnlrQTLjA5E97/4sF09QwdoA==}
    engines: {node: '>=v18'}

  '@commitlint/execute-rule@20.0.0':
    resolution: {integrity: sha512-xyCoOShoPuPL44gVa+5EdZsBVao/pNzpQhkzq3RdtlFdKZtjWcLlUFQHSWBuhk5utKYykeJPSz2i8ABHQA+ZZw==}
    engines: {node: '>=v18'}

  '@commitlint/format@20.2.0':
    resolution: {integrity: sha512-PhNoLNhxpfIBlW/i90uZ3yG3hwSSYx7n4d9Yc+2FAorAHS0D9btYRK4ZZXX+Gm3W5tDtu911ow/eWRfcRVgNWg==}
    engines: {node: '>=v18'}

  '@commitlint/is-ignored@20.2.0':
    resolution: {integrity: sha512-Lz0OGeZCo/QHUDLx5LmZc0EocwanneYJUM8z0bfWexArk62HKMLfLIodwXuKTO5y0s6ddXaTexrYHs7v96EOmw==}
    engines: {node: '>=v18'}

  '@commitlint/lint@20.2.0':
    resolution: {integrity: sha512-cQEEB+jlmyQbyiji/kmh8pUJSDeUmPiWq23kFV0EtW3eM+uAaMLMuoTMajbrtWYWQpPzOMDjYltQ8jxHeHgITg==}
    engines: {node: '>=v18'}

  '@commitlint/load@20.2.0':
    resolution: {integrity: sha512-iAK2GaBM8sPFTSwtagI67HrLKHIUxQc2BgpgNc/UMNme6LfmtHpIxQoN1TbP+X1iz58jq32HL1GbrFTCzcMi6g==}
    engines: {node: '>=v18'}

  '@commitlint/message@20.0.0':
    resolution: {integrity: sha512-gLX4YmKnZqSwkmSB9OckQUrI5VyXEYiv3J5JKZRxIp8jOQsWjZgHSG/OgEfMQBK9ibdclEdAyIPYggwXoFGXjQ==}
    engines: {node: '>=v18'}

  '@commitlint/parse@20.2.0':
    resolution: {integrity: sha512-LXStagGU1ivh07X7sM+hnEr4BvzFYn1iBJ6DRg2QsIN8lBfSzyvkUcVCDwok9Ia4PWiEgei5HQjju6xfJ1YaSQ==}
    engines: {node: '>=v18'}

  '@commitlint/read@20.2.0':
    resolution: {integrity: sha512-+SjF9mxm5JCbe+8grOpXCXMMRzAnE0WWijhhtasdrpJoAFJYd5UgRTj/oCq5W3HJTwbvTOsijEJ0SUGImECD7Q==}
    engines: {node: '>=v18'}

  '@commitlint/resolve-extends@20.2.0':
    resolution: {integrity: sha512-KVoLDi9BEuqeq+G0wRABn4azLRiCC22/YHR2aCquwx6bzCHAIN8hMt3Nuf1VFxq/c8ai6s8qBxE8+ZD4HeFTlQ==}
    engines: {node: '>=v18'}

  '@commitlint/rules@20.2.0':
    resolution: {integrity: sha512-27rHGpeAjnYl/A+qUUiYDa7Yn1WIjof/dFJjYW4gA1Ug+LUGa1P0AexzGZ5NBxTbAlmDgaxSZkLLxtLVqtg8PQ==}
    engines: {node: '>=v18'}

  '@commitlint/to-lines@20.0.0':
    resolution: {integrity: sha512-2l9gmwiCRqZNWgV+pX1X7z4yP0b3ex/86UmUFgoRt672Ez6cAM2lOQeHFRUTuE6sPpi8XBCGnd8Kh3bMoyHwJw==}
    engines: {node: '>=v18'}

  '@commitlint/top-level@20.0.0':
    resolution: {integrity: sha512-drXaPSP2EcopukrUXvUXmsQMu3Ey/FuJDc/5oiW4heoCfoE5BdLQyuc7veGeE3aoQaTVqZnh4D5WTWe2vefYKg==}
    engines: {node: '>=v18'}

  '@commitlint/types@20.2.0':
    resolution: {integrity: sha512-KTy0OqRDLR5y/zZMnizyx09z/rPlPC/zKhYgH8o/q6PuAjoQAKlRfY4zzv0M64yybQ//6//4H1n14pxaLZfUnA==}
    engines: {node: '>=v18'}

  '@cspotcode/source-map-support@0.8.1':
    resolution: {integrity: sha512-IchNf6dN4tHoMFIn/7OE8LWZ19Y6q/67Bmf6vnGREv8RSbBVb9LPJxEcnwrcwX6ixSvaiGoomAUvu4YSxXrVgw==}
    engines: {node: '>=12'}

  '@csstools/color-helpers@5.1.0':
    resolution: {integrity: sha512-S11EXWJyy0Mz5SYvRmY8nJYTFFd1LCNV+7cXyAgQtOOuzb4EsgfqDufL+9esx72/eLhsRdGZwaldu/h+E4t4BA==}
    engines: {node: '>=18'}

  '@csstools/css-calc@2.1.4':
    resolution: {integrity: sha512-3N8oaj+0juUw/1H3YwmDDJXCgTB1gKU6Hc/bB502u9zR0q2vd786XJH9QfrKIEgFlZmhZiq6epXl4rHqhzsIgQ==}
    engines: {node: '>=18'}
    peerDependencies:
      '@csstools/css-parser-algorithms': ^3.0.5
      '@csstools/css-tokenizer': ^3.0.4

  '@csstools/css-color-parser@3.1.0':
    resolution: {integrity: sha512-nbtKwh3a6xNVIp/VRuXV64yTKnb1IjTAEEh3irzS+HkKjAOYLTGNb9pmVNntZ8iVBHcWDA2Dof0QtPgFI1BaTA==}
    engines: {node: '>=18'}
    peerDependencies:
      '@csstools/css-parser-algorithms': ^3.0.5
      '@csstools/css-tokenizer': ^3.0.4

  '@csstools/css-parser-algorithms@3.0.5':
    resolution: {integrity: sha512-DaDeUkXZKjdGhgYaHNJTV9pV7Y9B3b644jCLs9Upc3VeNGg6LWARAT6O+Q+/COo+2gg/bM5rhpMAtf70WqfBdQ==}
    engines: {node: '>=18'}
    peerDependencies:
      '@csstools/css-tokenizer': ^3.0.4

  '@csstools/css-syntax-patches-for-csstree@1.0.14':
    resolution: {integrity: sha512-zSlIxa20WvMojjpCSy8WrNpcZ61RqfTfX3XTaOeVlGJrt/8HF3YbzgFZa01yTbT4GWQLwfTcC3EB8i3XnB647Q==}
    engines: {node: '>=18'}
    peerDependencies:
      postcss: ^8.4

  '@csstools/css-tokenizer@3.0.4':
    resolution: {integrity: sha512-Vd/9EVDiu6PPJt9yAh6roZP6El1xHrdvIVGjyBsHR0RYwNHgL7FJPyIIW4fANJNG6FtyZfvlRPpFI4ZM/lubvw==}
    engines: {node: '>=18'}

  '@docsearch/css@3.8.2':
    resolution: {integrity: sha512-y05ayQFyUmCXze79+56v/4HpycYF3uFqB78pLPrSV5ZKAlDuIAAJNhaRi8tTdRNXh05yxX/TyNnzD6LwSM89vQ==}

  '@docsearch/js@3.8.2':
    resolution: {integrity: sha512-Q5wY66qHn0SwA7Taa0aDbHiJvaFJLOJyHmooQ7y8hlwwQLQ/5WwCcoX0g7ii04Qi2DJlHsd0XXzJ8Ypw9+9YmQ==}

  '@docsearch/react@3.8.2':
    resolution: {integrity: sha512-xCRrJQlTt8N9GU0DG4ptwHRkfnSnD/YpdeaXe02iKfqs97TkZJv60yE+1eq/tjPcVnTW8dP5qLP7itifFVV5eg==}
    peerDependencies:
      '@types/react': '>= 16.8.0 < 19.0.0'
      react: '>= 16.8.0 < 19.0.0'
      react-dom: '>= 16.8.0 < 19.0.0'
      search-insights: '>= 1 < 3'
    peerDependenciesMeta:
      '@types/react':
        optional: true
      react:
        optional: true
      react-dom:
        optional: true
      search-insights:
        optional: true

  '@emnapi/core@1.7.1':
    resolution: {integrity: sha512-o1uhUASyo921r2XtHYOHy7gdkGLge8ghBEQHMWmyJFoXlpU58kIrhhN3w26lpQb6dspetweapMn2CSNwQ8I4wg==}

  '@emnapi/runtime@1.7.1':
    resolution: {integrity: sha512-PVtJr5CmLwYAU9PZDMITZoR5iAOShYREoR45EyyLrbntV50mdePTgUn4AmOw90Ifcj+x2kRjdzr1HP3RrNiHGA==}

  '@emnapi/wasi-threads@1.1.0':
    resolution: {integrity: sha512-WI0DdZ8xFSbgMjR1sFsKABJ/C5OnRrjT06JXbZKexJGrDuPTzZdDYfFlsgcCXCyf+suG5QU2e/y1Wo2V/OapLQ==}

  '@esbuild/aix-ppc64@0.21.5':
    resolution: {integrity: sha512-1SDgH6ZSPTlggy1yI6+Dbkiz8xzpHJEVAlF/AM1tHPLsf5STom9rwtjE4hKAF20FfXXNTFqEYXyJNWh1GiZedQ==}
    engines: {node: '>=12'}
    cpu: [ppc64]
    os: [aix]

  '@esbuild/aix-ppc64@0.27.1':
    resolution: {integrity: sha512-HHB50pdsBX6k47S4u5g/CaLjqS3qwaOVE5ILsq64jyzgMhLuCuZ8rGzM9yhsAjfjkbgUPMzZEPa7DAp7yz6vuA==}
    engines: {node: '>=18'}
    cpu: [ppc64]
    os: [aix]

  '@esbuild/android-arm64@0.21.5':
    resolution: {integrity: sha512-c0uX9VAUBQ7dTDCjq+wdyGLowMdtR/GoC2U5IYk/7D1H1JYC0qseD7+11iMP2mRLN9RcCMRcjC4YMclCzGwS/A==}
    engines: {node: '>=12'}
    cpu: [arm64]
    os: [android]

  '@esbuild/android-arm64@0.27.1':
    resolution: {integrity: sha512-45fuKmAJpxnQWixOGCrS+ro4Uvb4Re9+UTieUY2f8AEc+t7d4AaZ6eUJ3Hva7dtrxAAWHtlEFsXFMAgNnGU9uQ==}
    engines: {node: '>=18'}
    cpu: [arm64]
    os: [android]

  '@esbuild/android-arm@0.21.5':
    resolution: {integrity: sha512-vCPvzSjpPHEi1siZdlvAlsPxXl7WbOVUBBAowWug4rJHb68Ox8KualB+1ocNvT5fjv6wpkX6o/iEpbDrf68zcg==}
    engines: {node: '>=12'}
    cpu: [arm]
    os: [android]

  '@esbuild/android-arm@0.27.1':
    resolution: {integrity: sha512-kFqa6/UcaTbGm/NncN9kzVOODjhZW8e+FRdSeypWe6j33gzclHtwlANs26JrupOntlcWmB0u8+8HZo8s7thHvg==}
    engines: {node: '>=18'}
    cpu: [arm]
    os: [android]

  '@esbuild/android-x64@0.21.5':
    resolution: {integrity: sha512-D7aPRUUNHRBwHxzxRvp856rjUHRFW1SdQATKXH2hqA0kAZb1hKmi02OpYRacl0TxIGz/ZmXWlbZgjwWYaCakTA==}
    engines: {node: '>=12'}
    cpu: [x64]
    os: [android]

  '@esbuild/android-x64@0.27.1':
    resolution: {integrity: sha512-LBEpOz0BsgMEeHgenf5aqmn/lLNTFXVfoWMUox8CtWWYK9X4jmQzWjoGoNb8lmAYml/tQ/Ysvm8q7szu7BoxRQ==}
    engines: {node: '>=18'}
    cpu: [x64]
    os: [android]

  '@esbuild/darwin-arm64@0.21.5':
    resolution: {integrity: sha512-DwqXqZyuk5AiWWf3UfLiRDJ5EDd49zg6O9wclZ7kUMv2WRFr4HKjXp/5t8JZ11QbQfUS6/cRCKGwYhtNAY88kQ==}
    engines: {node: '>=12'}
    cpu: [arm64]
    os: [darwin]

  '@esbuild/darwin-arm64@0.27.1':
    resolution: {integrity: sha512-veg7fL8eMSCVKL7IW4pxb54QERtedFDfY/ASrumK/SbFsXnRazxY4YykN/THYqFnFwJ0aVjiUrVG2PwcdAEqQQ==}
    engines: {node: '>=18'}
    cpu: [arm64]
    os: [darwin]

  '@esbuild/darwin-x64@0.21.5':
    resolution: {integrity: sha512-se/JjF8NlmKVG4kNIuyWMV/22ZaerB+qaSi5MdrXtd6R08kvs2qCN4C09miupktDitvh8jRFflwGFBQcxZRjbw==}
    engines: {node: '>=12'}
    cpu: [x64]
    os: [darwin]

  '@esbuild/darwin-x64@0.27.1':
    resolution: {integrity: sha512-+3ELd+nTzhfWb07Vol7EZ+5PTbJ/u74nC6iv4/lwIU99Ip5uuY6QoIf0Hn4m2HoV0qcnRivN3KSqc+FyCHjoVQ==}
    engines: {node: '>=18'}
    cpu: [x64]
    os: [darwin]

  '@esbuild/freebsd-arm64@0.21.5':
    resolution: {integrity: sha512-5JcRxxRDUJLX8JXp/wcBCy3pENnCgBR9bN6JsY4OmhfUtIHe3ZW0mawA7+RDAcMLrMIZaf03NlQiX9DGyB8h4g==}
    engines: {node: '>=12'}
    cpu: [arm64]
    os: [freebsd]

  '@esbuild/freebsd-arm64@0.27.1':
    resolution: {integrity: sha512-/8Rfgns4XD9XOSXlzUDepG8PX+AVWHliYlUkFI3K3GB6tqbdjYqdhcb4BKRd7C0BhZSoaCxhv8kTcBrcZWP+xg==}
    engines: {node: '>=18'}
    cpu: [arm64]
    os: [freebsd]

  '@esbuild/freebsd-x64@0.21.5':
    resolution: {integrity: sha512-J95kNBj1zkbMXtHVH29bBriQygMXqoVQOQYA+ISs0/2l3T9/kj42ow2mpqerRBxDJnmkUDCaQT/dfNXWX/ZZCQ==}
    engines: {node: '>=12'}
    cpu: [x64]
    os: [freebsd]

  '@esbuild/freebsd-x64@0.27.1':
    resolution: {integrity: sha512-GITpD8dK9C+r+5yRT/UKVT36h/DQLOHdwGVwwoHidlnA168oD3uxA878XloXebK4Ul3gDBBIvEdL7go9gCUFzQ==}
    engines: {node: '>=18'}
    cpu: [x64]
    os: [freebsd]

  '@esbuild/linux-arm64@0.21.5':
    resolution: {integrity: sha512-ibKvmyYzKsBeX8d8I7MH/TMfWDXBF3db4qM6sy+7re0YXya+K1cem3on9XgdT2EQGMu4hQyZhan7TeQ8XkGp4Q==}
    engines: {node: '>=12'}
    cpu: [arm64]
    os: [linux]

  '@esbuild/linux-arm64@0.27.1':
    resolution: {integrity: sha512-W9//kCrh/6in9rWIBdKaMtuTTzNj6jSeG/haWBADqLLa9P8O5YSRDzgD5y9QBok4AYlzS6ARHifAb75V6G670Q==}
    engines: {node: '>=18'}
    cpu: [arm64]
    os: [linux]

  '@esbuild/linux-arm@0.21.5':
    resolution: {integrity: sha512-bPb5AHZtbeNGjCKVZ9UGqGwo8EUu4cLq68E95A53KlxAPRmUyYv2D6F0uUI65XisGOL1hBP5mTronbgo+0bFcA==}
    engines: {node: '>=12'}
    cpu: [arm]
    os: [linux]

  '@esbuild/linux-arm@0.27.1':
    resolution: {integrity: sha512-ieMID0JRZY/ZeCrsFQ3Y3NlHNCqIhTprJfDgSB3/lv5jJZ8FX3hqPyXWhe+gvS5ARMBJ242PM+VNz/ctNj//eA==}
    engines: {node: '>=18'}
    cpu: [arm]
    os: [linux]

  '@esbuild/linux-ia32@0.21.5':
    resolution: {integrity: sha512-YvjXDqLRqPDl2dvRODYmmhz4rPeVKYvppfGYKSNGdyZkA01046pLWyRKKI3ax8fbJoK5QbxblURkwK/MWY18Tg==}
    engines: {node: '>=12'}
    cpu: [ia32]
    os: [linux]

  '@esbuild/linux-ia32@0.27.1':
    resolution: {integrity: sha512-VIUV4z8GD8rtSVMfAj1aXFahsi/+tcoXXNYmXgzISL+KB381vbSTNdeZHHHIYqFyXcoEhu9n5cT+05tRv13rlw==}
    engines: {node: '>=18'}
    cpu: [ia32]
    os: [linux]

  '@esbuild/linux-loong64@0.21.5':
    resolution: {integrity: sha512-uHf1BmMG8qEvzdrzAqg2SIG/02+4/DHB6a9Kbya0XDvwDEKCoC8ZRWI5JJvNdUjtciBGFQ5PuBlpEOXQj+JQSg==}
    engines: {node: '>=12'}
    cpu: [loong64]
    os: [linux]

  '@esbuild/linux-loong64@0.27.1':
    resolution: {integrity: sha512-l4rfiiJRN7sTNI//ff65zJ9z8U+k6zcCg0LALU5iEWzY+a1mVZ8iWC1k5EsNKThZ7XCQ6YWtsZ8EWYm7r1UEsg==}
    engines: {node: '>=18'}
    cpu: [loong64]
    os: [linux]

  '@esbuild/linux-mips64el@0.21.5':
    resolution: {integrity: sha512-IajOmO+KJK23bj52dFSNCMsz1QP1DqM6cwLUv3W1QwyxkyIWecfafnI555fvSGqEKwjMXVLokcV5ygHW5b3Jbg==}
    engines: {node: '>=12'}
    cpu: [mips64el]
    os: [linux]

  '@esbuild/linux-mips64el@0.27.1':
    resolution: {integrity: sha512-U0bEuAOLvO/DWFdygTHWY8C067FXz+UbzKgxYhXC0fDieFa0kDIra1FAhsAARRJbvEyso8aAqvPdNxzWuStBnA==}
    engines: {node: '>=18'}
    cpu: [mips64el]
    os: [linux]

  '@esbuild/linux-ppc64@0.21.5':
    resolution: {integrity: sha512-1hHV/Z4OEfMwpLO8rp7CvlhBDnjsC3CttJXIhBi+5Aj5r+MBvy4egg7wCbe//hSsT+RvDAG7s81tAvpL2XAE4w==}
    engines: {node: '>=12'}
    cpu: [ppc64]
    os: [linux]

  '@esbuild/linux-ppc64@0.27.1':
    resolution: {integrity: sha512-NzdQ/Xwu6vPSf/GkdmRNsOfIeSGnh7muundsWItmBsVpMoNPVpM61qNzAVY3pZ1glzzAxLR40UyYM23eaDDbYQ==}
    engines: {node: '>=18'}
    cpu: [ppc64]
    os: [linux]

  '@esbuild/linux-riscv64@0.21.5':
    resolution: {integrity: sha512-2HdXDMd9GMgTGrPWnJzP2ALSokE/0O5HhTUvWIbD3YdjME8JwvSCnNGBnTThKGEB91OZhzrJ4qIIxk/SBmyDDA==}
    engines: {node: '>=12'}
    cpu: [riscv64]
    os: [linux]

  '@esbuild/linux-riscv64@0.27.1':
    resolution: {integrity: sha512-7zlw8p3IApcsN7mFw0O1Z1PyEk6PlKMu18roImfl3iQHTnr/yAfYv6s4hXPidbDoI2Q0pW+5xeoM4eTCC0UdrQ==}
    engines: {node: '>=18'}
    cpu: [riscv64]
    os: [linux]

  '@esbuild/linux-s390x@0.21.5':
    resolution: {integrity: sha512-zus5sxzqBJD3eXxwvjN1yQkRepANgxE9lgOW2qLnmr8ikMTphkjgXu1HR01K4FJg8h1kEEDAqDcZQtbrRnB41A==}
    engines: {node: '>=12'}
    cpu: [s390x]
    os: [linux]

  '@esbuild/linux-s390x@0.27.1':
    resolution: {integrity: sha512-cGj5wli+G+nkVQdZo3+7FDKC25Uh4ZVwOAK6A06Hsvgr8WqBBuOy/1s+PUEd/6Je+vjfm6stX0kmib5b/O2Ykw==}
    engines: {node: '>=18'}
    cpu: [s390x]
    os: [linux]

  '@esbuild/linux-x64@0.21.5':
    resolution: {integrity: sha512-1rYdTpyv03iycF1+BhzrzQJCdOuAOtaqHTWJZCWvijKD2N5Xu0TtVC8/+1faWqcP9iBCWOmjmhoH94dH82BxPQ==}
    engines: {node: '>=12'}
    cpu: [x64]
    os: [linux]

  '@esbuild/linux-x64@0.27.1':
    resolution: {integrity: sha512-z3H/HYI9MM0HTv3hQZ81f+AKb+yEoCRlUby1F80vbQ5XdzEMyY/9iNlAmhqiBKw4MJXwfgsh7ERGEOhrM1niMA==}
    engines: {node: '>=18'}
    cpu: [x64]
    os: [linux]

  '@esbuild/netbsd-arm64@0.27.1':
    resolution: {integrity: sha512-wzC24DxAvk8Em01YmVXyjl96Mr+ecTPyOuADAvjGg+fyBpGmxmcr2E5ttf7Im8D0sXZihpxzO1isus8MdjMCXQ==}
    engines: {node: '>=18'}
    cpu: [arm64]
    os: [netbsd]

  '@esbuild/netbsd-x64@0.21.5':
    resolution: {integrity: sha512-Woi2MXzXjMULccIwMnLciyZH4nCIMpWQAs049KEeMvOcNADVxo0UBIQPfSmxB3CWKedngg7sWZdLvLczpe0tLg==}
    engines: {node: '>=12'}
    cpu: [x64]
    os: [netbsd]

  '@esbuild/netbsd-x64@0.27.1':
    resolution: {integrity: sha512-1YQ8ybGi2yIXswu6eNzJsrYIGFpnlzEWRl6iR5gMgmsrR0FcNoV1m9k9sc3PuP5rUBLshOZylc9nqSgymI+TYg==}
    engines: {node: '>=18'}
    cpu: [x64]
    os: [netbsd]

  '@esbuild/openbsd-arm64@0.27.1':
    resolution: {integrity: sha512-5Z+DzLCrq5wmU7RDaMDe2DVXMRm2tTDvX2KU14JJVBN2CT/qov7XVix85QoJqHltpvAOZUAc3ndU56HSMWrv8g==}
    engines: {node: '>=18'}
    cpu: [arm64]
    os: [openbsd]

  '@esbuild/openbsd-x64@0.21.5':
    resolution: {integrity: sha512-HLNNw99xsvx12lFBUwoT8EVCsSvRNDVxNpjZ7bPn947b8gJPzeHWyNVhFsaerc0n3TsbOINvRP2byTZ5LKezow==}
    engines: {node: '>=12'}
    cpu: [x64]
    os: [openbsd]

  '@esbuild/openbsd-x64@0.27.1':
    resolution: {integrity: sha512-Q73ENzIdPF5jap4wqLtsfh8YbYSZ8Q0wnxplOlZUOyZy7B4ZKW8DXGWgTCZmF8VWD7Tciwv5F4NsRf6vYlZtqg==}
    engines: {node: '>=18'}
    cpu: [x64]
    os: [openbsd]

  '@esbuild/openharmony-arm64@0.27.1':
    resolution: {integrity: sha512-ajbHrGM/XiK+sXM0JzEbJAen+0E+JMQZ2l4RR4VFwvV9JEERx+oxtgkpoKv1SevhjavK2z2ReHk32pjzktWbGg==}
    engines: {node: '>=18'}
    cpu: [arm64]
    os: [openharmony]

  '@esbuild/sunos-x64@0.21.5':
    resolution: {integrity: sha512-6+gjmFpfy0BHU5Tpptkuh8+uw3mnrvgs+dSPQXQOv3ekbordwnzTVEb4qnIvQcYXq6gzkyTnoZ9dZG+D4garKg==}
    engines: {node: '>=12'}
    cpu: [x64]
    os: [sunos]

  '@esbuild/sunos-x64@0.27.1':
    resolution: {integrity: sha512-IPUW+y4VIjuDVn+OMzHc5FV4GubIwPnsz6ubkvN8cuhEqH81NovB53IUlrlBkPMEPxvNnf79MGBoz8rZ2iW8HA==}
    engines: {node: '>=18'}
    cpu: [x64]
    os: [sunos]

  '@esbuild/win32-arm64@0.21.5':
    resolution: {integrity: sha512-Z0gOTd75VvXqyq7nsl93zwahcTROgqvuAcYDUr+vOv8uHhNSKROyU961kgtCD1e95IqPKSQKH7tBTslnS3tA8A==}
    engines: {node: '>=12'}
    cpu: [arm64]
    os: [win32]

  '@esbuild/win32-arm64@0.27.1':
    resolution: {integrity: sha512-RIVRWiljWA6CdVu8zkWcRmGP7iRRIIwvhDKem8UMBjPql2TXM5PkDVvvrzMtj1V+WFPB4K7zkIGM7VzRtFkjdg==}
    engines: {node: '>=18'}
    cpu: [arm64]
    os: [win32]

  '@esbuild/win32-ia32@0.21.5':
    resolution: {integrity: sha512-SWXFF1CL2RVNMaVs+BBClwtfZSvDgtL//G/smwAc5oVK/UPu2Gu9tIaRgFmYFFKrmg3SyAjSrElf0TiJ1v8fYA==}
    engines: {node: '>=12'}
    cpu: [ia32]
    os: [win32]

  '@esbuild/win32-ia32@0.27.1':
    resolution: {integrity: sha512-2BR5M8CPbptC1AK5JbJT1fWrHLvejwZidKx3UMSF0ecHMa+smhi16drIrCEggkgviBwLYd5nwrFLSl5Kho96RQ==}
    engines: {node: '>=18'}
    cpu: [ia32]
    os: [win32]

  '@esbuild/win32-x64@0.21.5':
    resolution: {integrity: sha512-tQd/1efJuzPC6rCFwEvLtci/xNFcTZknmXs98FYDfGE4wP9ClFV98nyKrzJKVPMhdDnjzLhdUyMX4PsQAPjwIw==}
    engines: {node: '>=12'}
    cpu: [x64]
    os: [win32]

  '@esbuild/win32-x64@0.27.1':
    resolution: {integrity: sha512-d5X6RMYv6taIymSk8JBP+nxv8DQAMY6A51GPgusqLdK9wBz5wWIXy1KjTck6HnjE9hqJzJRdk+1p/t5soSbCtw==}
    engines: {node: '>=18'}
    cpu: [x64]
    os: [win32]

  '@floating-ui/core@1.7.3':
    resolution: {integrity: sha512-sGnvb5dmrJaKEZ+LDIpguvdX3bDlEllmv4/ClQ9awcmCZrlx5jQyyMWFM5kBI+EyNOCDDiKk8il0zeuX3Zlg/w==}

  '@floating-ui/dom@1.1.1':
    resolution: {integrity: sha512-TpIO93+DIujg3g7SykEAGZMDtbJRrmnYRCNYSjJlvIbGhBjRSNTLVbNeDQBrzy9qDgUbiWdc7KA0uZHZ2tJmiw==}

  '@floating-ui/utils@0.2.10':
    resolution: {integrity: sha512-aGTxbpbg8/b5JfU1HXSrbH3wXZuLPJcNEcZQFMxLs3oSzgtVu6nFPkbbGGUvBcUjKV2YyB9Wxxabo+HEH9tcRQ==}

  '@iconify-json/simple-icons@1.2.63':
    resolution: {integrity: sha512-xZl2UWCwE58VlqZ+pDPmaUhE2tq8MVSTJRr4/9nzzHlDdjJ0Ud1VxNXPrwTSgESKY29iCQw3S0r2nJTSNNngHw==}

  '@iconify/types@2.0.0':
    resolution: {integrity: sha512-+wluvCrRhXrhyOmRDJ3q8mux9JkKy5SJ/v8ol2tu4FVjyYvtEzkc/3pK15ET6RKg4b4w4BmTk1+gsCUhf21Ykg==}

  '@img/colour@1.0.0':
    resolution: {integrity: sha512-A5P/LfWGFSl6nsckYtjw9da+19jB8hkJ6ACTGcDfEJ0aE+l2n2El7dsVM7UVHZQ9s2lmYMWlrS21YLy2IR1LUw==}
    engines: {node: '>=18'}

  '@img/sharp-darwin-arm64@0.34.5':
    resolution: {integrity: sha512-imtQ3WMJXbMY4fxb/Ndp6HBTNVtWCUI0WdobyheGf5+ad6xX8VIDO8u2xE4qc/fr08CKG/7dDseFtn6M6g/r3w==}
    engines: {node: ^18.17.0 || ^20.3.0 || >=21.0.0}
    cpu: [arm64]
    os: [darwin]

  '@img/sharp-darwin-x64@0.34.5':
    resolution: {integrity: sha512-YNEFAF/4KQ/PeW0N+r+aVVsoIY0/qxxikF2SWdp+NRkmMB7y9LBZAVqQ4yhGCm/H3H270OSykqmQMKLBhBJDEw==}
    engines: {node: ^18.17.0 || ^20.3.0 || >=21.0.0}
    cpu: [x64]
    os: [darwin]

  '@img/sharp-libvips-darwin-arm64@1.2.4':
    resolution: {integrity: sha512-zqjjo7RatFfFoP0MkQ51jfuFZBnVE2pRiaydKJ1G/rHZvnsrHAOcQALIi9sA5co5xenQdTugCvtb1cuf78Vf4g==}
    cpu: [arm64]
    os: [darwin]

  '@img/sharp-libvips-darwin-x64@1.2.4':
    resolution: {integrity: sha512-1IOd5xfVhlGwX+zXv2N93k0yMONvUlANylbJw1eTah8K/Jtpi15KC+WSiaX/nBmbm2HxRM1gZ0nSdjSsrZbGKg==}
    cpu: [x64]
    os: [darwin]

  '@img/sharp-libvips-linux-arm64@1.2.4':
    resolution: {integrity: sha512-excjX8DfsIcJ10x1Kzr4RcWe1edC9PquDRRPx3YVCvQv+U5p7Yin2s32ftzikXojb1PIFc/9Mt28/y+iRklkrw==}
    cpu: [arm64]
    os: [linux]

  '@img/sharp-libvips-linux-arm@1.2.4':
    resolution: {integrity: sha512-bFI7xcKFELdiNCVov8e44Ia4u2byA+l3XtsAj+Q8tfCwO6BQ8iDojYdvoPMqsKDkuoOo+X6HZA0s0q11ANMQ8A==}
    cpu: [arm]
    os: [linux]

  '@img/sharp-libvips-linux-ppc64@1.2.4':
    resolution: {integrity: sha512-FMuvGijLDYG6lW+b/UvyilUWu5Ayu+3r2d1S8notiGCIyYU/76eig1UfMmkZ7vwgOrzKzlQbFSuQfgm7GYUPpA==}
    cpu: [ppc64]
    os: [linux]

  '@img/sharp-libvips-linux-riscv64@1.2.4':
    resolution: {integrity: sha512-oVDbcR4zUC0ce82teubSm+x6ETixtKZBh/qbREIOcI3cULzDyb18Sr/Wcyx7NRQeQzOiHTNbZFF1UwPS2scyGA==}
    cpu: [riscv64]
    os: [linux]

  '@img/sharp-libvips-linux-s390x@1.2.4':
    resolution: {integrity: sha512-qmp9VrzgPgMoGZyPvrQHqk02uyjA0/QrTO26Tqk6l4ZV0MPWIW6LTkqOIov+J1yEu7MbFQaDpwdwJKhbJvuRxQ==}
    cpu: [s390x]
    os: [linux]

  '@img/sharp-libvips-linux-x64@1.2.4':
    resolution: {integrity: sha512-tJxiiLsmHc9Ax1bz3oaOYBURTXGIRDODBqhveVHonrHJ9/+k89qbLl0bcJns+e4t4rvaNBxaEZsFtSfAdquPrw==}
    cpu: [x64]
    os: [linux]

  '@img/sharp-libvips-linuxmusl-arm64@1.2.4':
    resolution: {integrity: sha512-FVQHuwx1IIuNow9QAbYUzJ+En8KcVm9Lk5+uGUQJHaZmMECZmOlix9HnH7n1TRkXMS0pGxIJokIVB9SuqZGGXw==}
    cpu: [arm64]
    os: [linux]

  '@img/sharp-libvips-linuxmusl-x64@1.2.4':
    resolution: {integrity: sha512-+LpyBk7L44ZIXwz/VYfglaX/okxezESc6UxDSoyo2Ks6Jxc4Y7sGjpgU9s4PMgqgjj1gZCylTieNamqA1MF7Dg==}
    cpu: [x64]
    os: [linux]

  '@img/sharp-linux-arm64@0.34.5':
    resolution: {integrity: sha512-bKQzaJRY/bkPOXyKx5EVup7qkaojECG6NLYswgktOZjaXecSAeCWiZwwiFf3/Y+O1HrauiE3FVsGxFg8c24rZg==}
    engines: {node: ^18.17.0 || ^20.3.0 || >=21.0.0}
    cpu: [arm64]
    os: [linux]

  '@img/sharp-linux-arm@0.34.5':
    resolution: {integrity: sha512-9dLqsvwtg1uuXBGZKsxem9595+ujv0sJ6Vi8wcTANSFpwV/GONat5eCkzQo/1O6zRIkh0m/8+5BjrRr7jDUSZw==}
    engines: {node: ^18.17.0 || ^20.3.0 || >=21.0.0}
    cpu: [arm]
    os: [linux]

  '@img/sharp-linux-ppc64@0.34.5':
    resolution: {integrity: sha512-7zznwNaqW6YtsfrGGDA6BRkISKAAE1Jo0QdpNYXNMHu2+0dTrPflTLNkpc8l7MUP5M16ZJcUvysVWWrMefZquA==}
    engines: {node: ^18.17.0 || ^20.3.0 || >=21.0.0}
    cpu: [ppc64]
    os: [linux]

  '@img/sharp-linux-riscv64@0.34.5':
    resolution: {integrity: sha512-51gJuLPTKa7piYPaVs8GmByo7/U7/7TZOq+cnXJIHZKavIRHAP77e3N2HEl3dgiqdD/w0yUfiJnII77PuDDFdw==}
    engines: {node: ^18.17.0 || ^20.3.0 || >=21.0.0}
    cpu: [riscv64]
    os: [linux]

  '@img/sharp-linux-s390x@0.34.5':
    resolution: {integrity: sha512-nQtCk0PdKfho3eC5MrbQoigJ2gd1CgddUMkabUj+rBevs8tZ2cULOx46E7oyX+04WGfABgIwmMC0VqieTiR4jg==}
    engines: {node: ^18.17.0 || ^20.3.0 || >=21.0.0}
    cpu: [s390x]
    os: [linux]

  '@img/sharp-linux-x64@0.34.5':
    resolution: {integrity: sha512-MEzd8HPKxVxVenwAa+JRPwEC7QFjoPWuS5NZnBt6B3pu7EG2Ge0id1oLHZpPJdn3OQK+BQDiw9zStiHBTJQQQQ==}
    engines: {node: ^18.17.0 || ^20.3.0 || >=21.0.0}
    cpu: [x64]
    os: [linux]

  '@img/sharp-linuxmusl-arm64@0.34.5':
    resolution: {integrity: sha512-fprJR6GtRsMt6Kyfq44IsChVZeGN97gTD331weR1ex1c1rypDEABN6Tm2xa1wE6lYb5DdEnk03NZPqA7Id21yg==}
    engines: {node: ^18.17.0 || ^20.3.0 || >=21.0.0}
    cpu: [arm64]
    os: [linux]

  '@img/sharp-linuxmusl-x64@0.34.5':
    resolution: {integrity: sha512-Jg8wNT1MUzIvhBFxViqrEhWDGzqymo3sV7z7ZsaWbZNDLXRJZoRGrjulp60YYtV4wfY8VIKcWidjojlLcWrd8Q==}
    engines: {node: ^18.17.0 || ^20.3.0 || >=21.0.0}
    cpu: [x64]
    os: [linux]

  '@img/sharp-wasm32@0.34.5':
    resolution: {integrity: sha512-OdWTEiVkY2PHwqkbBI8frFxQQFekHaSSkUIJkwzclWZe64O1X4UlUjqqqLaPbUpMOQk6FBu/HtlGXNblIs0huw==}
    engines: {node: ^18.17.0 || ^20.3.0 || >=21.0.0}
    cpu: [wasm32]

  '@img/sharp-win32-arm64@0.34.5':
    resolution: {integrity: sha512-WQ3AgWCWYSb2yt+IG8mnC6Jdk9Whs7O0gxphblsLvdhSpSTtmu69ZG1Gkb6NuvxsNACwiPV6cNSZNzt0KPsw7g==}
    engines: {node: ^18.17.0 || ^20.3.0 || >=21.0.0}
    cpu: [arm64]
    os: [win32]

  '@img/sharp-win32-ia32@0.34.5':
    resolution: {integrity: sha512-FV9m/7NmeCmSHDD5j4+4pNI8Cp3aW+JvLoXcTUo0IqyjSfAZJ8dIUmijx1qaJsIiU+Hosw6xM5KijAWRJCSgNg==}
    engines: {node: ^18.17.0 || ^20.3.0 || >=21.0.0}
    cpu: [ia32]
    os: [win32]

  '@img/sharp-win32-x64@0.34.5':
    resolution: {integrity: sha512-+29YMsqY2/9eFEiW93eqWnuLcWcufowXewwSNIT6UwZdUUCrM3oFjMWH/Z6/TMmb4hlFenmfAVbpWeup2jryCw==}
    engines: {node: ^18.17.0 || ^20.3.0 || >=21.0.0}
    cpu: [x64]
    os: [win32]

  '@inquirer/external-editor@1.0.3':
    resolution: {integrity: sha512-RWbSrDiYmO4LbejWY7ttpxczuwQyZLBUyygsA9Nsv95hpzUWwnNTVQmAq3xuh7vNwCp07UTmE5i11XAEExx4RA==}
    engines: {node: '>=18'}
    peerDependencies:
      '@types/node': '>=18'
    peerDependenciesMeta:
      '@types/node':
        optional: true

  '@isaacs/balanced-match@4.0.1':
    resolution: {integrity: sha512-yzMTt9lEb8Gv7zRioUilSglI0c0smZ9k5D65677DLWLtWJaXIS3CqcGyUFByYKlnUj6TkjLVs54fBl6+TiGQDQ==}
    engines: {node: 20 || >=22}

  '@isaacs/brace-expansion@5.0.0':
    resolution: {integrity: sha512-ZT55BDLV0yv0RBm2czMiZ+SqCGO7AvmOM3G/w2xhVPH+te0aKgFjmBvGlL1dH+ql2tgGO3MVrbb3jCKyvpgnxA==}
    engines: {node: 20 || >=22}

  '@istanbuljs/load-nyc-config@1.1.0':
    resolution: {integrity: sha512-VjeHSlIzpv/NyD3N0YuHfXOPDIixcA1q2ZV98wsMqcYlPmv2n3Yb2lYP9XMElnaFVXg5A7YLTeLu6V84uQDjmQ==}
    engines: {node: '>=8'}

  '@istanbuljs/schema@0.1.3':
    resolution: {integrity: sha512-ZXRY4jNvVgSVQ8DL3LTcakaAtXwTVUxE81hslsyD2AtoXW/wVob10HkOJ1X/pAlcI7D+2YoZKg5do8G/w6RYgA==}
    engines: {node: '>=8'}

  '@jridgewell/gen-mapping@0.3.13':
    resolution: {integrity: sha512-2kkt/7niJ6MgEPxF0bYdQ6etZaA+fQvDcLKckhy1yIQOzaoKjBBjSj63/aLVjYE3qhRt5dvM+uUyfCg6UKCBbA==}

  '@jridgewell/remapping@2.3.5':
    resolution: {integrity: sha512-LI9u/+laYG4Ds1TDKSJW2YPrIlcVYOwi2fUC6xB43lueCjgxV4lffOCZCtYFiH6TNOX+tQKXx97T4IKHbhyHEQ==}

  '@jridgewell/resolve-uri@3.1.2':
    resolution: {integrity: sha512-bRISgCIjP20/tbWSPWMEi54QVPRZExkuD9lJL+UIxUKtwVJA8wW1Trb1jMs1RFXo1CBTNZ/5hpC9QvmKWdopKw==}
    engines: {node: '>=6.0.0'}

  '@jridgewell/source-map@0.3.11':
    resolution: {integrity: sha512-ZMp1V8ZFcPG5dIWnQLr3NSI1MiCU7UETdS/A0G8V/XWHvJv3ZsFqutJn1Y5RPmAPX6F3BiE397OqveU/9NCuIA==}

  '@jridgewell/sourcemap-codec@1.5.5':
    resolution: {integrity: sha512-cYQ9310grqxueWbl+WuIUIaiUaDcj7WOq5fVhEljNVgRfOUhY9fy2zTvfoqWsnebh8Sl70VScFbICvJnLKB0Og==}

  '@jridgewell/trace-mapping@0.3.31':
    resolution: {integrity: sha512-zzNR+SdQSDJzc8joaeP8QQoCQr8NuYx2dIIytl1QeBEZHJ9uW6hebsrYgbz8hJwUQao3TWCMtmfV8Nu1twOLAw==}

  '@jridgewell/trace-mapping@0.3.9':
    resolution: {integrity: sha512-3Belt6tdc8bPgAtbcmdtNJlirVoTmEb5e2gC94PnkwEW9jI6CAHUeoG85tjWP5WquqfavoMtMwiG4P926ZKKuQ==}

  '@manypkg/find-root@1.1.0':
    resolution: {integrity: sha512-mki5uBvhHzO8kYYix/WRy2WX8S3B5wdVSc9D6KcU5lQNglP2yt58/VfLuAK49glRXChosY8ap2oJ1qgma3GUVA==}

  '@manypkg/get-packages@1.1.3':
    resolution: {integrity: sha512-fo+QhuU3qE/2TQMQmbVMqaQ6EWbMhi4ABWP+O4AM1NqPBuy0OrApV5LO6BrrgnhtAHS2NH6RrVk9OL181tTi8A==}

  '@napi-rs/wasm-runtime@1.1.0':
    resolution: {integrity: sha512-Fq6DJW+Bb5jaWE69/qOE0D1TUN9+6uWhCeZpdnSBk14pjLcCWR7Q8n49PTSPHazM37JqrsdpEthXy2xn6jWWiA==}

  '@next/env@16.0.10':
    resolution: {integrity: sha512-8tuaQkyDVgeONQ1MeT9Mkk8pQmZapMKFh5B+OrFUlG3rVmYTXcXlBetBgTurKXGaIZvkoqRT9JL5K3phXcgang==}

  '@next/swc-darwin-arm64@16.0.10':
    resolution: {integrity: sha512-4XgdKtdVsaflErz+B5XeG0T5PeXKDdruDf3CRpnhN+8UebNa5N2H58+3GDgpn/9GBurrQ1uWW768FfscwYkJRg==}
    engines: {node: '>= 10'}
    cpu: [arm64]
    os: [darwin]

  '@next/swc-darwin-x64@16.0.10':
    resolution: {integrity: sha512-spbEObMvRKkQ3CkYVOME+ocPDFo5UqHb8EMTS78/0mQ+O1nqE8toHJVioZo4TvebATxgA8XMTHHrScPrn68OGw==}
    engines: {node: '>= 10'}
    cpu: [x64]
    os: [darwin]

  '@next/swc-linux-arm64-gnu@16.0.10':
    resolution: {integrity: sha512-uQtWE3X0iGB8apTIskOMi2w/MKONrPOUCi5yLO+v3O8Mb5c7K4Q5KD1jvTpTF5gJKa3VH/ijKjKUq9O9UhwOYw==}
    engines: {node: '>= 10'}
    cpu: [arm64]
    os: [linux]

  '@next/swc-linux-arm64-musl@16.0.10':
    resolution: {integrity: sha512-llA+hiDTrYvyWI21Z0L1GiXwjQaanPVQQwru5peOgtooeJ8qx3tlqRV2P7uH2pKQaUfHxI/WVarvI5oYgGxaTw==}
    engines: {node: '>= 10'}
    cpu: [arm64]
    os: [linux]

  '@next/swc-linux-x64-gnu@16.0.10':
    resolution: {integrity: sha512-AK2q5H0+a9nsXbeZ3FZdMtbtu9jxW4R/NgzZ6+lrTm3d6Zb7jYrWcgjcpM1k8uuqlSy4xIyPR2YiuUr+wXsavA==}
    engines: {node: '>= 10'}
    cpu: [x64]
    os: [linux]

  '@next/swc-linux-x64-musl@16.0.10':
    resolution: {integrity: sha512-1TDG9PDKivNw5550S111gsO4RGennLVl9cipPhtkXIFVwo31YZ73nEbLjNC8qG3SgTz/QZyYyaFYMeY4BKZR/g==}
    engines: {node: '>= 10'}
    cpu: [x64]
    os: [linux]

  '@next/swc-win32-arm64-msvc@16.0.10':
    resolution: {integrity: sha512-aEZIS4Hh32xdJQbHz121pyuVZniSNoqDVx1yIr2hy+ZwJGipeqnMZBJHyMxv2tiuAXGx6/xpTcQJ6btIiBjgmg==}
    engines: {node: '>= 10'}
    cpu: [arm64]
    os: [win32]

  '@next/swc-win32-x64-msvc@16.0.10':
    resolution: {integrity: sha512-E+njfCoFLb01RAFEnGZn6ERoOqhK1Gl3Lfz1Kjnj0Ulfu7oJbuMyvBKNj/bw8XZnenHDASlygTjZICQW+rYW1Q==}
    engines: {node: '>= 10'}
    cpu: [x64]
    os: [win32]

  '@nodelib/fs.scandir@2.1.5':
    resolution: {integrity: sha512-vq24Bq3ym5HEQm2NKCr3yXDwjc7vTsEThRDnkp2DK9p1uqLR+DHurm/NOTo0KG7HYHU7eppKZj3MyqYuMBf62g==}
    engines: {node: '>= 8'}

  '@nodelib/fs.stat@2.0.5':
    resolution: {integrity: sha512-RkhPPp2zrqDAQA/2jNhnztcPAlv64XdhIp7a7454A5ovI7Bukxgt7MX7udwAu3zg1DcpPU0rz3VV1SeaqvY4+A==}
    engines: {node: '>= 8'}

  '@nodelib/fs.walk@1.2.8':
    resolution: {integrity: sha512-oGB+UxlgWcgQkgwo8GcEGwemoTFt3FIO9ababBmaGwXIoBKZ+GTy0pP185beGg7Llih/NSHSV2XAs1lnznocSg==}
    engines: {node: '>= 8'}

  '@nuxt/kit@3.20.1':
    resolution: {integrity: sha512-TIslaylfI5kd3AxX5qts0qyrIQ9Uq3HAA1bgIIJ+c+zpDfK338YS+YrCWxBBzDMECRCbAS58mqAd2MtJfG1ENA==}
    engines: {node: '>=18.12.0'}

  '@opentelemetry/api@1.9.0':
    resolution: {integrity: sha512-3giAOQvZiH5F9bMlMiv8+GSPMeqg0dbaeo58/0SlA9sxSqZhnUtxzX9/2FzyhS9sWQf5S0GJE0AKBrFqjpeYcg==}
    engines: {node: '>=8.0.0'}

  '@oxc-project/types@0.101.0':
    resolution: {integrity: sha512-nuFhqlUzJX+gVIPPfuE6xurd4lST3mdcWOhyK/rZO0B9XWMKm79SuszIQEnSMmmDhq1DC8WWVYGVd+6F93o1gQ==}

  '@polka/url@1.0.0-next.29':
    resolution: {integrity: sha512-wwQAWhWSuHaag8c4q/KN/vCoeOJYshAIvMQwD4GpSb3OiZklFfvAgmj0VCBBImRpuF/aFgIRzllXlVX93Jevww==}

  '@quansync/fs@1.0.0':
    resolution: {integrity: sha512-4TJ3DFtlf1L5LDMaM6CanJ/0lckGNtJcMjQ1NAV6zDmA0tEHKZtxNKin8EgPaVX1YzljbxckyT2tJrpQKAtngQ==}

  '@rolldown/binding-android-arm64@1.0.0-beta.53':
    resolution: {integrity: sha512-Ok9V8o7o6YfSdTTYA/uHH30r3YtOxLD6G3wih/U9DO0ucBBFq8WPt/DslU53OgfteLRHITZny9N/qCUxMf9kjQ==}
    engines: {node: ^20.19.0 || >=22.12.0}
    cpu: [arm64]
    os: [android]

  '@rolldown/binding-darwin-arm64@1.0.0-beta.53':
    resolution: {integrity: sha512-yIsKqMz0CtRnVa6x3Pa+mzTihr4Ty+Z6HfPbZ7RVbk1Uxnco4+CUn7Qbm/5SBol1JD/7nvY8rphAgyAi7Lj6Vg==}
    engines: {node: ^20.19.0 || >=22.12.0}
    cpu: [arm64]
    os: [darwin]

  '@rolldown/binding-darwin-x64@1.0.0-beta.53':
    resolution: {integrity: sha512-GTXe+mxsCGUnJOFMhfGWmefP7Q9TpYUseHvhAhr21nCTgdS8jPsvirb0tJwM3lN0/u/cg7bpFNa16fQrjKrCjQ==}
    engines: {node: ^20.19.0 || >=22.12.0}
    cpu: [x64]
    os: [darwin]

  '@rolldown/binding-freebsd-x64@1.0.0-beta.53':
    resolution: {integrity: sha512-9Tmp7bBvKqyDkMcL4e089pH3RsjD3SUungjmqWtyhNOxoQMh0fSmINTyYV8KXtE+JkxYMPWvnEt+/mfpVCkk8w==}
    engines: {node: ^20.19.0 || >=22.12.0}
    cpu: [x64]
    os: [freebsd]

  '@rolldown/binding-linux-arm-gnueabihf@1.0.0-beta.53':
    resolution: {integrity: sha512-a1y5fiB0iovuzdbjUxa7+Zcvgv+mTmlGGC4XydVIsyl48eoxgaYkA3l9079hyTyhECsPq+mbr0gVQsFU11OJAQ==}
    engines: {node: ^20.19.0 || >=22.12.0}
    cpu: [arm]
    os: [linux]

  '@rolldown/binding-linux-arm64-gnu@1.0.0-beta.53':
    resolution: {integrity: sha512-bpIGX+ov9PhJYV+wHNXl9rzq4F0QvILiURn0y0oepbQx+7stmQsKA0DhPGwmhfvF856wq+gbM8L92SAa/CBcLg==}
    engines: {node: ^20.19.0 || >=22.12.0}
    cpu: [arm64]
    os: [linux]

  '@rolldown/binding-linux-arm64-musl@1.0.0-beta.53':
    resolution: {integrity: sha512-bGe5EBB8FVjHBR1mOLOPEFg1Lp3//7geqWkU5NIhxe+yH0W8FVrQ6WRYOap4SUTKdklD/dC4qPLREkMMQ855FA==}
    engines: {node: ^20.19.0 || >=22.12.0}
    cpu: [arm64]
    os: [linux]

  '@rolldown/binding-linux-x64-gnu@1.0.0-beta.53':
    resolution: {integrity: sha512-qL+63WKVQs1CMvFedlPt0U9PiEKJOAL/bsHMKUDS6Vp2Q+YAv/QLPu8rcvkfIMvQ0FPU2WL0aX4eWwF6e/GAnA==}
    engines: {node: ^20.19.0 || >=22.12.0}
    cpu: [x64]
    os: [linux]

  '@rolldown/binding-linux-x64-musl@1.0.0-beta.53':
    resolution: {integrity: sha512-VGl9JIGjoJh3H8Mb+7xnVqODajBmrdOOb9lxWXdcmxyI+zjB2sux69br0hZJDTyLJfvBoYm439zPACYbCjGRmw==}
    engines: {node: ^20.19.0 || >=22.12.0}
    cpu: [x64]
    os: [linux]

  '@rolldown/binding-openharmony-arm64@1.0.0-beta.53':
    resolution: {integrity: sha512-B4iIserJXuSnNzA5xBLFUIjTfhNy7d9sq4FUMQY3GhQWGVhS2RWWzzDnkSU6MUt7/aHUrep0CdQfXUJI9D3W7A==}
    engines: {node: ^20.19.0 || >=22.12.0}
    cpu: [arm64]
    os: [openharmony]

  '@rolldown/binding-wasm32-wasi@1.0.0-beta.53':
    resolution: {integrity: sha512-BUjAEgpABEJXilGq/BPh7jeU3WAJ5o15c1ZEgHaDWSz3LB881LQZnbNJHmUiM4d1JQWMYYyR1Y490IBHi2FPJg==}
    engines: {node: '>=14.0.0'}
    cpu: [wasm32]

  '@rolldown/binding-win32-arm64-msvc@1.0.0-beta.53':
    resolution: {integrity: sha512-s27uU7tpCWSjHBnxyVXHt3rMrQdJq5MHNv3BzsewCIroIw3DJFjMH1dzCPPMUFxnh1r52Nf9IJ/eWp6LDoyGcw==}
    engines: {node: ^20.19.0 || >=22.12.0}
    cpu: [arm64]
    os: [win32]

  '@rolldown/binding-win32-x64-msvc@1.0.0-beta.53':
    resolution: {integrity: sha512-cjWL/USPJ1g0en2htb4ssMjIycc36RvdQAx1WlXnS6DpULswiUTVXPDesTifSKYSyvx24E0YqQkEm0K/M2Z/AA==}
    engines: {node: ^20.19.0 || >=22.12.0}
    cpu: [x64]
    os: [win32]

  '@rolldown/pluginutils@1.0.0-beta.53':
    resolution: {integrity: sha512-vENRlFU4YbrwVqNDZ7fLvy+JR1CRkyr01jhSiDpE1u6py3OMzQfztQU2jxykW3ALNxO4kSlqIDeYyD0Y9RcQeQ==}

  '@rollup/rollup-android-arm-eabi@4.53.4':
    resolution: {integrity: sha512-PWU3Y92H4DD0bOqorEPp1Y0tbzwAurFmIYpjcObv5axGVOtcTlB0b2UKMd2echo08MgN7jO8WQZSSysvfisFSQ==}
    cpu: [arm]
    os: [android]

  '@rollup/rollup-android-arm64@4.53.4':
    resolution: {integrity: sha512-Gw0/DuVm3rGsqhMGYkSOXXIx20cC3kTlivZeuaGt4gEgILivykNyBWxeUV5Cf2tDA2nPLah26vq3emlRrWVbng==}
    cpu: [arm64]
    os: [android]

  '@rollup/rollup-darwin-arm64@4.53.4':
    resolution: {integrity: sha512-+w06QvXsgzKwdVg5qRLZpTHh1bigHZIqoIUPtiqh05ZiJVUQ6ymOxaPkXTvRPRLH88575ZCRSRM3PwIoNma01Q==}
    cpu: [arm64]
    os: [darwin]

  '@rollup/rollup-darwin-x64@4.53.4':
    resolution: {integrity: sha512-EB4Na9G2GsrRNRNFPuxfwvDRDUwQEzJPpiK1vo2zMVhEeufZ1k7J1bKnT0JYDfnPC7RNZ2H5YNQhW6/p2QKATw==}
    cpu: [x64]
    os: [darwin]

  '@rollup/rollup-freebsd-arm64@4.53.4':
    resolution: {integrity: sha512-bldA8XEqPcs6OYdknoTMaGhjytnwQ0NClSPpWpmufOuGPN5dDmvIa32FygC2gneKK4A1oSx86V1l55hyUWUYFQ==}
    cpu: [arm64]
    os: [freebsd]

  '@rollup/rollup-freebsd-x64@4.53.4':
    resolution: {integrity: sha512-3T8GPjH6mixCd0YPn0bXtcuSXi1Lj+15Ujw2CEb7dd24j9thcKscCf88IV7n76WaAdorOzAgSSbuVRg4C8V8Qw==}
    cpu: [x64]
    os: [freebsd]

  '@rollup/rollup-linux-arm-gnueabihf@4.53.4':
    resolution: {integrity: sha512-UPMMNeC4LXW7ZSHxeP3Edv09aLsFUMaD1TSVW6n1CWMECnUIJMFFB7+XC2lZTdPtvB36tYC0cJWc86mzSsaviw==}
    cpu: [arm]
    os: [linux]

  '@rollup/rollup-linux-arm-musleabihf@4.53.4':
    resolution: {integrity: sha512-H8uwlV0otHs5Q7WAMSoyvjV9DJPiy5nJ/xnHolY0QptLPjaSsuX7tw+SPIfiYH6cnVx3fe4EWFafo6gH6ekZKA==}
    cpu: [arm]
    os: [linux]

  '@rollup/rollup-linux-arm64-gnu@4.53.4':
    resolution: {integrity: sha512-BLRwSRwICXz0TXkbIbqJ1ibK+/dSBpTJqDClF61GWIrxTXZWQE78ROeIhgl5MjVs4B4gSLPCFeD4xML9vbzvCQ==}
    cpu: [arm64]
    os: [linux]

  '@rollup/rollup-linux-arm64-musl@4.53.4':
    resolution: {integrity: sha512-6bySEjOTbmVcPJAywjpGLckK793A0TJWSbIa0sVwtVGfe/Nz6gOWHOwkshUIAp9j7wg2WKcA4Snu7Y1nUZyQew==}
    cpu: [arm64]
    os: [linux]

  '@rollup/rollup-linux-loong64-gnu@4.53.4':
    resolution: {integrity: sha512-U0ow3bXYJZ5MIbchVusxEycBw7bO6C2u5UvD31i5IMTrnt2p4Fh4ZbHSdc/31TScIJQYHwxbj05BpevB3201ug==}
    cpu: [loong64]
    os: [linux]

  '@rollup/rollup-linux-ppc64-gnu@4.53.4':
    resolution: {integrity: sha512-iujDk07ZNwGLVn0YIWM80SFN039bHZHCdCCuX9nyx3Jsa2d9V/0Y32F+YadzwbvDxhSeVo9zefkoPnXEImnM5w==}
    cpu: [ppc64]
    os: [linux]

  '@rollup/rollup-linux-riscv64-gnu@4.53.4':
    resolution: {integrity: sha512-MUtAktiOUSu+AXBpx1fkuG/Bi5rhlorGs3lw5QeJ2X3ziEGAq7vFNdWVde6XGaVqi0LGSvugwjoxSNJfHFTC0g==}
    cpu: [riscv64]
    os: [linux]

  '@rollup/rollup-linux-riscv64-musl@4.53.4':
    resolution: {integrity: sha512-btm35eAbDfPtcFEgaXCI5l3c2WXyzwiE8pArhd66SDtoLWmgK5/M7CUxmUglkwtniPzwvWioBKKl6IXLbPf2sQ==}
    cpu: [riscv64]
    os: [linux]

  '@rollup/rollup-linux-s390x-gnu@4.53.4':
    resolution: {integrity: sha512-uJlhKE9ccUTCUlK+HUz/80cVtx2RayadC5ldDrrDUFaJK0SNb8/cCmC9RhBhIWuZ71Nqj4Uoa9+xljKWRogdhA==}
    cpu: [s390x]
    os: [linux]

  '@rollup/rollup-linux-x64-gnu@4.53.4':
    resolution: {integrity: sha512-jjEMkzvASQBbzzlzf4os7nzSBd/cvPrpqXCUOqoeCh1dQ4BP3RZCJk8XBeik4MUln3m+8LeTJcY54C/u8wb3DQ==}
    cpu: [x64]
    os: [linux]

  '@rollup/rollup-linux-x64-musl@4.53.4':
    resolution: {integrity: sha512-lu90KG06NNH19shC5rBPkrh6mrTpq5kviFylPBXQVpdEu0yzb0mDgyxLr6XdcGdBIQTH/UAhDJnL+APZTBu1aQ==}
    cpu: [x64]
    os: [linux]

  '@rollup/rollup-openharmony-arm64@4.53.4':
    resolution: {integrity: sha512-dFDcmLwsUzhAm/dn0+dMOQZoONVYBtgik0VuY/d5IJUUb787L3Ko/ibvTvddqhb3RaB7vFEozYevHN4ox22R/w==}
    cpu: [arm64]
    os: [openharmony]

  '@rollup/rollup-win32-arm64-msvc@4.53.4':
    resolution: {integrity: sha512-WvUpUAWmUxZKtRnQWpRKnLW2DEO8HB/l8z6oFFMNuHndMzFTJEXzaYJ5ZAmzNw0L21QQJZsUQFt2oPf3ykAD/w==}
    cpu: [arm64]
    os: [win32]

  '@rollup/rollup-win32-ia32-msvc@4.53.4':
    resolution: {integrity: sha512-JGbeF2/FDU0x2OLySw/jgvkwWUo05BSiJK0dtuI4LyuXbz3wKiC1xHhLB1Tqm5VU6ZZDmAorj45r/IgWNWku5g==}
    cpu: [ia32]
    os: [win32]

  '@rollup/rollup-win32-x64-gnu@4.53.4':
    resolution: {integrity: sha512-zuuC7AyxLWLubP+mlUwEyR8M1ixW1ERNPHJfXm8x7eQNP4Pzkd7hS3qBuKBR70VRiQ04Kw8FNfRMF5TNxuZq2g==}
    cpu: [x64]
    os: [win32]

  '@rollup/rollup-win32-x64-msvc@4.53.4':
    resolution: {integrity: sha512-Sbx45u/Lbb5RyptSbX7/3deP+/lzEmZ0BTSHxwxN/IMOZDZf8S0AGo0hJD5n/LQssxb5Z3B4og4P2X6Dd8acCA==}
    cpu: [x64]
    os: [win32]

  '@shikijs/core@2.5.0':
    resolution: {integrity: sha512-uu/8RExTKtavlpH7XqnVYBrfBkUc20ngXiX9NSrBhOVZYv/7XQRKUyhtkeflY5QsxC0GbJThCerruZfsUaSldg==}

  '@shikijs/core@3.20.0':
    resolution: {integrity: sha512-f2ED7HYV4JEk827mtMDwe/yQ25pRiXZmtHjWF8uzZKuKiEsJR7Ce1nuQ+HhV9FzDcbIo4ObBCD9GPTzNuy9S1g==}

  '@shikijs/engine-javascript@2.5.0':
    resolution: {integrity: sha512-VjnOpnQf8WuCEZtNUdjjwGUbtAVKuZkVQ/5cHy/tojVVRIRtlWMYVjyWhxOmIq05AlSOv72z7hRNRGVBgQOl0w==}

  '@shikijs/engine-javascript@3.20.0':
    resolution: {integrity: sha512-OFx8fHAZuk7I42Z9YAdZ95To6jDePQ9Rnfbw9uSRTSbBhYBp1kEOKv/3jOimcj3VRUKusDYM6DswLauwfhboLg==}

  '@shikijs/engine-oniguruma@2.5.0':
    resolution: {integrity: sha512-pGd1wRATzbo/uatrCIILlAdFVKdxImWJGQ5rFiB5VZi2ve5xj3Ax9jny8QvkaV93btQEwR/rSz5ERFpC5mKNIw==}

  '@shikijs/engine-oniguruma@3.20.0':
    resolution: {integrity: sha512-Yx3gy7xLzM0ZOjqoxciHjA7dAt5tyzJE3L4uQoM83agahy+PlW244XJSrmJRSBvGYELDhYXPacD4R/cauV5bzQ==}

  '@shikijs/langs@2.5.0':
    resolution: {integrity: sha512-Qfrrt5OsNH5R+5tJ/3uYBBZv3SuGmnRPejV9IlIbFH3HTGLDlkqgHymAlzklVmKBjAaVmkPkyikAV/sQ1wSL+w==}

  '@shikijs/langs@3.20.0':
    resolution: {integrity: sha512-le+bssCxcSHrygCWuOrYJHvjus6zhQ2K7q/0mgjiffRbkhM4o1EWu2m+29l0yEsHDbWaWPNnDUTRVVBvBBeKaA==}

  '@shikijs/themes@2.5.0':
    resolution: {integrity: sha512-wGrk+R8tJnO0VMzmUExHR+QdSaPUl/NKs+a4cQQRWyoc3YFbUzuLEi/KWK1hj+8BfHRKm2jNhhJck1dfstJpiw==}

  '@shikijs/themes@3.20.0':
    resolution: {integrity: sha512-U1NSU7Sl26Q7ErRvJUouArxfM2euWqq1xaSrbqMu2iqa+tSp0D1Yah8216sDYbdDHw4C8b75UpE65eWorm2erQ==}

  '@shikijs/transformers@2.5.0':
    resolution: {integrity: sha512-SI494W5X60CaUwgi8u4q4m4s3YAFSxln3tzNjOSYqq54wlVgz0/NbbXEb3mdLbqMBztcmS7bVTaEd2w0qMmfeg==}

  '@shikijs/twoslash@3.20.0':
    resolution: {integrity: sha512-fZz6vB9a0M8iuVF/ydIV4ToC09sbOh/TqxXZFWAh5J8bLiPsyQGtygKMDQ9L0Sdop3co0TIC/JsrLmsbmZwwsw==}
    peerDependencies:
      typescript: '>=5.5.0'

  '@shikijs/types@2.5.0':
    resolution: {integrity: sha512-ygl5yhxki9ZLNuNpPitBWvcy9fsSKKaRuO4BAlMyagszQidxcpLAr0qiW/q43DtSIDxO6hEbtYLiFZNXO/hdGw==}

  '@shikijs/types@3.20.0':
    resolution: {integrity: sha512-lhYAATn10nkZcBQ0BlzSbJA3wcmL5MXUUF8d2Zzon6saZDlToKaiRX60n2+ZaHJCmXEcZRWNzn+k9vplr8Jhsw==}

  '@shikijs/vitepress-twoslash@3.20.0':
    resolution: {integrity: sha512-MuQJ8BrJv0q5nbgNVby2QjEy7EDMMChFE915wAh9EjtfsCiZ3oqkkJWvZZjPjp04udGnp4EDhWPwCn6BEw3tkg==}

  '@shikijs/vscode-textmate@10.0.2':
    resolution: {integrity: sha512-83yeghZ2xxin3Nj8z1NMd/NCuca+gsYXswywDy5bHvwlWL8tpTQmzGeUuHd9FC3E/SBEMvzJRwWEOz5gGes9Qg==}

<<<<<<< HEAD
  '@sinclair/typebox@0.34.41':
    resolution: {integrity: sha512-6gS8pZzSXdyRHTIqoqSVknxolr1kzfy4/CeDnrzsVz8TTIWUbOBr6gnzOmTYJ3eXQNh4IYHIGi5aIL7sOZ2G/g==}

  '@standard-schema/spec@1.0.0':
    resolution: {integrity: sha512-m2bOd0f2RT9k8QJx1JN85cZYyH1RqFBdlwtkSlf4tBDYLCiiZnv1fIIwacK6cqwXavOydf0NPToMQgpKq+dVlA==}

=======
>>>>>>> 70dc930c
  '@standard-schema/spec@1.1.0':
    resolution: {integrity: sha512-l2aFy5jALhniG5HgqrD6jXLi/rUWrKvqN/qJx6yoJsgKhblVd+iqqU4RCXavm/jPityDo5TCvKMnpjKnOriy0w==}

  '@swc/core-darwin-arm64@1.13.21':
    resolution: {integrity: sha512-0jaz9r7f0PDK8OyyVooadv8dkFlQmVmBK6DtAnWSRjkCbNt4sdqsc9ZkyEDJXaxOVcMQ3pJx/Igniyw5xqACLw==}
    engines: {node: '>=10'}
    cpu: [arm64]
    os: [darwin]

  '@swc/core-darwin-x64@1.13.21':
    resolution: {integrity: sha512-pLeZn+NTGa7oW/ysD6oM82BjKZl71WNJR9BKXRsOhrNQeUWv55DCoZT2P4DzeU5Xgjmos+iMoDLg/9R6Ngc0PA==}
    engines: {node: '>=10'}
    cpu: [x64]
    os: [darwin]

  '@swc/core-linux-arm-gnueabihf@1.13.21':
    resolution: {integrity: sha512-p9aYzTmP7qVDPkXxnbekOfbT11kxnPiuLrUbgpN/vn6sxXDCObMAiY63WlDR0IauBK571WUdmgb04goe/xTQWw==}
    engines: {node: '>=10'}
    cpu: [arm]
    os: [linux]

  '@swc/core-linux-arm64-gnu@1.13.21':
    resolution: {integrity: sha512-yRqFoGlCwEX1nS7OajBE23d0LPeONmFAgoe4rgRYvaUb60qGxIJoMMdvF2g3dum9ZyVDYAb3kP09hbXFbMGr4A==}
    engines: {node: '>=10'}
    cpu: [arm64]
    os: [linux]

  '@swc/core-linux-arm64-musl@1.13.21':
    resolution: {integrity: sha512-wu5EGA86gtdYMW69eU80jROzArzD3/6G6zzK0VVR+OFt/0zqbajiiszIpaniOVACObLfJEcShQ05B3q0+CpUEg==}
    engines: {node: '>=10'}
    cpu: [arm64]
    os: [linux]

  '@swc/core-linux-x64-gnu@1.13.21':
    resolution: {integrity: sha512-AoGGVPNXH3C4S7WlJOxN1nGW5nj//J9uKysS7CIBotRmHXfHO4wPK3TVFRTA4cuouAWBBn7O8m3A99p/GR+iaw==}
    engines: {node: '>=10'}
    cpu: [x64]
    os: [linux]

  '@swc/core-linux-x64-musl@1.13.21':
    resolution: {integrity: sha512-cBy2amuDuxMZnEq16MqGu+DUlEFqI+7F/OACNlk7zEJKq48jJKGEMqJz3X2ucJE5jqUIg6Pos6Uo/y+vuWQymQ==}
    engines: {node: '>=10'}
    cpu: [x64]
    os: [linux]

  '@swc/core-win32-arm64-msvc@1.13.21':
    resolution: {integrity: sha512-2xfR5gnqBGOMOlY3s1QiFTXZaivTILMwX67FD2uzT6OCbT/3lyAM/4+3BptBXD8pUkkOGMFLsdeHw4fbO1GrpQ==}
    engines: {node: '>=10'}
    cpu: [arm64]
    os: [win32]

  '@swc/core-win32-ia32-msvc@1.13.21':
    resolution: {integrity: sha512-0pkpgKlBDwUImWTQxLakKbzZI6TIGVVAxk658oxrY8VK+hxRy2iezFY6m5Urmeds47M/cnW3dO+OY4C2caOF8A==}
    engines: {node: '>=10'}
    cpu: [ia32]
    os: [win32]

  '@swc/core-win32-x64-msvc@1.13.21':
    resolution: {integrity: sha512-DAnIw2J95TOW4Kr7NBx12vlZPW3QndbpFMmuC7x+fPoozoLpEscaDkiYhk7/sTtY9pubPMfHFPBORlbqyQCfOQ==}
    engines: {node: '>=10'}
    cpu: [x64]
    os: [win32]

  '@swc/core@1.13.21':
    resolution: {integrity: sha512-umBaSb65O1v6Lt8RV3o5srw0nKr25amf/yRIGFPug63sAerL9n2UkmfGywA1l1aN81W7faXIynF0JmlQ2wPSdw==}
    engines: {node: '>=10'}
    peerDependencies:
      '@swc/helpers': '>=0.5.17'
    peerDependenciesMeta:
      '@swc/helpers':
        optional: true

  '@swc/counter@0.1.3':
    resolution: {integrity: sha512-e2BR4lsJkkRlKZ/qCHPw9ZaSxc0MVUd7gtbtaB7aMvHeJVYe8sOB8DBZkP2DtISHGSku9sCK6T6cnY0CtXrOCQ==}

  '@swc/helpers@0.5.15':
    resolution: {integrity: sha512-JQ5TuMi45Owi4/BIMAJBoSQoOJu12oOk/gADqlcUL9JEdHB8vyjUSsxqeNXnmXHjYKMi2WcYtezGEEhqUI/E2g==}

  '@swc/helpers@0.5.17':
    resolution: {integrity: sha512-5IKx/Y13RsYd+sauPb2x+U/xZikHjolzfuDgTAl/Tdf3Q8rslRvC19NKDLgAJQ6wsqADk10ntlv08nPFw/gO/A==}

  '@swc/types@0.1.25':
    resolution: {integrity: sha512-iAoY/qRhNH8a/hBvm3zKj9qQ4oc2+3w1unPJa2XvTK3XjeLXtzcCingVPw/9e5mn1+0yPqxcBGp9Jf0pkfMb1g==}

  '@tanstack/history@1.141.0':
    resolution: {integrity: sha512-LS54XNyxyTs5m/pl1lkwlg7uZM3lvsv2FIIV1rsJgnfwVCnI+n4ZGZ2CcjNT13BPu/3hPP+iHmliBSscJxW5FQ==}
    engines: {node: '>=12'}

  '@tanstack/react-router@1.141.2':
    resolution: {integrity: sha512-inPEgxYuGPNJvd7wo9BYVKW/BP9GwZO0EaZLBE7+l0RtPcIqAQQLqYhYwb2xikuQg6ueZectj7LObAGivkBpSw==}
    engines: {node: '>=12'}
    peerDependencies:
      react: '>=18.0.0 || >=19.0.0'
      react-dom: '>=18.0.0 || >=19.0.0'

  '@tanstack/react-store@0.8.0':
    resolution: {integrity: sha512-1vG9beLIuB7q69skxK9r5xiLN3ztzIPfSQSs0GfeqWGO2tGIyInZx0x1COhpx97RKaONSoAb8C3dxacWksm1ow==}
    peerDependencies:
      react: ^16.8.0 || ^17.0.0 || ^18.0.0 || ^19.0.0
      react-dom: ^16.8.0 || ^17.0.0 || ^18.0.0 || ^19.0.0

  '@tanstack/router-core@1.141.2':
    resolution: {integrity: sha512-6fJSQ+Xcqy6xvB+CTEJljynf5wxQXC/YbtvxAc7wkzBLQwXvwoYrkmUTzqWHFtDZVGKr0cxA+Tg1FikSAZOiQQ==}
    engines: {node: '>=12'}

  '@tanstack/store@0.8.0':
    resolution: {integrity: sha512-Om+BO0YfMZe//X2z0uLF2j+75nQga6TpTJgLJQBiq85aOyZNIhkCgleNcud2KQg4k4v9Y9l+Uhru3qWMPGTOzQ==}

  '@tokenizer/inflate@0.4.1':
    resolution: {integrity: sha512-2mAv+8pkG6GIZiF1kNg1jAjh27IDxEPKwdGul3snfztFerfPGI1LjDezZp3i7BElXompqEtPmoPx6c2wgtWsOA==}
    engines: {node: '>=18'}

  '@tokenizer/token@0.3.0':
    resolution: {integrity: sha512-OvjF+z51L3ov0OyAU0duzsYuvO01PH7x4t6DJx+guahgTnBHkhJdG7soQeTSFLWN3efnHyibZ4Z8l2EuWwJN3A==}

  '@tootallnate/quickjs-emscripten@0.23.0':
    resolution: {integrity: sha512-C5Mc6rdnsaJDjO3UpGW/CQTHtCKaYlScZTly4JIu97Jxo/odCiH0ITnDXSJPTOrEKk/ycSZ0AOgTmkDtkOsvIA==}

  '@trpc/server@11.8.0':
    resolution: {integrity: sha512-DphyQnLuyX2nwJCQGWQ9zYz4hZGvRhSBqDhQ0SH3tDhQ3PU4u68xofA0pJ741Ir4InEAFD+TtJVLAQy+wVOkiQ==}
    peerDependencies:
      typescript: '>=5.7.2'

  '@tsconfig/node10@1.0.12':
    resolution: {integrity: sha512-UCYBaeFvM11aU2y3YPZ//O5Rhj+xKyzy7mvcIoAjASbigy8mHMryP5cK7dgjlz2hWxh1g5pLw084E0a/wlUSFQ==}

  '@tsconfig/node12@1.0.11':
    resolution: {integrity: sha512-cqefuRsh12pWyGsIoBKJA9luFu3mRxCA+ORZvA4ktLSzIuCUtWVxGIuXigEwO5/ywWFMZ2QEGKWvkZG1zDMTag==}

  '@tsconfig/node14@1.0.3':
    resolution: {integrity: sha512-ysT8mhdixWK6Hw3i1V2AeRqZ5WfXg1G43mqoYlM2nc6388Fq5jcXyr5mRsqViLx/GJYdoL0bfXD8nmF+Zn/Iow==}

  '@tsconfig/node16@1.0.4':
    resolution: {integrity: sha512-vxhUy4J8lyeyinH7Azl1pdd43GJhZH/tP2weN8TntQblOY+A0XbT8DJk1/oCPuOOyg/Ja757rG0CgHcWC8OfMA==}

  '@turbo/gen@2.6.3':
    resolution: {integrity: sha512-q1QrS6ukleoCoNV0eTflMeDxJSdDJkQt0idfN/8TrMqrcOl1oRI3iYpizZR0paiPWe7lTpRr6fG7pGSKGZ+15A==}
    hasBin: true

  '@turbo/workspaces@2.6.3':
    resolution: {integrity: sha512-RLOjHQIZeCGwVBCRr8pfyshUJn2wx8s5n1H0O9fhpsL6qaWKi9gKoUJMr8BMVJApJGrspJ/QkQzsL8gLicpZbQ==}
    hasBin: true

  '@tybys/wasm-util@0.10.1':
    resolution: {integrity: sha512-9tTaPJLSiejZKx+Bmog4uSubteqTvFrVrURwkmHixBo0G4seD0zUxp98E1DzUBJxLQ3NPwXrGKDiVjwx/DpPsg==}

  '@types/chai@5.2.3':
    resolution: {integrity: sha512-Mw558oeA9fFbv65/y4mHtXDs9bPnFMZAL/jxdPFUpOHHIXX91mcgEHbS5Lahr+pwZFR8A7GQleRWeI6cGFC2UA==}

  '@types/conventional-commits-parser@5.0.2':
    resolution: {integrity: sha512-BgT2szDXnVypgpNxOK8aL5SGjUdaQbC++WZNjF1Qge3Og2+zhHj+RWhmehLhYyvQwqAmvezruVfOf8+3m74W+g==}

  '@types/debug@4.1.12':
    resolution: {integrity: sha512-vIChWdVG3LG1SMxEvI/AK+FWJthlrqlTu7fbrlywTkkaONwk/UAGaULXRlf8vkzFBLVm0zkMdCquhL5aOjhXPQ==}

  '@types/deep-eql@4.0.2':
    resolution: {integrity: sha512-c9h9dVVMigMPc4bwTvC5dxqtqJZwQPePsWjPlpSOnojbor6pGqdk541lfA7AqFQr5pB1BRdq0juY9db81BwyFw==}

  '@types/estree@1.0.8':
    resolution: {integrity: sha512-dWHzHa2WqEXI/O1E9OjrocMTKJl2mSrEolh1Iomrv6U+JuNwaHXsXx9bLu5gG7BUWFIN0skIQJQ/L1rIex4X6w==}

  '@types/glob@7.2.0':
    resolution: {integrity: sha512-ZUxbzKl0IfJILTS6t7ip5fQQM/J3TJYubDm3nMbgubNNYS62eXeUpoLUC8/7fJNiFYHTrGPQn7hspDUzIHX3UA==}

  '@types/hast@3.0.4':
    resolution: {integrity: sha512-WPs+bbQw5aCj+x6laNGWLH3wviHtoCv/P3+otBhbOhJgG8qtpdAMlTCxLtsTWA7LH1Oh/bFCHsBn0TPS5m30EQ==}

  '@types/inquirer@6.5.0':
    resolution: {integrity: sha512-rjaYQ9b9y/VFGOpqBEXRavc3jh0a+e6evAbI31tMda8VlPaSy0AZJfXsvmIe3wklc7W6C3zCSfleuMXR7NOyXw==}

  '@types/linkify-it@5.0.0':
    resolution: {integrity: sha512-sVDA58zAw4eWAffKOaQH5/5j3XeayukzDk+ewSsnv3p4yJEZHCCzMDiZM8e0OUrRvmpGZ85jf4yDHkHsgBNr9Q==}

  '@types/markdown-it@14.1.2':
    resolution: {integrity: sha512-promo4eFwuiW+TfGxhi+0x3czqTYJkG8qB17ZUJiVF10Xm7NLVRSLUsfRTU/6h1e24VvRnXCx+hG7li58lkzog==}

  '@types/mdast@4.0.4':
    resolution: {integrity: sha512-kGaNbPh1k7AFzgpud/gMdvIm5xuECykRR+JnWKQno9TAXVa6WIVCGTPvYGekIDL4uwCZQSYbUxNBSb1aUo79oA==}

  '@types/mdurl@2.0.0':
    resolution: {integrity: sha512-RGdgjQUZba5p6QEFAVx2OGb8rQDL/cPRG7GiedRzMcJ1tYnUANBncjbSB1NRGwbvjcPeikRABz2nshyPk1bhWg==}

  '@types/minimatch@6.0.0':
    resolution: {integrity: sha512-zmPitbQ8+6zNutpwgcQuLcsEpn/Cj54Kbn7L5pX0Os5kdWplB7xPgEh/g+SWOB/qmows2gpuCaPyduq8ZZRnxA==}
    deprecated: This is a stub types definition. minimatch provides its own type definitions, so you do not need this installed.

  '@types/ms@2.1.0':
    resolution: {integrity: sha512-GsCCIZDE/p3i96vtEqx+7dBUGXrc7zeSK3wwPHIaRThS+9OhWIXRqzs4d6k1SVU8g91DrNRWxWUGhp5KXQb2VA==}

  '@types/node@12.20.55':
    resolution: {integrity: sha512-J8xLz7q2OFulZ2cyGTLE1TbbZcjpno7FaN6zdJNrgAdrJ+DZzh/uFR6YrTb4C+nXakvud8Q4+rbhoIWlYQbUFQ==}

  '@types/node@25.0.2':
    resolution: {integrity: sha512-gWEkeiyYE4vqjON/+Obqcoeffmk0NF15WSBwSs7zwVA2bAbTaE0SJ7P0WNGoJn8uE7fiaV5a7dKYIJriEqOrmA==}

  '@types/react@19.2.7':
    resolution: {integrity: sha512-MWtvHrGZLFttgeEj28VXHxpmwYbor/ATPYbBfSFZEIRK0ecCFLl2Qo55z52Hss+UV9CRN7trSeq1zbgx7YDWWg==}

  '@types/through@0.0.33':
    resolution: {integrity: sha512-HsJ+z3QuETzP3cswwtzt2vEIiHBk/dCcHGhbmG5X3ecnwFD/lPrMpliGXxSCg03L9AhrdwA4Oz/qfspkDW+xGQ==}

  '@types/tinycolor2@1.4.6':
    resolution: {integrity: sha512-iEN8J0BoMnsWBqjVbWH/c0G0Hh7O21lpR2/+PrvAVgWdzL7eexIFm4JN/Wn10PTcmNdtS6U67r499mlWMXOxNw==}

  '@types/unist@3.0.3':
    resolution: {integrity: sha512-ko/gIFJRv177XgZsZcBwnqJN5x/Gien8qNOn0D5bQU/zAzVf9Zt3BlcUiLqhV9y4ARk0GbT3tnUiPNgnTXzc/Q==}

  '@types/web-bluetooth@0.0.21':
    resolution: {integrity: sha512-oIQLCGWtcFZy2JW77j9k8nHzAOpqMHLQejDA48XXMWH6tjCQHz5RCFz1bzsmROyL6PUm+LLnUiI4BCn221inxA==}

  '@typescript/vfs@1.6.2':
    resolution: {integrity: sha512-hoBwJwcbKHmvd2QVebiytN1aELvpk9B74B4L1mFm/XT1Q/VOYAWl2vQ9AWRFtQq8zmz6enTpfTV8WRc4ATjW/g==}
    peerDependencies:
      typescript: '*'

  '@ungap/structured-clone@1.3.0':
    resolution: {integrity: sha512-WmoN8qaIAo7WTYWbAZuG8PYEhn5fkz7dZrqTBZ7dtt//lL2Gwms1IcnQ5yHqjDfX8Ft5j4YzDM23f87zBfDe9g==}

  '@vitejs/plugin-vue@5.2.4':
    resolution: {integrity: sha512-7Yx/SXSOcQq5HiiV3orevHUFn+pmMB4cgbEkDYgnkUWb0WfeQ/wa2yFv6D5ICiCQOVpjA7vYDXrC7AGO8yjDHA==}
    engines: {node: ^18.0.0 || >=20.0.0}
    peerDependencies:
      vite: ^5.0.0 || ^6.0.0
      vue: ^3.2.25

  '@vitest/coverage-v8@4.0.15':
    resolution: {integrity: sha512-FUJ+1RkpTFW7rQITdgTi93qOCWJobWhBirEPCeXh2SW2wsTlFxy51apDz5gzG+ZEYt/THvWeNmhdAoS9DTwpCw==}
    peerDependencies:
      '@vitest/browser': 4.0.15
      vitest: 4.0.15
    peerDependenciesMeta:
      '@vitest/browser':
        optional: true

  '@vitest/expect@4.0.15':
    resolution: {integrity: sha512-Gfyva9/GxPAWXIWjyGDli9O+waHDC0Q0jaLdFP1qPAUUfo1FEXPXUfUkp3eZA0sSq340vPycSyOlYUeM15Ft1w==}

  '@vitest/mocker@4.0.15':
    resolution: {integrity: sha512-CZ28GLfOEIFkvCFngN8Sfx5h+Se0zN+h4B7yOsPVCcgtiO7t5jt9xQh2E1UkFep+eb9fjyMfuC5gBypwb07fvQ==}
    peerDependencies:
      msw: ^2.4.9
      vite: ^6.0.0 || ^7.0.0-0
    peerDependenciesMeta:
      msw:
        optional: true
      vite:
        optional: true

  '@vitest/pretty-format@4.0.15':
    resolution: {integrity: sha512-SWdqR8vEv83WtZcrfLNqlqeQXlQLh2iilO1Wk1gv4eiHKjEzvgHb2OVc3mIPyhZE6F+CtfYjNlDJwP5MN6Km7A==}

  '@vitest/runner@4.0.15':
    resolution: {integrity: sha512-+A+yMY8dGixUhHmNdPUxOh0la6uVzun86vAbuMT3hIDxMrAOmn5ILBHm8ajrqHE0t8R9T1dGnde1A5DTnmi3qw==}

  '@vitest/snapshot@4.0.15':
    resolution: {integrity: sha512-A7Ob8EdFZJIBjLjeO0DZF4lqR6U7Ydi5/5LIZ0xcI+23lYlsYJAfGn8PrIWTYdZQRNnSRlzhg0zyGu37mVdy5g==}

  '@vitest/spy@4.0.15':
    resolution: {integrity: sha512-+EIjOJmnY6mIfdXtE/bnozKEvTC4Uczg19yeZ2vtCz5Yyb0QQ31QWVQ8hswJ3Ysx/K2EqaNsVanjr//2+P3FHw==}

  '@vitest/ui@4.0.15':
    resolution: {integrity: sha512-sxSyJMaKp45zI0u+lHrPuZM1ZJQ8FaVD35k+UxVrha1yyvQ+TZuUYllUixwvQXlB7ixoDc7skf3lQPopZIvaQw==}
    peerDependencies:
      vitest: 4.0.15

  '@vitest/utils@4.0.15':
    resolution: {integrity: sha512-HXjPW2w5dxhTD0dLwtYHDnelK3j8sR8cWIaLxr22evTyY6q8pRCjZSmhRWVjBaOVXChQd6AwMzi9pucorXCPZA==}

  '@volar/language-core@2.4.26':
    resolution: {integrity: sha512-hH0SMitMxnB43OZpyF1IFPS9bgb2I3bpCh76m2WEK7BE0A0EzpYsRp0CCH2xNKshr7kacU5TQBLYn4zj7CG60A==}

  '@volar/source-map@2.4.26':
    resolution: {integrity: sha512-JJw0Tt/kSFsIRmgTQF4JSt81AUSI1aEye5Zl65EeZ8H35JHnTvFGmpDOBn5iOxd48fyGE+ZvZBp5FcgAy/1Qhw==}

  '@vue/compiler-core@3.5.25':
    resolution: {integrity: sha512-vay5/oQJdsNHmliWoZfHPoVZZRmnSWhug0BYT34njkYTPqClh3DNWLkZNJBVSjsNMrg0CCrBfoKkjZQPM/QVUw==}

  '@vue/compiler-dom@3.5.25':
    resolution: {integrity: sha512-4We0OAcMZsKgYoGlMjzYvaoErltdFI2/25wqanuTu+S4gismOTRTBPi4IASOjxWdzIwrYSjnqONfKvuqkXzE2Q==}

  '@vue/compiler-sfc@3.5.25':
    resolution: {integrity: sha512-PUgKp2rn8fFsI++lF2sO7gwO2d9Yj57Utr5yEsDf3GNaQcowCLKL7sf+LvVFvtJDXUp/03+dC6f2+LCv5aK1ag==}

  '@vue/compiler-ssr@3.5.25':
    resolution: {integrity: sha512-ritPSKLBcParnsKYi+GNtbdbrIE1mtuFEJ4U1sWeuOMlIziK5GtOL85t5RhsNy4uWIXPgk+OUdpnXiTdzn8o3A==}

  '@vue/devtools-api@7.7.9':
    resolution: {integrity: sha512-kIE8wvwlcZ6TJTbNeU2HQNtaxLx3a84aotTITUuL/4bzfPxzajGBOoqjMhwZJ8L9qFYDU/lAYMEEm11dnZOD6g==}

  '@vue/devtools-kit@7.7.9':
    resolution: {integrity: sha512-PyQ6odHSgiDVd4hnTP+aDk2X4gl2HmLDfiyEnn3/oV+ckFDuswRs4IbBT7vacMuGdwY/XemxBoh302ctbsptuA==}

  '@vue/devtools-shared@7.7.9':
    resolution: {integrity: sha512-iWAb0v2WYf0QWmxCGy0seZNDPdO3Sp5+u78ORnyeonS6MT4PC7VPrryX2BpMJrwlDeaZ6BD4vP4XKjK0SZqaeA==}

  '@vue/language-core@3.1.8':
    resolution: {integrity: sha512-PfwAW7BLopqaJbneChNL6cUOTL3GL+0l8paYP5shhgY5toBNidWnMXWM+qDwL7MC9+zDtzCF2enT8r6VPu64iw==}
    peerDependencies:
      typescript: '*'
    peerDependenciesMeta:
      typescript:
        optional: true

  '@vue/reactivity@3.5.25':
    resolution: {integrity: sha512-5xfAypCQepv4Jog1U4zn8cZIcbKKFka3AgWHEFQeK65OW+Ys4XybP6z2kKgws4YB43KGpqp5D/K3go2UPPunLA==}

  '@vue/runtime-core@3.5.25':
    resolution: {integrity: sha512-Z751v203YWwYzy460bzsYQISDfPjHTl+6Zzwo/a3CsAf+0ccEjQ8c+0CdX1WsumRTHeywvyUFtW6KvNukT/smA==}

  '@vue/runtime-dom@3.5.25':
    resolution: {integrity: sha512-a4WrkYFbb19i9pjkz38zJBg8wa/rboNERq3+hRRb0dHiJh13c+6kAbgqCPfMaJ2gg4weWD3APZswASOfmKwamA==}

  '@vue/server-renderer@3.5.25':
    resolution: {integrity: sha512-UJaXR54vMG61i8XNIzTSf2Q7MOqZHpp8+x3XLGtE3+fL+nQd+k7O5+X3D/uWrnQXOdMw5VPih+Uremcw+u1woQ==}
    peerDependencies:
      vue: 3.5.25

  '@vue/shared@3.5.25':
    resolution: {integrity: sha512-AbOPdQQnAnzs58H2FrrDxYj/TJfmeS2jdfEEhgiKINy+bnOANmVizIEgq1r+C5zsbs6l1CCQxtcj71rwNQ4jWg==}

  '@vueuse/core@12.8.2':
    resolution: {integrity: sha512-HbvCmZdzAu3VGi/pWYm5Ut+Kd9mn1ZHnn4L5G8kOQTPs/IwIAmJoBrmYk2ckLArgMXZj0AW3n5CAejLUO+PhdQ==}

  '@vueuse/integrations@12.8.2':
    resolution: {integrity: sha512-fbGYivgK5uBTRt7p5F3zy6VrETlV9RtZjBqd1/HxGdjdckBgBM4ugP8LHpjolqTj14TXTxSK1ZfgPbHYyGuH7g==}
    peerDependencies:
      async-validator: ^4
      axios: ^1
      change-case: ^5
      drauu: ^0.4
      focus-trap: ^7
      fuse.js: ^7
      idb-keyval: ^6
      jwt-decode: ^4
      nprogress: ^0.2
      qrcode: ^1.5
      sortablejs: ^1
      universal-cookie: ^7
    peerDependenciesMeta:
      async-validator:
        optional: true
      axios:
        optional: true
      change-case:
        optional: true
      drauu:
        optional: true
      focus-trap:
        optional: true
      fuse.js:
        optional: true
      idb-keyval:
        optional: true
      jwt-decode:
        optional: true
      nprogress:
        optional: true
      qrcode:
        optional: true
      sortablejs:
        optional: true
      universal-cookie:
        optional: true

  '@vueuse/metadata@12.8.2':
    resolution: {integrity: sha512-rAyLGEuoBJ/Il5AmFHiziCPdQzRt88VxR+Y/A/QhJ1EWtWqPBBAxTAFaSkviwEuOEZNtW8pvkPgoCZQ+HxqW1A==}

  '@vueuse/shared@12.8.2':
    resolution: {integrity: sha512-dznP38YzxZoNloI0qpEfpkms8knDtaoQ6Y/sfS0L7Yki4zh40LFHEhur0odJC6xTHG5dxWVPiUWBXn+wCG2s5w==}

  JSONStream@1.3.5:
    resolution: {integrity: sha512-E+iruNOY8VV9s4JEbe1aNEm6MiszPRr/UfcHMz0TQh1BXSxHK+ASV1R6W4HpjBhSeS+54PIsAMCBmwD06LLsqQ==}
    hasBin: true

  acorn-walk@8.3.4:
    resolution: {integrity: sha512-ueEepnujpqee2o5aIYnvHU6C0A42MNdsIDeqy5BydrkuC5R1ZuUFnm27EeFJGoEHJQgn3uleRvmTXaJgfXbt4g==}
    engines: {node: '>=0.4.0'}

  acorn@8.15.0:
    resolution: {integrity: sha512-NZyJarBfL7nWwIq+FDL6Zp/yHEhePMNnnJ0y3qfieCrmNvYct8uvtiV41UvlSe6apAfk0fY1FbWx+NwfmpvtTg==}
    engines: {node: '>=0.4.0'}
    hasBin: true

  agent-base@7.1.4:
    resolution: {integrity: sha512-MnA+YT8fwfJPgBx3m60MNqakm30XOkyIoH1y6huTQvC0PwZG7ki8NacLBcrPbNoo8vEZy7Jpuk7+jMO+CUovTQ==}
    engines: {node: '>= 14'}

  aggregate-error@3.1.0:
    resolution: {integrity: sha512-4I7Td01quW/RpocfNayFdFVk1qSuoh0E7JrbRJ16nH01HhKFQ88INq9Sd+nd72zqRySlr9BmDA8xlEJ6vJMrYA==}
    engines: {node: '>=8'}

  ajv@8.17.1:
    resolution: {integrity: sha512-B/gBuNg5SiMTrPkC+A2+cW0RszwxYmn6VYxB/inlBStS5nx6xHIt/ehKRhIMhqusl7a8LjQoZnjCs5vhwxOQ1g==}

  algoliasearch@5.46.0:
    resolution: {integrity: sha512-7ML6fa2K93FIfifG3GMWhDEwT5qQzPTmoHKCTvhzGEwdbQ4n0yYUWZlLYT75WllTGJCJtNUI0C1ybN4BCegqvg==}
    engines: {node: '>= 14.0.0'}

  alien-signals@3.1.1:
    resolution: {integrity: sha512-ogkIWbVrLwKtHY6oOAXaYkAxP+cTH7V5FZ5+Tm4NZFd8VDZ6uNMDrfzqctTZ42eTMCSR3ne3otpcxmqSnFfPYA==}

  ansi-colors@4.1.3:
    resolution: {integrity: sha512-/6w/C21Pm1A7aZitlI5Ni/2J6FFQN8i1Cvz3kHABAAbw93v/NlvKdVOqz7CCWz/3iv/JplRSEEZ83XION15ovw==}
    engines: {node: '>=6'}

  ansi-escapes@4.3.2:
    resolution: {integrity: sha512-gKXj5ALrKWQLsYG9jlTRmR/xKluxHV+Z9QEwNIgCfM1/uwPMCuzVVnh5mwTd+OuBZcwSIMbqssNWRm1lE51QaQ==}
    engines: {node: '>=8'}

  ansi-regex@5.0.1:
    resolution: {integrity: sha512-quJQXlTSUGL2LH9SUXo8VwsY4soanhgo6LNSm84E1LBcE8s3O0wpdiRzyR9z/ZZJMlMWv37qOOb9pdJlMUEKFQ==}
    engines: {node: '>=8'}

  ansi-styles@3.2.1:
    resolution: {integrity: sha512-VT0ZI6kZRdTh8YyJw3SMbYm/u+NqfsAxEpWO0Pf9sq8/e94WxxOpPKx9FR1FlyCtOVDNOQ+8ntlqFxiRc+r5qA==}
    engines: {node: '>=4'}

  ansi-styles@4.3.0:
    resolution: {integrity: sha512-zbB9rCJAT1rbjiVDb2hqKFHNYLxgtk8NURxZ3IZwD3F6NtxbXZQCnnSi1Lkx+IDohdPlFp222wVALIheZJQSEg==}
    engines: {node: '>=8'}

  ansis@4.2.0:
    resolution: {integrity: sha512-HqZ5rWlFjGiV0tDm3UxxgNRqsOTniqoKZu0pIAfh7TZQMGuZK+hH0drySty0si0QXj1ieop4+SkSfPZBPPkHig==}
    engines: {node: '>=14'}

  append-transform@2.0.0:
    resolution: {integrity: sha512-7yeyCEurROLQJFv5Xj4lEGTy0borxepjFv1g22oAdqFu//SrAlDl1O1Nxx15SH1RoliUml6p8dwJW9jvZughhg==}
    engines: {node: '>=8'}

  archy@1.0.0:
    resolution: {integrity: sha512-Xg+9RwCg/0p32teKdGMPTPnVXKD0w3DfHnFTficozsAgsvq2XenPJq/MYpzzQ/v8zrOyJn6Ds39VA4JIDwFfqw==}

  arg@4.1.3:
    resolution: {integrity: sha512-58S9QDqG0Xx27YwPSt9fJxivjYl432YCwfDMfZ+71RAqUrZef7LrKQZ3LHLOwCS4FLNBplP533Zx895SeOCHvA==}

  argparse@1.0.10:
    resolution: {integrity: sha512-o5Roy6tNG4SL/FOkCAN6RzjiakZS25RLYFrcMttJqbdd8BWrnA+fGz57iN5Pb06pvBGvl5gQ0B48dJlslXvoTg==}

  argparse@2.0.1:
    resolution: {integrity: sha512-8+9WqebbFzpX9OR+Wa6O29asIogeRMzcGtAINdpMHHyAg10f05aSFVBbcEqGf/PXw1EjAZ+q2/bEBg3DvurK3Q==}

  arkregex@0.0.5:
    resolution: {integrity: sha512-ncYjBdLlh5/QnVsAA8De16Tc9EqmYM7y/WU9j+236KcyYNUXogpz3sC4ATIZYzzLxwI+0sEOaQLEmLmRleaEXw==}

  arktype@2.1.29:
    resolution: {integrity: sha512-jyfKk4xIOzvYNayqnD8ZJQqOwcrTOUbIU4293yrzAjA3O1dWh61j71ArMQ6tS/u4pD7vabSPe7nG3RCyoXW6RQ==}

  array-ify@1.0.0:
    resolution: {integrity: sha512-c5AMf34bKdvPhQ7tBGhqkgKNUzMr4WUs+WDtC2ZUGOUncbxKMTvqxYctiseW3+L4bA8ec+GcZ6/A/FW4m8ukng==}

  array-union@2.1.0:
    resolution: {integrity: sha512-HGyxoOTYUyCM6stUe6EJgnd4EoewAI7zMdfqO+kGjnlZmBDz/cR5pf8r/cR4Wq60sL/p0IkcjUEEPwS3GFrIyw==}
    engines: {node: '>=8'}

  assertion-error@2.0.1:
    resolution: {integrity: sha512-Izi8RQcffqCeNVgFigKli1ssklIbpHnCYc6AknXGYoB6grJqyeby7jv12JUQgmTAnIDnbck1uxksT4dzN3PWBA==}
    engines: {node: '>=12'}

  ast-kit@2.2.0:
    resolution: {integrity: sha512-m1Q/RaVOnTp9JxPX+F+Zn7IcLYMzM8kZofDImfsKZd8MbR+ikdOzTeztStWqfrqIxZnYWryyI9ePm3NGjnZgGw==}
    engines: {node: '>=20.19.0'}

  ast-types@0.13.4:
    resolution: {integrity: sha512-x1FCFnFifvYDDzTaLII71vG5uvDwgtmDTEVWAxrgeiR8VjMONcCXJx7E+USjDtHlwFmt9MysbqgF9b9Vjr6w+w==}
    engines: {node: '>=4'}

  ast-v8-to-istanbul@0.3.8:
    resolution: {integrity: sha512-szgSZqUxI5T8mLKvS7WTjF9is+MVbOeLADU73IseOcrqhxr/VAvy6wfoVE39KnKzA7JRhjF5eUagNlHwvZPlKQ==}

  bail@2.0.2:
    resolution: {integrity: sha512-0xO6mYd7JB2YesxDKplafRpsiOzPt9V02ddPCLbY1xYGPOX24NTyN50qnUxgCPcSoYMhKpAuBTjQoRZCAkUDRw==}

  balanced-match@1.0.2:
    resolution: {integrity: sha512-3oSeUO0TMV67hN1AmbXsK4yaqU7tjiHlbxRDZOpH0KW9+CeX4bRAaX0Anxt0tx2MrpRpWwQaPwIlISEJhYU5Pw==}

  base64-js@1.5.1:
    resolution: {integrity: sha512-AKpaYlHn8t4SVbOHCy+b5+KKgvR4vrsD8vbvrbiQJps7fKDTkjkDry6ji0rUJjC0kzbNePLwzxq8iypo41qeWA==}

  baseline-browser-mapping@2.9.7:
    resolution: {integrity: sha512-k9xFKplee6KIio3IDbwj+uaCLpqzOwakOgmqzPezM0sFJlFKcg30vk2wOiAJtkTSfx0SSQDSe8q+mWA/fSH5Zg==}
    hasBin: true

  basic-ftp@5.0.5:
    resolution: {integrity: sha512-4Bcg1P8xhUuqcii/S0Z9wiHIrQVPMermM1any+MX5GeGD7faD3/msQUDGLol9wOcz4/jbg/WJnGqoJF6LiBdtg==}
    engines: {node: '>=10.0.0'}

  better-path-resolve@1.0.0:
    resolution: {integrity: sha512-pbnl5XzGBdrFU/wT4jqmJVPn2B6UHPBOhzMQkY/SPUPB6QtUXtmBHBIwCbXJol93mOpGMnQyP/+BB19q04xj7g==}
    engines: {node: '>=4'}

  bidi-js@1.0.3:
    resolution: {integrity: sha512-RKshQI1R3YQ+n9YJz2QQ147P66ELpa1FQEg20Dk8oW9t2KgLbpDLLp9aGZ7y8WHSshDknG0bknqGw5/tyCs5tw==}

  birpc@2.9.0:
    resolution: {integrity: sha512-KrayHS5pBi69Xi9JmvoqrIgYGDkD6mcSe/i6YKi3w5kekCLzrX4+nawcXqrj2tIp50Kw/mT/s3p+GVK0A0sKxw==}

  birpc@3.0.0:
    resolution: {integrity: sha512-by+04pHuxpCEQcucAXqzopqfhyI8TLK5Qg5MST0cB6MP+JhHna9ollrtK9moVh27aq6Q6MEJgebD0cVm//yBkg==}

  bl@4.1.0:
    resolution: {integrity: sha512-1W07cM9gS6DcLperZfFSj+bWLtaPGSOHWhPiGzXmvVJbRLdG82sH/Kn8EtW1VqWVA54AKf2h5k5BbnIbwF3h6w==}

  brace-expansion@1.1.12:
    resolution: {integrity: sha512-9T9UjW3r0UW5c1Q7GTwllptXwhvYmEzFhzMfZ9H7FQWt+uZePjZPjBP/W1ZEyZ1twGWom5/56TF4lPcqjnDHcg==}

  brace-expansion@2.0.2:
    resolution: {integrity: sha512-Jt0vHyM+jmUBqojB7E1NIYadt0vI0Qxjxd2TErW94wDz+E2LAm5vKMXXwg6ZZBTHPuUlDgQHKXvjGBdfcF1ZDQ==}

  braces@3.0.3:
    resolution: {integrity: sha512-yQbXgO/OSZVD2IsiLlro+7Hf6Q18EJrKSEsdoMzKePKXct3gvD8oLcOQdIzGupr5Fj+EDe8gO/lxc1BzfMpxvA==}
    engines: {node: '>=8'}

  browserslist@4.28.1:
    resolution: {integrity: sha512-ZC5Bd0LgJXgwGqUknZY/vkUQ04r8NXnJZ3yYi4vDmSiZmC/pdSN0NbNRPxZpbtO4uAfDUAFffO8IZoM3Gj8IkA==}
    engines: {node: ^6 || ^7 || ^8 || ^9 || ^10 || ^11 || ^12 || >=13.7}
    hasBin: true

  buffer-from@1.1.2:
    resolution: {integrity: sha512-E+XQCRwSbaaiChtv6k6Dwgc+bx+Bs6vuKJHHl5kox/BaKbhiXzqQOwK4cO22yElGp2OCmjwVhT3HmxgyPGnJfQ==}

  buffer@5.7.1:
    resolution: {integrity: sha512-EHcyIPBQ4BSGlvjB16k5KgAJ27CIsHY/2JBmCRReo48y9rQ3MaUzWX3KVlBa4U7MyX02HdVj0K7C3WaB3ju7FQ==}

  c12@3.3.2:
    resolution: {integrity: sha512-QkikB2X5voO1okL3QsES0N690Sn/K9WokXqUsDQsWy5SnYb+psYQFGA10iy1bZHj3fjISKsI67Q90gruvWWM3A==}
    peerDependencies:
      magicast: '*'
    peerDependenciesMeta:
      magicast:
        optional: true

  cac@6.7.14:
    resolution: {integrity: sha512-b6Ilus+c3RrdDk+JhLKUAQfzzgLEPy6wcXqS7f/xe1EETvsDP6GORG7SFuOs6cID5YkqchW/LXZbX5bc8j7ZcQ==}
    engines: {node: '>=8'}

  caching-transform@4.0.0:
    resolution: {integrity: sha512-kpqOvwXnjjN44D89K5ccQC+RUrsy7jB/XLlRrx0D7/2HNcTPqzsb6XgYoErwko6QsV184CA2YgS1fxDiiDZMWA==}
    engines: {node: '>=8'}

  callsites@3.1.0:
    resolution: {integrity: sha512-P8BjAsXvZS+VIDUI11hHCQEv74YT67YUi5JJFNWIqL235sBmjX4+qx9Muvls5ivyNENctx46xQLQ3aTuE7ssaQ==}
    engines: {node: '>=6'}

  camel-case@3.0.0:
    resolution: {integrity: sha512-+MbKztAYHXPr1jNTSKQF52VpcFjwY5RkR7fxksV8Doo4KAYc5Fl4UJRgthBbTmEx8C54DqahhbLJkDwjI3PI/w==}

  camelcase@5.3.1:
    resolution: {integrity: sha512-L28STB170nwWS63UjtlEOE3dldQApaJXZkOI1uMFfzf3rRuPegHaHesyee+YxQ+W6SvRDQV6UrdOdRiR153wJg==}
    engines: {node: '>=6'}

  caniuse-lite@1.0.30001760:
    resolution: {integrity: sha512-7AAMPcueWELt1p3mi13HR/LHH0TJLT11cnwDJEs3xA4+CK/PLKeO9Kl1oru24htkyUKtkGCvAx4ohB0Ttry8Dw==}

  ccount@2.0.1:
    resolution: {integrity: sha512-eyrF0jiFpY+3drT6383f1qhkbGsLSifNAjA61IUjZjmLCWjItY6LB9ft9YhoDgwfmclB2zhu51Lc7+95b8NRAg==}

  chai@6.2.1:
    resolution: {integrity: sha512-p4Z49OGG5W/WBCPSS/dH3jQ73kD6tiMmUM+bckNK6Jr5JHMG3k9bg/BvKR8lKmtVBKmOiuVaV2ws8s9oSbwysg==}
    engines: {node: '>=18'}

  chalk@2.4.2:
    resolution: {integrity: sha512-Mti+f9lpJNcwF4tWV8/OrTTtF1gZi+f8FqlyAdouralcFWFQWF2+NgCHShjkCb+IFBLq9buZwE1xckQU4peSuQ==}
    engines: {node: '>=4'}

  chalk@3.0.0:
    resolution: {integrity: sha512-4D3B6Wf41KOYRFdszmDqMCGq5VV/uMAB273JILmO+3jAlh8X4qDtdtgCR3fxtbLEMzSx22QdhnDcJvu2u1fVwg==}
    engines: {node: '>=8'}

  chalk@4.1.2:
    resolution: {integrity: sha512-oKnbhFyRIXpUuez8iBMmyEa4nbj4IOQyuhc/wy9kY7/WVPcwIO9VA668Pu8RkO7+0G76SLROeyw9CpQ061i4mA==}
    engines: {node: '>=10'}

  chalk@5.6.2:
    resolution: {integrity: sha512-7NzBL0rN6fMUW+f7A6Io4h40qQlG+xGmtMxfbnH/K7TAtt8JQWVQK+6g0UXKMeVJoyV5EkkNsErQ8pVD3bLHbA==}
    engines: {node: ^12.17.0 || ^14.13 || >=16.0.0}

  change-case@3.1.0:
    resolution: {integrity: sha512-2AZp7uJZbYEzRPsFoa+ijKdvp9zsrnnt6+yFokfwEpeJm0xuJDVoxiRCAaTzyJND8GJkofo2IcKWaUZ/OECVzw==}

  character-entities-html4@2.1.0:
    resolution: {integrity: sha512-1v7fgQRj6hnSwFpq1Eu0ynr/CDEw0rXo2B61qXrLNdHZmPKgb7fqS1a2JwF0rISo9q77jDI8VMEHoApn8qDoZA==}

  character-entities-legacy@3.0.0:
    resolution: {integrity: sha512-RpPp0asT/6ufRm//AJVwpViZbGM/MkjQFxJccQRHmISF/22NBtsHqAWmL+/pmkPWoIUJdWyeVleTl1wydHATVQ==}

  character-entities@2.0.2:
    resolution: {integrity: sha512-shx7oQ0Awen/BRIdkjkvz54PnEEI/EjwXDSIZp86/KKdbafHh1Df/RYGBhn4hbe2+uKC9FnT5UCEdyPz3ai9hQ==}

  chardet@0.7.0:
    resolution: {integrity: sha512-mT8iDcrh03qDGRRmoA2hmBJnxpllMR+0/0qlzjqZES6NdiWDcZkCNAk4rPFZ9Q85r27unkiNNg8ZOiwZXBHwcA==}

  chardet@2.1.1:
    resolution: {integrity: sha512-PsezH1rqdV9VvyNhxxOW32/d75r01NY7TQCmOqomRo15ZSOKbpTFVsfjghxo6JloQUCGnH4k1LGu0R4yCLlWQQ==}

  chokidar@4.0.3:
    resolution: {integrity: sha512-Qgzu8kfBvo+cA4962jnP1KkS6Dop5NS6g7R5LFYJr4b8Ub94PPQXUksCw9PvXoeXPRRddRNC5C1JQUR2SMGtnA==}
    engines: {node: '>= 14.16.0'}

  ci-info@3.9.0:
    resolution: {integrity: sha512-NIxF55hv4nSqQswkAeiOi1r83xy8JldOFDTWiug55KBu9Jnblncd2U6ViHmYgHf01TPZS77NJBhBMKdWj9HQMQ==}
    engines: {node: '>=8'}

  citty@0.1.6:
    resolution: {integrity: sha512-tskPPKEs8D2KPafUypv2gxwJP8h/OaJmC82QQGGDQcHvXX43xF2VDACcJVmZ0EuSxkpO9Kc4MlrA3q0+FG58AQ==}

  clean-stack@2.2.0:
    resolution: {integrity: sha512-4diC9HaTE+KRAMWhDhrGOECgWZxoevMc5TlkObMqNSsVU62PYzXZ/SMTjzyGAFF1YusgxGcSWTEXBhp0CPwQ1A==}
    engines: {node: '>=6'}

  cli-cursor@3.1.0:
    resolution: {integrity: sha512-I/zHAwsKf9FqGoXM4WWRACob9+SNukZTd94DWF57E4toouRulbCxcUh6RKUEOQlYTHJnzkPMySvPNaaSLNfLZw==}
    engines: {node: '>=8'}

  cli-spinners@2.9.2:
    resolution: {integrity: sha512-ywqV+5MmyL4E7ybXgKys4DugZbX0FC6LnwrhjuykIjnK9k8OQacQ7axGKnjDXWNhns0xot3bZI5h55H8yo9cJg==}
    engines: {node: '>=6'}

  cli-width@3.0.0:
    resolution: {integrity: sha512-FxqpkPPwu1HjuN93Omfm4h8uIanXofW0RxVEW3k5RKx+mJJYSthzNhp32Kzxxy3YAEZ/Dc/EWN1vZRY0+kOhbw==}
    engines: {node: '>= 10'}

  client-only@0.0.1:
    resolution: {integrity: sha512-IV3Ou0jSMzZrd3pZ48nLkT9DA7Ag1pnPzaiQhpW7c3RbcqqzvzzVu+L8gfqMp/8IM2MQtSiqaCxrrcfu8I8rMA==}

  cliui@6.0.0:
    resolution: {integrity: sha512-t6wbgtoCXvAzst7QgXxJYqPt0usEfbgQdftEPbLL/cvv6HPE5VgvqCuAIDR0NgU52ds6rFwqrgakNLrHEjCbrQ==}

  cliui@8.0.1:
    resolution: {integrity: sha512-BSeNnyus75C4//NQ9gQt1/csTXyo/8Sb+afLAkzAptFuMsod9HFokGNudZpi/oQV73hnVK+sR+5PVRMd+Dr7YQ==}
    engines: {node: '>=12'}

  clone@1.0.4:
    resolution: {integrity: sha512-JQHZ2QMW6l3aH/j6xCqQThY/9OH4D/9ls34cgkUBiEeocRTU04tHfKPBsUK1PqZCUQM7GiA0IIXJSuXHI64Kbg==}
    engines: {node: '>=0.8'}

  color-convert@1.9.3:
    resolution: {integrity: sha512-QfAUtd+vFdAtFQcC8CCyYt1fYWxSqAiK2cSD6zDB8N3cpsEBAvRxp9zOGg6G/SHHJYAT88/az/IuDGALsNVbGg==}

  color-convert@2.0.1:
    resolution: {integrity: sha512-RRECPsj7iu/xb5oKYcsFHSppFNnsj/52OVTRKb4zP5onXwVF3zVmmToNcOfGC+CRDpfK/U584fMg38ZHCaElKQ==}
    engines: {node: '>=7.0.0'}

  color-name@1.1.3:
    resolution: {integrity: sha512-72fSenhMw2HZMTVHeCA9KCmpEIbzWiQsjN+BHcBbS9vr1mtt+vJjPdksIBNUmKAW8TFUDPJK5SUU3QhE9NEXDw==}

  color-name@1.1.4:
    resolution: {integrity: sha512-dOy+3AuW3a2wNbZHIuMZpTcgjGuLU/uBL/ubcZF9OXbDo8ff4O8yVp5Bf0efS8uEoYo5q4Fx7dY9OgQGXgAsQA==}

  comma-separated-tokens@2.0.3:
    resolution: {integrity: sha512-Fu4hJdvzeylCfQPp9SGWidpzrMs7tTrlu6Vb8XGaRGck8QSNZJJp538Wrb60Lax4fPwR64ViY468OIUTbRlGZg==}

  commander@10.0.1:
    resolution: {integrity: sha512-y4Mg2tXshplEbSGzx7amzPwKKOCGuoSRP/CjEdwwk0FOGlUbq6lKuoyDZTNZkmxHdJtp54hdfY/JUrdL7Xfdug==}
    engines: {node: '>=14'}

  commander@14.0.2:
    resolution: {integrity: sha512-TywoWNNRbhoD0BXs1P3ZEScW8W5iKrnbithIl0YH+uCmBd0QpPOA8yc82DS3BIE5Ma6FnBVUsJ7wVUDz4dvOWQ==}
    engines: {node: '>=20'}

  commander@2.20.3:
    resolution: {integrity: sha512-GpVkmM8vF2vQUkj2LvZmD35JxeJOLCwJ9cUkugyk2nuhbv3+mJvpLYYt+0+USMxE+oj+ey/lJEnhZw75x/OMcQ==}

  commondir@1.0.1:
    resolution: {integrity: sha512-W9pAhw0ja1Edb5GVdIF1mjZw/ASI0AlShXM83UUGe2DVr5TdAPEA1OA8m/g8zWp9x6On7gqufY+FatDbC3MDQg==}

  compare-func@2.0.0:
    resolution: {integrity: sha512-zHig5N+tPWARooBnb0Zx1MFcdfpyJrfTJ3Y5L+IFvUm8rM74hHz66z0gw0x4tijh5CorKkKUCnW82R2vmpeCRA==}

  concat-map@0.0.1:
    resolution: {integrity: sha512-/Srv4dswyQNBfohGpz9o6Yb3Gz3SrUDqBH5rTuhGR7ahtlbYKnVxw2bCFMRljaA7EXHaXZ8wsHdodFvbkhKmqg==}

  confbox@0.1.8:
    resolution: {integrity: sha512-RMtmw0iFkeR4YV+fUOSucriAQNb9g8zFR52MWCtl+cCZOFRNL6zeB395vPzFhEjjn4fMxXudmELnl/KF/WrK6w==}

  confbox@0.2.2:
    resolution: {integrity: sha512-1NB+BKqhtNipMsov4xI/NnhCKp9XG9NamYp5PVm9klAT0fsrNPjaFICsCFhNhwZJKNh7zB/3q8qXz0E9oaMNtQ==}

  consola@3.4.2:
    resolution: {integrity: sha512-5IKcdX0nnYavi6G7TtOhwkYzyjfJlatbjMjuLSfE2kYT5pMDOilZ4OvMhi637CcDICTmz3wARPoyhqyX1Y+XvA==}
    engines: {node: ^14.18.0 || >=16.10.0}

  constant-case@2.0.0:
    resolution: {integrity: sha512-eS0N9WwmjTqrOmR3o83F5vW8Z+9R1HnVz3xmzT2PMFug9ly+Au/fxRWlEBSb6LcZwspSsEn9Xs1uw9YgzAg1EQ==}

  conventional-changelog-angular@7.0.0:
    resolution: {integrity: sha512-ROjNchA9LgfNMTTFSIWPzebCwOGFdgkEq45EnvvrmSLvCtAw0HSmrCs7/ty+wAeYUZyNay0YMUNYFTRL72PkBQ==}
    engines: {node: '>=16'}

  conventional-changelog-conventionalcommits@7.0.2:
    resolution: {integrity: sha512-NKXYmMR/Hr1DevQegFB4MwfM5Vv0m4UIxKZTTYuD98lpTknaZlSRrDOG4X7wIXpGkfsYxZTghUN+Qq+T0YQI7w==}
    engines: {node: '>=16'}

  conventional-commits-parser@5.0.0:
    resolution: {integrity: sha512-ZPMl0ZJbw74iS9LuX9YIAiW8pfM5p3yh2o/NbXHbkFuZzY5jvdi5jFycEOkmBW5H5I7nA+D6f3UcsCLP2vvSEA==}
    engines: {node: '>=16'}
    hasBin: true

  convert-source-map@1.9.0:
    resolution: {integrity: sha512-ASFBup0Mz1uyiIjANan1jzLQami9z1PoYSZCiiYW2FczPbenXc45FZdBZLzOT+r6+iciuEModtmCti+hjaAk0A==}

  convert-source-map@2.0.0:
    resolution: {integrity: sha512-Kvp459HrV2FEJ1CAsi1Ku+MY3kasH19TFykTz2xWmMeq6bk2NU3XXvfJ+Q61m0xktWwt+1HSYf3JZsTms3aRJg==}

  cookie-es@2.0.0:
    resolution: {integrity: sha512-RAj4E421UYRgqokKUmotqAwuplYw15qtdXfY+hGzgCJ/MBjCVZcSoHK/kH9kocfjRjcDME7IiDWR/1WX1TM2Pg==}

  cookie@1.1.1:
    resolution: {integrity: sha512-ei8Aos7ja0weRpFzJnEA9UHJ/7XQmqglbRwnf2ATjcB9Wq874VKH9kfjjirM6UhU2/E5fFYadylyhFldcqSidQ==}
    engines: {node: '>=18'}

  copy-anything@4.0.5:
    resolution: {integrity: sha512-7Vv6asjS4gMOuILabD3l739tsaxFQmC+a7pLZm02zyvs8p977bL3zEgq3yDk5rn9B0PbYgIv++jmHcuUab4RhA==}
    engines: {node: '>=18'}

  core-js-pure@3.47.0:
    resolution: {integrity: sha512-BcxeDbzUrRnXGYIVAGFtcGQVNpFcUhVjr6W7F8XktvQW2iJP9e66GP6xdKotCRFlrxBvNIBrhwKteRXqMV86Nw==}

  cosmiconfig-typescript-loader@6.2.0:
    resolution: {integrity: sha512-GEN39v7TgdxgIoNcdkRE3uiAzQt3UXLyHbRHD6YoL048XAeOomyxaP+Hh/+2C6C2wYjxJ2onhJcsQp+L4YEkVQ==}
    engines: {node: '>=v18'}
    peerDependencies:
      '@types/node': '*'
      cosmiconfig: '>=9'
      typescript: '>=5'

  cosmiconfig@9.0.0:
    resolution: {integrity: sha512-itvL5h8RETACmOTFc4UfIyB2RfEHi71Ax6E/PivVxq9NseKbOWpeyHEOIbmAw1rs8Ak0VursQNww7lf7YtUwzg==}
    engines: {node: '>=14'}
    peerDependencies:
      typescript: '>=4.9.5'
    peerDependenciesMeta:
      typescript:
        optional: true

  create-require@1.1.1:
    resolution: {integrity: sha512-dcKFX3jn0MpIaXjisoRvexIJVEKzaq7z2rZKxf+MSr9TkdmHmsU4m2lcLojrj/FHl8mk5VxMmYA+ftRkP/3oKQ==}

  cross-spawn@7.0.6:
    resolution: {integrity: sha512-uV2QOWP2nWzsy2aMp8aRibhi9dlzF5Hgh5SHaB9OiTGEyDTiJJyx0uy51QXdyWbtAHNua4XJzUKca3OzKUd3vA==}
    engines: {node: '>= 8'}

  css-tree@3.1.0:
    resolution: {integrity: sha512-0eW44TGN5SQXU1mWSkKwFstI/22X2bG1nYzZTYMAWjylYURhse752YgbE4Cx46AC+bAvI+/dYTPRk1LqSUnu6w==}
    engines: {node: ^10 || ^12.20.0 || ^14.13.0 || >=15.0.0}

  cssstyle@5.3.4:
    resolution: {integrity: sha512-KyOS/kJMEq5O9GdPnaf82noigg5X5DYn0kZPJTaAsCUaBizp6Xa1y9D4Qoqf/JazEXWuruErHgVXwjN5391ZJw==}
    engines: {node: '>=20'}

  csstype@3.2.3:
    resolution: {integrity: sha512-z1HGKcYy2xA8AGQfwrn0PAy+PB7X/GSj3UVJW9qKyn43xWa+gl5nXmU4qqLMRzWVLFC8KusUX8T/0kCiOYpAIQ==}

  dargs@8.1.0:
    resolution: {integrity: sha512-wAV9QHOsNbwnWdNW2FYvE1P56wtgSbM+3SZcdGiWQILwVjACCXDCI3Ai8QlCjMDB8YK5zySiXZYBiwGmNY3lnw==}
    engines: {node: '>=12'}

  data-uri-to-buffer@6.0.2:
    resolution: {integrity: sha512-7hvf7/GW8e86rW0ptuwS3OcBGDjIi6SZva7hCyWC0yYry2cOPmLIjXAUHI6DK2HsnwJd9ifmt57i8eV2n4YNpw==}
    engines: {node: '>= 14'}

  data-urls@6.0.0:
    resolution: {integrity: sha512-BnBS08aLUM+DKamupXs3w2tJJoqU+AkaE/+6vQxi/G/DPmIZFJJp9Dkb1kM03AZx8ADehDUZgsNxju3mPXZYIA==}
    engines: {node: '>=20'}

  debug@4.4.3:
    resolution: {integrity: sha512-RGwwWnwQvkVfavKVt22FGLw+xYSdzARwm0ru6DhTVA3umU5hZc28V3kO4stgYryrTlLpuvgI9GiijltAjNbcqA==}
    engines: {node: '>=6.0'}
    peerDependencies:
      supports-color: '*'
    peerDependenciesMeta:
      supports-color:
        optional: true

  decamelize@1.2.0:
    resolution: {integrity: sha512-z2S+W9X73hAUUki+N+9Za2lBlun89zigOyGrsax+KUQ6wKW4ZoWpEYBkGhQjwAjjDCkWxhY0VKEhk8wzY7F5cA==}
    engines: {node: '>=0.10.0'}

  decimal.js@10.6.0:
    resolution: {integrity: sha512-YpgQiITW3JXGntzdUmyUR1V812Hn8T1YVXhCu+wO3OpS4eU9l4YdD3qjyiKdV6mvV29zapkMeD390UVEf2lkUg==}

  decode-named-character-reference@1.2.0:
    resolution: {integrity: sha512-c6fcElNV6ShtZXmsgNgFFV5tVX2PaV4g+MOAkb8eXHvn6sryJBrZa9r0zV6+dtTyoCKxtDy5tyQ5ZwQuidtd+Q==}

  deep-extend@0.6.0:
    resolution: {integrity: sha512-LOHxIOaPYdHlJRtCQfDIVZtfw/ufM8+rVj649RIHzcm/vGwQRXFt6OPqIFWsm2XEMrNIEtWR64sY1LEKD2vAOA==}
    engines: {node: '>=4.0.0'}

  deepmerge@4.3.1:
    resolution: {integrity: sha512-3sUqbMEc77XqpdNO7FRyRog+eW3ph+GYCbj+rK+uYyRMuwsVy0rMiVtPn+QJlKFvWP/1PYpapqYn0Me2knFn+A==}
    engines: {node: '>=0.10.0'}

  default-require-extensions@3.0.1:
    resolution: {integrity: sha512-eXTJmRbm2TIt9MgWTsOH1wEuhew6XGZcMeGKCtLedIg/NCsg1iBePXkceTdK4Fii7pzmN9tGsZhKzZ4h7O/fxw==}
    engines: {node: '>=8'}

  defaults@1.0.4:
    resolution: {integrity: sha512-eFuaLoy/Rxalv2kr+lqMlUnrDWV+3j4pljOIJgLIhI058IQfWJ7vXhyEIHu+HtC738klGALYxOKDO0bQP3tg8A==}

  defu@6.1.4:
    resolution: {integrity: sha512-mEQCMmwJu317oSz8CwdIOdwf3xMif1ttiM8LTufzc3g6kR+9Pe236twL8j3IYT1F7GfRgGcW6MWxzZjLIkuHIg==}

  degenerator@5.0.1:
    resolution: {integrity: sha512-TllpMR/t0M5sqCXfj85i4XaAzxmS5tVA16dqvdkMwGmzI+dXLXnw3J+3Vdv7VKw+ThlTMboK6i9rnZ6Nntj5CQ==}
    engines: {node: '>= 14'}

  del@5.1.0:
    resolution: {integrity: sha512-wH9xOVHnczo9jN2IW68BabcecVPxacIA3g/7z6vhSU/4stOKQzeCRK0yD0A24WiAAUJmmVpWqrERcTxnLo3AnA==}
    engines: {node: '>=8'}

  dequal@2.0.3:
    resolution: {integrity: sha512-0je+qPKHEMohvfRTCEo3CrPG6cAzAYgmzKyxRiYSSDkS6eGJdyVJm7WaYA5ECaAD9wLB2T4EEeymA5aFVcYXCA==}
    engines: {node: '>=6'}

  destr@2.0.5:
    resolution: {integrity: sha512-ugFTXCtDZunbzasqBxrK93Ik/DRYsO6S/fedkWEMKqt04xZ4csmnmwGDBAb07QWNaGMAmnTIemsYZCksjATwsA==}

  detect-indent@6.1.0:
    resolution: {integrity: sha512-reYkTUJAZb9gUuZ2RvVCNhVHdg62RHnJ7WJl8ftMi4diZ6NWlciOzQN88pUhSELEwflJht4oQDv0F0BMlwaYtA==}
    engines: {node: '>=8'}

  detect-libc@2.1.2:
    resolution: {integrity: sha512-Btj2BOOO83o3WyH59e8MgXsxEQVcarkUOpEYrubB0urwnN10yQ364rsiByU11nZlqWYZm05i/of7io4mzihBtQ==}
    engines: {node: '>=8'}

  devlop@1.1.0:
    resolution: {integrity: sha512-RWmIqhcFf1lRYBvNmr7qTNuyCt/7/ns2jbpp1+PalgE/rDQcBT0fioSMUpJ93irlUhC5hrg4cYqe6U+0ImW0rA==}

  diff@4.0.2:
    resolution: {integrity: sha512-58lmxKSA4BNyLz+HHMUzlOEpg09FV+ev6ZMe3vJihgdxzgcwZ8VoEEPmALCZG9LmqfVoNMMKpttIYTVG6uDY7A==}
    engines: {node: '>=0.3.1'}

  dir-glob@3.0.1:
    resolution: {integrity: sha512-WkrWp9GR4KXfKGYzOLmTuGVi1UWFfws377n9cc55/tb6DuqyF6pcQ5AbiHEshaDpY9v6oaSr2XCDidGmMwdzIA==}
    engines: {node: '>=8'}

  dot-case@2.1.1:
    resolution: {integrity: sha512-HnM6ZlFqcajLsyudHq7LeeLDr2rFAVYtDv/hV5qchQEidSck8j9OPUsXY9KwJv/lHMtYlX4DjRQqwFYa+0r8Ug==}

  dot-prop@5.3.0:
    resolution: {integrity: sha512-QM8q3zDe58hqUqjraQOmzZ1LIH9SWQJTlEKCH4kJ2oQvLZk7RbQXvtDM2XEq3fwkV9CCvvH4LA0AV+ogFsBM2Q==}
    engines: {node: '>=8'}

  dotenv@17.2.3:
    resolution: {integrity: sha512-JVUnt+DUIzu87TABbhPmNfVdBDt18BLOWjMUFJMSi/Qqg7NTYtabbvSNJGOJ7afbRuv9D/lngizHtP7QyLQ+9w==}
    engines: {node: '>=12'}

  dts-resolver@2.1.3:
    resolution: {integrity: sha512-bihc7jPC90VrosXNzK0LTE2cuLP6jr0Ro8jk+kMugHReJVLIpHz/xadeq3MhuwyO4TD4OA3L1Q8pBBFRc08Tsw==}
    engines: {node: '>=20.19.0'}
    peerDependencies:
      oxc-resolver: '>=11.0.0'
    peerDependenciesMeta:
      oxc-resolver:
        optional: true

  electron-to-chromium@1.5.267:
    resolution: {integrity: sha512-0Drusm6MVRXSOJpGbaSVgcQsuB4hEkMpHXaVstcPmhu5LIedxs1xNK/nIxmQIU/RPC0+1/o0AVZfBTkTNJOdUw==}

  elysia@1.4.19:
    resolution: {integrity: sha512-DZb9y8FnWyX5IuqY44SvqAV0DjJ15NeCWHrLdgXrKgTPDPsl3VNwWHqrEr9bmnOCpg1vh6QUvAX/tcxNj88jLA==}
    peerDependencies:
      '@sinclair/typebox': '>= 0.34.0 < 1'
      '@types/bun': '>= 1.2.0'
      exact-mirror: '>= 0.0.9'
      file-type: '>= 20.0.0'
      openapi-types: '>= 12.0.0'
      typescript: '>= 5.0.0'
    peerDependenciesMeta:
      '@types/bun':
        optional: true
      typescript:
        optional: true

  emoji-regex-xs@1.0.0:
    resolution: {integrity: sha512-LRlerrMYoIDrT6jgpeZ2YYl/L8EulRTt5hQcYjy5AInh7HWXKimpqx68aknBFpGL2+/IcogTcaydJEgaTmOpDg==}

  emoji-regex@8.0.0:
    resolution: {integrity: sha512-MSjYzcWNOA0ewAHpz0MxpYFvwg6yjy1NG3xteoqz644VCo/RPgnr1/GGt+ic3iJTzQ8Eu3TdM14SawnVUmGE6A==}

  empathic@2.0.0:
    resolution: {integrity: sha512-i6UzDscO/XfAcNYD75CfICkmfLedpyPDdozrLMmQc5ORaQcdMoc21OnlEylMIqI7U8eniKrPMxxtj8k0vhmJhA==}
    engines: {node: '>=14'}

  enquirer@2.4.1:
    resolution: {integrity: sha512-rRqJg/6gd538VHvR3PSrdRBb/1Vy2YfzHqzvbhGIQpDRKIa4FgV/54b5Q1xYSxOOwKvjXweS26E0Q+nAMwp2pQ==}
    engines: {node: '>=8.6'}

  entities@4.5.0:
    resolution: {integrity: sha512-V0hjH4dGPh9Ao5p0MoRY6BVqtwCjhz6vI5LT8AJ55H+4g9/4vbHx1I54fS0XuclLhDHArPQCiMjDxjaL8fPxhw==}
    engines: {node: '>=0.12'}

  entities@6.0.1:
    resolution: {integrity: sha512-aN97NXWF6AWBTahfVOIrB/NShkzi5H7F9r1s9mD3cDj4Ko5f2qhhVoYMibXF7GlLveb/D2ioWay8lxI97Ven3g==}
    engines: {node: '>=0.12'}

  env-paths@2.2.1:
    resolution: {integrity: sha512-+h1lkLKhZMTYjog1VEpJNG7NZJWcuc2DDk/qsqSTRRCOXiLjeQ1d1/udrUGhqMxUgAlwKNZ0cf2uqan5GLuS2A==}
    engines: {node: '>=6'}

  error-ex@1.3.4:
    resolution: {integrity: sha512-sqQamAnR14VgCr1A618A3sGrygcpK+HEbenA/HiEAkkUwcZIIB/tgWqHFxWgOyDh4nB4JCRimh79dR5Ywc9MDQ==}

  errx@0.1.0:
    resolution: {integrity: sha512-fZmsRiDNv07K6s2KkKFTiD2aIvECa7++PKyD5NC32tpRw46qZA3sOz+aM+/V9V0GDHxVTKLziveV4JhzBHDp9Q==}

  es-module-lexer@1.7.0:
    resolution: {integrity: sha512-jEQoCwk8hyb2AZziIOLhDqpm5+2ww5uIE6lkO/6jcOCusfk6LhMHpXXfBLXTZ7Ydyt0j4VoUQv6uGNYbdW+kBA==}

  es6-error@4.1.1:
    resolution: {integrity: sha512-Um/+FxMr9CISWh0bi5Zv0iOD+4cFh5qLeks1qhAopKVAJw3drgKbKySikp7wGhDL0HPeaja0P5ULZrxLkniUVg==}

  esbuild@0.21.5:
    resolution: {integrity: sha512-mg3OPMV4hXywwpoDxu3Qda5xCKQi+vCTZq8S9J/EpkhB2HzKXq4SNFZE3+NK93JYxc8VMSep+lOUSC/RVKaBqw==}
    engines: {node: '>=12'}
    hasBin: true

  esbuild@0.27.1:
    resolution: {integrity: sha512-yY35KZckJJuVVPXpvjgxiCuVEJT67F6zDeVTv4rizyPrfGBUpZQsvmxnN+C371c2esD/hNMjj4tpBhuueLN7aA==}
    engines: {node: '>=18'}
    hasBin: true

  escalade@3.2.0:
    resolution: {integrity: sha512-WUj2qlxaQtO4g6Pq5c29GTcWGDyd8itL8zTlipgECz3JesAiiOKotd8JU6otB3PACgG6xkJUyVhboMS+bje/jA==}
    engines: {node: '>=6'}

  escape-string-regexp@1.0.5:
    resolution: {integrity: sha512-vbRorB5FUQWvla16U8R/qgaFIya2qGzwDrNmCZuYKrbdSUMG6I1ZCGQRefkRVhuOkIGVne7BQ35DSfo1qvJqFg==}
    engines: {node: '>=0.8.0'}

  escape-string-regexp@5.0.0:
    resolution: {integrity: sha512-/veY75JbMK4j1yjvuUxuVsiS/hr/4iHs9FTT6cgTexxdE0Ly/glccBAkloH/DofkjRbZU3bnoj38mOmhkZ0lHw==}
    engines: {node: '>=12'}

  escodegen@2.1.0:
    resolution: {integrity: sha512-2NlIDTwUWJN0mRPQOdtQBzbUHvdGY2P1VXSyU83Q3xKxM7WHX2Ql8dKq782Q9TgQUNOLEzEYu9bzLNj1q88I5w==}
    engines: {node: '>=6.0'}
    hasBin: true

  esprima@4.0.1:
    resolution: {integrity: sha512-eGuFFw7Upda+g4p+QHvnW0RyTX/SVeJBDM/gCtMARO0cLuT2HcEKnTPvhjV6aGeqrCB/sbNop0Kszm0jsaWU4A==}
    engines: {node: '>=4'}
    hasBin: true

  estraverse@5.3.0:
    resolution: {integrity: sha512-MMdARuVEQziNTeJD8DgMqmhwR11BRQ/cBP+pLtYdSTnf3MIO8fFeiINEbX36ZdNlfU/7A9f3gUw49B3oQsvwBA==}
    engines: {node: '>=4.0'}

  estree-walker@2.0.2:
    resolution: {integrity: sha512-Rfkk/Mp/DL7JVje3u18FxFujQlTNR2q6QfMSMB7AvCBx91NGj/ba3kCfza0f6dVDbw7YlRf/nDrn7pQrCCyQ/w==}

  estree-walker@3.0.3:
    resolution: {integrity: sha512-7RUKfXgSMMkzt6ZuXmqapOurLGPPfgj6l9uRZ7lRGolvk0y2yocc35LdcxKC5PQZdn2DMqioAQ2NoWcrTKmm6g==}

  esutils@2.0.3:
    resolution: {integrity: sha512-kVscqXk4OCp68SZ0dkgEKVi6/8ij300KBWTJq32P/dYeWTSwK41WyTxalN1eRmA5Z9UU/LX9D7FWSmV9SAYx6g==}
    engines: {node: '>=0.10.0'}

  exact-mirror@0.2.5:
    resolution: {integrity: sha512-u8Wu2lO8nio5lKSJubOydsdNtQmH8ENba5m0nbQYmTvsjksXKYIS1nSShdDlO8Uem+kbo+N6eD5I03cpZ+QsRQ==}
    peerDependencies:
      '@sinclair/typebox': ^0.34.15
    peerDependenciesMeta:
      '@sinclair/typebox':
        optional: true

  execa@5.1.1:
    resolution: {integrity: sha512-8uSpZZocAZRBAPIEINJj3Lo9HyGitllczc27Eh5YYojjMFMn8yHMDMaUHE2Jqfq05D/wucwI4JGURyXt1vchyg==}
    engines: {node: '>=10'}

  expect-type@1.3.0:
    resolution: {integrity: sha512-knvyeauYhqjOYvQ66MznSMs83wmHrCycNEN6Ao+2AeYEfxUIkuiVxdEa1qlGEPK+We3n0THiDciYSsCcgW/DoA==}
    engines: {node: '>=12.0.0'}

  exsolve@1.0.8:
    resolution: {integrity: sha512-LmDxfWXwcTArk8fUEnOfSZpHOJ6zOMUJKOtFLFqJLoKJetuQG874Uc7/Kki7zFLzYybmZhp1M7+98pfMqeX8yA==}

  extend-shallow@2.0.1:
    resolution: {integrity: sha512-zCnTtlxNoAiDc3gqY2aYAWFx7XWWiasuF2K8Me5WbN8otHKTUKBwjPtNpRs/rbUZm7KxWAaNj7P1a/p52GbVug==}
    engines: {node: '>=0.10.0'}

  extend@3.0.2:
    resolution: {integrity: sha512-fjquC59cD7CyW6urNXK0FBufkZcoiGG80wTuPujX590cB5Ttln20E2UB4S/WARVqhXffZl2LNgS+gQdPIIim/g==}

  extendable-error@0.1.7:
    resolution: {integrity: sha512-UOiS2in6/Q0FK0R0q6UY9vYpQ21mr/Qn1KOnte7vsACuNJf514WvCCUHSRCPcgjPT2bAhNIJdlE6bVap1GKmeg==}

  external-editor@3.1.0:
    resolution: {integrity: sha512-hMQ4CX1p1izmuLYyZqLMO/qGNw10wSv9QDCPfzXfyFrOaCSSoRfqE1Kf1s5an66J5JZC62NewG+mK49jOCtQew==}
    engines: {node: '>=4'}

  fast-decode-uri-component@1.0.1:
    resolution: {integrity: sha512-WKgKWg5eUxvRZGwW8FvfbaH7AXSh2cL+3j5fMGzUMCxWBJ3dV3a7Wz8y2f/uQ0e3B6WmodD3oS54jTQ9HVTIIg==}

  fast-deep-equal@3.1.3:
    resolution: {integrity: sha512-f3qQ9oQy9j2AhBe/H9VC91wLmKBCCU/gDOnKNAYG5hswO7BLKj09Hc5HYNz9cGI++xlpDCIgDaitVs03ATR84Q==}

  fast-glob@3.3.3:
    resolution: {integrity: sha512-7MptL8U0cqcFdzIzwOTHoilX9x5BrNqye7Z/LuC7kCMRio1EMSyqRK3BEAUD7sXRq4iT4AzTVuZdhgQ2TCvYLg==}
    engines: {node: '>=8.6.0'}

  fast-uri@3.1.0:
    resolution: {integrity: sha512-iPeeDKJSWf4IEOasVVrknXpaBV0IApz/gp7S2bb7Z4Lljbl2MGJRqInZiUrQwV16cpzw/D3S5j5Julj/gT52AA==}

  fastq@1.19.1:
    resolution: {integrity: sha512-GwLTyxkCXjXbxqIhTsMI2Nui8huMPtnxg7krajPJAjnEG/iiOS7i+zCtWGZR9G0NBKbXKh6X9m9UIsYX/N6vvQ==}

  fault@2.0.1:
    resolution: {integrity: sha512-WtySTkS4OKev5JtpHXnib4Gxiurzh5NCGvWrFaZ34m6JehfTUhKZvn9njTfw48t6JumVQOmrKqpmGcdwxnhqBQ==}

  fdir@6.5.0:
    resolution: {integrity: sha512-tIbYtZbucOs0BRGqPJkshJUYdL+SDH7dVM8gjy+ERp3WAUjLEFJE+02kanyHtwjWOnwrKYBiwAmM0p4kLJAnXg==}
    engines: {node: '>=12.0.0'}
    peerDependencies:
      picomatch: ^3 || ^4
    peerDependenciesMeta:
      picomatch:
        optional: true

  fflate@0.8.2:
    resolution: {integrity: sha512-cPJU47OaAoCbg0pBvzsgpTPhmhqI5eJjh/JIu8tPj5q+T7iLvW/JAYUqmE7KOB4R1ZyEhzBaIQpQpardBF5z8A==}

  figures@3.2.0:
    resolution: {integrity: sha512-yaduQFRKLXYOGgEn6AZau90j3ggSOyiqXU0F9JZfeXYhNa+Jk4X+s45A2zg5jns87GAFa34BBm2kXw4XpNcbdg==}
    engines: {node: '>=8'}

  file-type@21.1.1:
    resolution: {integrity: sha512-ifJXo8zUqbQ/bLbl9sFoqHNTNWbnPY1COImFfM6CCy7z+E+jC1eY9YfOKkx0fckIg+VljAy2/87T61fp0+eEkg==}
    engines: {node: '>=20'}

  fill-range@7.1.1:
    resolution: {integrity: sha512-YsGpe3WHLK8ZYi4tWDg2Jy3ebRz2rXowDxnld4bkQB00cc/1Zw9AWnC0i9ztDJitivtQvaI9KaLyKrc+hBW0yg==}
    engines: {node: '>=8'}

  find-cache-dir@3.3.2:
    resolution: {integrity: sha512-wXZV5emFEjrridIgED11OoUKLxiYjAcqot/NJdAkOhlJ+vGzwhOAfcG5OX1jP+S0PcjEn8bdMJv+g2jwQ3Onig==}
    engines: {node: '>=8'}

  find-up@4.1.0:
    resolution: {integrity: sha512-PpOwAdQ/YlXQ2vj8a3h8IipDuYRi3wceVQQGYWxNINccq40Anw7BlsEXCMbt1Zt+OLA6Fq9suIpIWD0OsnISlw==}
    engines: {node: '>=8'}

  find-up@7.0.0:
    resolution: {integrity: sha512-YyZM99iHrqLKjmt4LJDj58KI+fYyufRLBSYcqycxf//KpBk9FoewoGX0450m9nB44qrZnovzC2oeP5hUibxc/g==}
    engines: {node: '>=18'}

  flatted@3.3.3:
    resolution: {integrity: sha512-GX+ysw4PBCz0PzosHDepZGANEuFCMLrnRTiEy9McGjmkCQYwRq4A/X786G/fjM/+OjsWSU1ZrY5qyARZmO/uwg==}

  floating-vue@5.2.2:
    resolution: {integrity: sha512-afW+h2CFafo+7Y9Lvw/xsqjaQlKLdJV7h1fCHfcYQ1C4SVMlu7OAekqWgu5d4SgvkBVU0pVpLlVsrSTBURFRkg==}
    peerDependencies:
      '@nuxt/kit': ^3.2.0
      vue: ^3.2.0
    peerDependenciesMeta:
      '@nuxt/kit':
        optional: true

  focus-trap@7.6.6:
    resolution: {integrity: sha512-v/Z8bvMCajtx4mEXmOo7QEsIzlIOqRXTIwgUfsFOF9gEsespdbD0AkPIka1bSXZ8Y8oZ+2IVDQZePkTfEHZl7Q==}

  foreground-child@2.0.0:
    resolution: {integrity: sha512-dCIq9FpEcyQyXKCkyzmlPTFNgrCzPudOe+mhvJU5zAtlBnGVy2yKxtfsxK2tQBThwq225jcvBjpw1Gr40uzZCA==}
    engines: {node: '>=8.0.0'}

  foreground-child@3.3.1:
    resolution: {integrity: sha512-gIXjKqtFuWEgzFRJA9WCQeSJLZDjgJUOMCMzxtvFq/37KojM1BFGufqsCy0r4qSQmYLsZYMeyRqzIWOMup03sw==}
    engines: {node: '>=14'}

  format@0.2.2:
    resolution: {integrity: sha512-wzsgA6WOq+09wrU1tsJ09udeR/YZRaeArL9e1wPbFg3GG2yDnC2ldKpxs4xunpFF9DgqCqOIra3bc1HWrJ37Ww==}
    engines: {node: '>=0.4.x'}

  fromentries@1.3.2:
    resolution: {integrity: sha512-cHEpEQHUg0f8XdtZCc2ZAhrHzKzT0MrFUTcvx+hfxYu7rGMDc5SKoXFh+n4YigxsHXRzc6OrCshdR1bWH6HHyg==}

  fs-extra@10.1.0:
    resolution: {integrity: sha512-oRXApq54ETRj4eMiFzGnHWGy+zo5raudjuxN0b8H7s/RU2oW0Wvsx9O0ACRN/kRq9E8Vu/ReskGB5o3ji+FzHQ==}
    engines: {node: '>=12'}

  fs-extra@7.0.1:
    resolution: {integrity: sha512-YJDaCJZEnBmcbw13fvdAM9AwNOJwOzrE4pqMqBq5nFiEqXUqHwlK4B+3pUw6JNvfSPtX05xFHtYy/1ni01eGCw==}
    engines: {node: '>=6 <7 || >=8'}

  fs-extra@8.1.0:
    resolution: {integrity: sha512-yhlQgA6mnOJUKOsRUFsgJdQCvkKhcz8tlZG5HBQfReYZy46OwLcY+Zia0mtdHsOo9y/hP+CxMN0TU9QxoOtG4g==}
    engines: {node: '>=6 <7 || >=8'}

  fs.realpath@1.0.0:
    resolution: {integrity: sha512-OO0pH2lK6a0hZnAdau5ItzHPI6pUlvI7jMVnxUQRtw4owF2wk8lOSabtGDCTP4Ggrg2MbGnWO9X8K1t4+fGMDw==}

  fsevents@2.3.3:
    resolution: {integrity: sha512-5xoDfX+fL7faATnagmWPpbFtwh/R77WmMMqqHGS65C3vvB0YHrgF+B1YmZ3441tMj5n63k0212XNoJwzlhffQw==}
    engines: {node: ^8.16.0 || ^10.6.0 || >=11.0.0}
    os: [darwin]

  function-bind@1.1.2:
    resolution: {integrity: sha512-7XHNxH7qX9xG5mIwxkhumTox/MIRNcOgDrxWsMt2pAr23WHp6MrRlN7FBSFpCpr+oVO0F744iUgR82nJMfG2SA==}

  fuse.js@7.1.0:
    resolution: {integrity: sha512-trLf4SzuuUxfusZADLINj+dE8clK1frKdmqiJNb1Es75fmI5oY6X2mxLVUciLLjxqw/xr72Dhy+lER6dGd02FQ==}
    engines: {node: '>=10'}

  gensync@1.0.0-beta.2:
    resolution: {integrity: sha512-3hN7NaskYvMDLQY55gnW3NQ+mesEAepTqlg+VEbj7zzqEMBVNhzcGYYeqFo/TlYz6eQiFcp1HcsCZO+nGgS8zg==}
    engines: {node: '>=6.9.0'}

  get-caller-file@2.0.5:
    resolution: {integrity: sha512-DyFP3BM/3YHTQOCUL/w0OZHR0lpKeGrxotcHWcqNEdnltqFwXVfhEBQ94eIo34AfQpo0rGki4cyIiftY06h2Fg==}
    engines: {node: 6.* || 8.* || >= 10.*}

  get-package-type@0.1.0:
    resolution: {integrity: sha512-pjzuKtY64GYfWizNAJ0fr9VqttZkNiK2iS430LtIHzjBEr6bX8Am2zm4sW4Ro5wjWW5cAlRL1qAMTcXbjNAO2Q==}
    engines: {node: '>=8.0.0'}

  get-stream@6.0.1:
    resolution: {integrity: sha512-ts6Wi+2j3jQjqi70w5AlN8DFnkSwC+MqmxEzdEALB2qXZYV3X/b1CTfgPLGJNMeAWxdPfU8FO1ms3NUfaHCPYg==}
    engines: {node: '>=10'}

  get-tsconfig@4.13.0:
    resolution: {integrity: sha512-1VKTZJCwBrvbd+Wn3AOgQP/2Av+TfTCOlE4AcRJE72W1ksZXbAx8PPBR9RzgTeSPzlPMHrbANMH3LbltH73wxQ==}

  get-uri@6.0.5:
    resolution: {integrity: sha512-b1O07XYq8eRuVzBNgJLstU6FYc1tS6wnMtF1I1D9lE8LxZSOGZ7LhxN54yPP6mGw5f2CkXY2BQUL9Fx41qvcIg==}
    engines: {node: '>= 14'}

  giget@2.0.0:
    resolution: {integrity: sha512-L5bGsVkxJbJgdnwyuheIunkGatUF/zssUoxxjACCseZYAVbaqdh9Tsmmlkl8vYan09H7sbvKt4pS8GqKLBrEzA==}
    hasBin: true

  git-raw-commits@4.0.0:
    resolution: {integrity: sha512-ICsMM1Wk8xSGMowkOmPrzo2Fgmfo4bMHLNX6ytHjajRJUqvHOw/TFapQ+QG75c3X/tTDDhOSRPGC52dDbNM8FQ==}
    engines: {node: '>=16'}
    hasBin: true

  glob-parent@5.1.2:
    resolution: {integrity: sha512-AOIgSQCepiJYwP3ARnGx+5VnTu2HBYdzbGP45eLw1vr3zB3vZLeyed1sC9hnbcOc9/SrMyM5RPQrkGz4aS9Zow==}
    engines: {node: '>= 6'}

  glob@13.0.0:
    resolution: {integrity: sha512-tvZgpqk6fz4BaNZ66ZsRaZnbHvP/jG3uKJvAZOwEVUL4RTA5nJeeLYfyN9/VA8NX/V3IBG+hkeuGpKjvELkVhA==}
    engines: {node: 20 || >=22}

  glob@7.2.3:
    resolution: {integrity: sha512-nFR0zLpU2YCaRxwoCJvL6UvCH2JFyFVIvwTLsIf21AuHlMskA1hhTdk+LlYJtOlYt9v6dvszD2BGRqBL+iQK9Q==}
    deprecated: Glob versions prior to v9 are no longer supported

  global-directory@4.0.1:
    resolution: {integrity: sha512-wHTUcDUoZ1H5/0iVqEudYW4/kAlN5cZ3j/bXn0Dpbizl9iaUVeWSHqiOjsgk6OW2bkLclbBjzewBz6weQ1zA2Q==}
    engines: {node: '>=18'}

  globby@10.0.2:
    resolution: {integrity: sha512-7dUi7RvCoT/xast/o/dLN53oqND4yk0nsHkhRgn9w65C4PofCLOoJ39iSOg+qVDdWQPIEj+eszMHQ+aLVwwQSg==}
    engines: {node: '>=8'}

  globby@11.1.0:
    resolution: {integrity: sha512-jhIXaOzy1sb8IyocaruWSn1TjmnBVs8Ayhcy83rmxNJ8q2uWKCAj3CnJY+KpGSXCueAPc0i05kVvVKtP1t9S3g==}
    engines: {node: '>=10'}

  graceful-fs@4.2.11:
    resolution: {integrity: sha512-RbJ5/jmFcNNCcDV5o9eTnBLJ/HszWV0P73bc+Ff4nS/rJj+YaS6IGyiOL0VoBYX+l1Wrl3k63h/KrH+nhJ0XvQ==}

  gradient-string@2.0.2:
    resolution: {integrity: sha512-rEDCuqUQ4tbD78TpzsMtt5OIf0cBCSDWSJtUDaF6JsAh+k0v9r++NzxNEG87oDZx9ZwGhD8DaezR2L/yrw0Jdw==}
    engines: {node: '>=10'}

  gray-matter@4.0.3:
    resolution: {integrity: sha512-5v6yZd4JK3eMI3FqqCouswVqwugaA9r4dNZB1wwcmrD02QkV5H0y7XBQW8QwQqEaZY1pM9aqORSORhJRdNK44Q==}
    engines: {node: '>=6.0'}

  handlebars@4.7.8:
    resolution: {integrity: sha512-vafaFqs8MZkRrSX7sFVUdo3ap/eNiLnb4IakshzvP56X5Nr1iGKAIqdX6tMlm6HcNRIkr6AxO5jFEoJzzpT8aQ==}
    engines: {node: '>=0.4.7'}
    hasBin: true

  has-flag@3.0.0:
    resolution: {integrity: sha512-sKJf1+ceQBr4SMkvQnBDNDtf4TXpVhVGateu0t918bl30FnbE2m4vNLX+VWe/dpjlb+HugGYzW7uQXH98HPEYw==}
    engines: {node: '>=4'}

  has-flag@4.0.0:
    resolution: {integrity: sha512-EykJT/Q1KjTWctppgIAgfSO0tKVuZUjhgMr17kqTumMl6Afv3EISleU7qZUzoXDFTAHTDC4NOoG/ZxU3EvlMPQ==}
    engines: {node: '>=8'}

  hasha@5.2.2:
    resolution: {integrity: sha512-Hrp5vIK/xr5SkeN2onO32H0MgNZ0f17HRNH39WfL0SYUNOTZ5Lz1TJ8Pajo/87dYGEFlLMm7mIc/k/s6Bvz9HQ==}
    engines: {node: '>=8'}

  hasown@2.0.2:
    resolution: {integrity: sha512-0hJU9SCPvmMzIBdZFqNPXWa6dqh7WdH0cII9y+CyS8rG3nL48Bclra9HmKhVVUHyPWNH5Y7xDwAB7bfgSjkUMQ==}
    engines: {node: '>= 0.4'}

  hast-util-to-html@9.0.5:
    resolution: {integrity: sha512-OguPdidb+fbHQSU4Q4ZiLKnzWo8Wwsf5bZfbvu7//a9oTYoqD/fWpe96NuHkoS9h0ccGOTe0C4NGXdtS0iObOw==}

  hast-util-whitespace@3.0.0:
    resolution: {integrity: sha512-88JUN06ipLwsnv+dVn+OIYOvAuvBMy/Qoi6O7mQHxdPXpjy+Cd6xRkWwux7DKO+4sYILtLBRIKgsdpS2gQc7qw==}

  header-case@1.0.1:
    resolution: {integrity: sha512-i0q9mkOeSuhXw6bGgiQCCBgY/jlZuV/7dZXyZ9c6LcBrqwvT8eT719E9uxE5LiZftdl+z81Ugbg/VvXV4OJOeQ==}

  hono@4.11.1:
    resolution: {integrity: sha512-KsFcH0xxHes0J4zaQgWbYwmz3UPOOskdqZmItstUG93+Wk1ePBLkLGwbP9zlmh1BFUiL8Qp+Xfu9P7feJWpGNg==}
    engines: {node: '>=16.9.0'}

  hookable@5.5.3:
    resolution: {integrity: sha512-Yc+BQe8SvoXH1643Qez1zqLRmbA5rCL+sSmk6TVos0LWVfNIB7PGncdlId77WzLGSIB5KaWgTaNTs2lNVEI6VQ==}

  html-encoding-sniffer@4.0.0:
    resolution: {integrity: sha512-Y22oTqIU4uuPgEemfz7NDJz6OeKf12Lsu+QC+s3BVpda64lTiMYCyGwg5ki4vFxkMwQdeZDl2adZoqUgdFuTgQ==}
    engines: {node: '>=18'}

  html-escaper@2.0.2:
    resolution: {integrity: sha512-H2iMtd0I4Mt5eYiapRdIDjp+XzelXQ0tFE4JS7YFwFevXXMmOp9myNrUvCg0D6ws8iqkRPBfKHgbwig1SmlLfg==}

  html-void-elements@3.0.0:
    resolution: {integrity: sha512-bEqo66MRXsUGxWHV5IP0PUiAWwoEjba4VCzg0LjFJBpchPaTfyfCKTG6bc5F8ucKec3q5y6qOdGyYTSBEvhCrg==}

  http-proxy-agent@7.0.2:
    resolution: {integrity: sha512-T1gkAiYYDWYx3V5Bmyu7HcfcvL7mUrTWiM6yOfa3PIphViJ/gFPbvidQ+veqSOHci/PxBcDabeUNCzpOODJZig==}
    engines: {node: '>= 14'}

  https-proxy-agent@7.0.6:
    resolution: {integrity: sha512-vK9P5/iUfdl95AI+JVyUuIcVtd4ofvtrOr3HNtM2yxC9bnMbEdp3x01OhQNnjb8IJYi38VlTE3mBXwcfvywuSw==}
    engines: {node: '>= 14'}

  human-id@4.1.3:
    resolution: {integrity: sha512-tsYlhAYpjCKa//8rXZ9DqKEawhPoSytweBC2eNvcaDK+57RZLHGqNs3PZTQO6yekLFSuvA6AlnAfrw1uBvtb+Q==}
    hasBin: true

  human-signals@2.1.0:
    resolution: {integrity: sha512-B4FFZ6q/T2jhhksgkbEW3HBvWIfDW85snkQgawt07S7J5QXTk6BkNV+0yAeZrM5QpMAdYlocGoljn0sJ/WQkFw==}
    engines: {node: '>=10.17.0'}

  iconv-lite@0.4.24:
    resolution: {integrity: sha512-v3MXnZAcvnywkTUEZomIActle7RXXeedOR31wwl7VlyoXO4Qi9arvSenNQWne1TcRwhCL1HwLI21bEqdpj8/rA==}
    engines: {node: '>=0.10.0'}

  iconv-lite@0.6.3:
    resolution: {integrity: sha512-4fCk79wshMdzMp2rH06qWrJE4iolqLhCUH+OiuIgU++RB0+94NlDL81atO7GX55uUKueo0txHNtvEyI6D7WdMw==}
    engines: {node: '>=0.10.0'}

  iconv-lite@0.7.1:
    resolution: {integrity: sha512-2Tth85cXwGFHfvRgZWszZSvdo+0Xsqmw8k8ZwxScfcBneNUraK+dxRxRm24nszx80Y0TVio8kKLt5sLE7ZCLlw==}
    engines: {node: '>=0.10.0'}

  ieee754@1.2.1:
    resolution: {integrity: sha512-dcyqhDvX1C46lXZcVqCpK+FtMRQVdIMN6/Df5js2zouUsqG7I6sFxitIC+7KYK29KdXOLHdu9zL4sFnoVQnqaA==}

  ignore@5.3.2:
    resolution: {integrity: sha512-hsBTNUqQTDwkWtcdYI2i06Y/nUBEsNEDJKjWdigLvegy8kDuJAS8uRlpkkcQpyEXL0Z/pjDy5HBmMjRCJ2gq+g==}
    engines: {node: '>= 4'}

  ignore@7.0.5:
    resolution: {integrity: sha512-Hs59xBNfUIunMFgWAbGX5cq6893IbWg4KnrjbYwX3tx0ztorVgTDA6B2sxf8ejHJ4wz8BqGUMYlnzNBer5NvGg==}
    engines: {node: '>= 4'}

  import-fresh@3.3.1:
    resolution: {integrity: sha512-TR3KfrTZTYLPB6jUjfx6MF9WcWrHL9su5TObK4ZkYgBdWKPOFoSoQIdEuTuR82pmtxH2spWG9h6etwfr1pLBqQ==}
    engines: {node: '>=6'}

  import-meta-resolve@4.2.0:
    resolution: {integrity: sha512-Iqv2fzaTQN28s/FwZAoFq0ZSs/7hMAHJVX+w8PZl3cY19Pxk6jFFalxQoIfW2826i/fDLXv8IiEZRIT0lDuWcg==}

  import-without-cache@0.2.3:
    resolution: {integrity: sha512-roCvX171VqJ7+7pQt1kSRfwaJvFAC2zhThJWXal1rN8EqzPS3iapkAoNpHh4lM8Na1BDen+n9rVfo73RN+Y87g==}
    engines: {node: '>=20.19.0'}

  imurmurhash@0.1.4:
    resolution: {integrity: sha512-JmXMZ6wuvDmLiHEml9ykzqO6lwFbof0GG4IkcGaENdCRDDmMVnny7s5HsIgHCbaq0w2MyPhDqkhTUgS2LU2PHA==}
    engines: {node: '>=0.8.19'}

  indent-string@4.0.0:
    resolution: {integrity: sha512-EdDDZu4A2OyIK7Lr/2zG+w5jmbuk1DVBnEwREQvBzspBJkCEbRa8GxU1lghYcaGJCnRWibjDXlq779X1/y5xwg==}
    engines: {node: '>=8'}

  inflight@1.0.6:
    resolution: {integrity: sha512-k92I/b08q4wvFscXCLvqfsHCrjrF7yiXsQuIVvVE7N82W3+aqpzuUdBbfhWcy/FZR3/4IgflMgKLOsvPDrGCJA==}
    deprecated: This module is not supported, and leaks memory. Do not use it. Check out lru-cache if you want a good and tested way to coalesce async requests by a key value, which is much more comprehensive and powerful.

  inherits@2.0.4:
    resolution: {integrity: sha512-k/vGaX4/Yla3WzyMCvTQOXYeIHvqOKtnqBduzTHpzpQZzAskKMhZ2K+EnBiSM9zGSoIFeMpXKxa4dYeZIQqewQ==}

  ini@1.3.8:
    resolution: {integrity: sha512-JV/yugV2uzW5iMRSiZAyDtQd+nxtUnjeLt0acNdw98kKLrvuRVyB80tsREOE7yvGVgalhZ6RNXCmEHkUKBKxew==}

  ini@4.1.1:
    resolution: {integrity: sha512-QQnnxNyfvmHFIsj7gkPcYymR8Jdw/o7mp5ZFihxn6h8Ci6fh3Dx4E1gPjpQEpIuPo9XVNY/ZUwh4BPMjGyL01g==}
    engines: {node: ^14.17.0 || ^16.13.0 || >=18.0.0}

  inquirer@7.3.3:
    resolution: {integrity: sha512-JG3eIAj5V9CwcGvuOmoo6LB9kbAYT8HXffUl6memuszlwDC/qvFAJw49XJ5NROSFNPxp3iQg1GqkFhaY/CR0IA==}
    engines: {node: '>=8.0.0'}

  inquirer@8.2.7:
    resolution: {integrity: sha512-UjOaSel/iddGZJ5xP/Eixh6dY1XghiBw4XK13rCCIJcJfyhhoul/7KhLLUGtebEj6GDYM6Vnx/mVsjx2L/mFIA==}
    engines: {node: '>=12.0.0'}

  ip-address@10.1.0:
    resolution: {integrity: sha512-XXADHxXmvT9+CRxhXg56LJovE+bmWnEWB78LB83VZTprKTmaC5QfruXocxzTZ2Kl0DNwKuBdlIhjL8LeY8Sf8Q==}
    engines: {node: '>= 12'}

  is-arrayish@0.2.1:
    resolution: {integrity: sha512-zz06S8t0ozoDXMG+ube26zeCTNXcKIPJZJi8hBrF4idCLms4CG9QtK7qBl1boi5ODzFpjswb5JPmHCbMpjaYzg==}

  is-core-module@2.16.1:
    resolution: {integrity: sha512-UfoeMA6fIJ8wTYFEUjelnaGI67v6+N7qXJEvQuIGa99l4xsCruSYOVSQ0uPANn4dAzm8lkYPaKLrrijLq7x23w==}
    engines: {node: '>= 0.4'}

  is-extendable@0.1.1:
    resolution: {integrity: sha512-5BMULNob1vgFX6EjQw5izWDxrecWK9AM72rugNr0TFldMOi0fj6Jk+zeKIt0xGj4cEfQIJth4w3OKWOJ4f+AFw==}
    engines: {node: '>=0.10.0'}

  is-extglob@2.1.1:
    resolution: {integrity: sha512-SbKbANkN603Vi4jEZv49LeVJMn4yGwsbzZworEoyEiutsN3nJYdbO36zfhGJ6QEDpOZIFkDtnq5JRxmvl3jsoQ==}
    engines: {node: '>=0.10.0'}

  is-fullwidth-code-point@3.0.0:
    resolution: {integrity: sha512-zymm5+u+sCsSWyD9qNaejV3DFvhCKclKdizYaJUuHA83RLjb7nSuGnddCHGv0hk+KY7BMAlsWeK4Ueg6EV6XQg==}
    engines: {node: '>=8'}

  is-glob@4.0.3:
    resolution: {integrity: sha512-xelSayHH36ZgE7ZWhli7pW34hNbNl8Ojv5KVmkJD4hBdD3th8Tfk9vYasLM+mXWOZhFkgZfxhLSnrwRr4elSSg==}
    engines: {node: '>=0.10.0'}

  is-interactive@1.0.0:
    resolution: {integrity: sha512-2HvIEKRoqS62guEC+qBjpvRubdX910WCMuJTZ+I9yvqKU2/12eSL549HMwtabb4oupdj2sMP50k+XJfB/8JE6w==}
    engines: {node: '>=8'}

  is-lower-case@1.1.3:
    resolution: {integrity: sha512-+5A1e/WJpLLXZEDlgz4G//WYSHyQBD32qa4Jd3Lw06qQlv3fJHnp3YIHjTQSGzHMgzmVKz2ZP3rBxTHkPw/lxA==}

  is-number@7.0.0:
    resolution: {integrity: sha512-41Cifkg6e8TylSpdtTpeLVMqvSBEVzTttHvERD741+pnZ8ANv0004MRL43QKPDlK9cGvNp6NZWZUBlbGXYxxng==}
    engines: {node: '>=0.12.0'}

  is-obj@2.0.0:
    resolution: {integrity: sha512-drqDG3cbczxxEJRoOXcOjtdp1J/lyp1mNn0xaznRs8+muBhgQcrnbspox5X5fOw0HnMnbfDzvnEMEtqDEJEo8w==}
    engines: {node: '>=8'}

  is-path-cwd@2.2.0:
    resolution: {integrity: sha512-w942bTcih8fdJPJmQHFzkS76NEP8Kzzvmw92cXsazb8intwLqPibPPdXf4ANdKV3rYMuuQYGIWtvz9JilB3NFQ==}
    engines: {node: '>=6'}

  is-path-inside@3.0.3:
    resolution: {integrity: sha512-Fd4gABb+ycGAmKou8eMftCupSir5lRxqf4aD/vd0cD2qc4HL07OjCeuHMr8Ro4CoMaeCKDB0/ECBOVWjTwUvPQ==}
    engines: {node: '>=8'}

  is-plain-obj@4.1.0:
    resolution: {integrity: sha512-+Pgi+vMuUNkJyExiMBt5IlFoMyKnr5zhJ4Uspz58WOhBF5QoIZkFyNHIbBAtHwzVAgk5RtndVNsDRN61/mmDqg==}
    engines: {node: '>=12'}

  is-potential-custom-element-name@1.0.1:
    resolution: {integrity: sha512-bCYeRA2rVibKZd+s2625gGnGF/t7DSqDs4dP7CrLA1m7jKWz6pps0LpYLJN8Q64HtmPKJ1hrN3nzPNKFEKOUiQ==}

  is-stream@2.0.1:
    resolution: {integrity: sha512-hFoiJiTl63nn+kstHGBtewWSKnQLpyb155KHheA1l39uvtO9nWIop1p3udqPcUd/xbF1VLMO4n7OI6p7RbngDg==}
    engines: {node: '>=8'}

  is-subdir@1.2.0:
    resolution: {integrity: sha512-2AT6j+gXe/1ueqbW6fLZJiIw3F8iXGJtt0yDrZaBhAZEG1raiTxKWU+IPqMCzQAXOUCKdA4UDMgacKH25XG2Cw==}
    engines: {node: '>=4'}

  is-text-path@2.0.0:
    resolution: {integrity: sha512-+oDTluR6WEjdXEJMnC2z6A4FRwFoYuvShVVEGsS7ewc0UTi2QtAKMDJuL4BDEVt+5T7MjFo12RP8ghOM75oKJw==}
    engines: {node: '>=8'}

  is-typedarray@1.0.0:
    resolution: {integrity: sha512-cyA56iCMHAh5CdzjJIa4aohJyeO1YbwLi3Jc35MmRU6poroFjIGZzUzupGiRPOjgHg9TLu43xbpwXk523fMxKA==}

  is-unicode-supported@0.1.0:
    resolution: {integrity: sha512-knxG2q4UC3u8stRGyAVJCOdxFmv5DZiRcdlIaAQXAbSfJya+OhopNotLQrstBhququ4ZpuKbDc/8S6mgXgPFPw==}
    engines: {node: '>=10'}

  is-upper-case@1.1.2:
    resolution: {integrity: sha512-GQYSJMgfeAmVwh9ixyk888l7OIhNAGKtY6QA+IrWlu9MDTCaXmeozOZ2S9Knj7bQwBO/H6J2kb+pbyTUiMNbsw==}

  is-what@5.5.0:
    resolution: {integrity: sha512-oG7cgbmg5kLYae2N5IVd3jm2s+vldjxJzK1pcu9LfpGuQ93MQSzo0okvRna+7y5ifrD+20FE8FvjusyGaz14fw==}
    engines: {node: '>=18'}

  is-windows@1.0.2:
    resolution: {integrity: sha512-eXK1UInq2bPmjyX6e3VHIzMLobc4J94i4AWn+Hpq3OU5KkrRC96OAcR3PRJ/pGu6m8TRnBHP9dkXQVsT/COVIA==}
    engines: {node: '>=0.10.0'}

  isbinaryfile@4.0.10:
    resolution: {integrity: sha512-iHrqe5shvBUcFbmZq9zOQHBoeOhZJu6RQGrDpBgenUm/Am+F3JM2MgQj+rK3Z601fzrL5gLZWtAPH2OBaSVcyw==}
    engines: {node: '>= 8.0.0'}

  isbot@5.1.32:
    resolution: {integrity: sha512-VNfjM73zz2IBZmdShMfAUg10prm6t7HFUQmNAEOAVS4YH92ZrZcvkMcGX6cIgBJAzWDzPent/EeAtYEHNPNPBQ==}
    engines: {node: '>=18'}

  isexe@2.0.0:
    resolution: {integrity: sha512-RHxMLp9lnKHGHRng9QFhRCMbYAcVpn69smSGcq3f36xjgVVWThj4qqLbTLlq7Ssj8B+fIQ1EuCEGI2lKsyQeIw==}

  istanbul-lib-coverage@3.2.2:
    resolution: {integrity: sha512-O8dpsF+r0WV/8MNRKfnmrtCWhuKjxrq2w+jpzBL5UZKTi2LeVWnWOmWRxFlesJONmc+wLAGvKQZEOanko0LFTg==}
    engines: {node: '>=8'}

  istanbul-lib-hook@3.0.0:
    resolution: {integrity: sha512-Pt/uge1Q9s+5VAZ+pCo16TYMWPBIl+oaNIjgLQxcX0itS6ueeaA+pEfThZpH8WxhFgCiEb8sAJY6MdUKgiIWaQ==}
    engines: {node: '>=8'}

  istanbul-lib-instrument@6.0.3:
    resolution: {integrity: sha512-Vtgk7L/R2JHyyGW07spoFlB8/lpjiOLTjMdms6AFMraYt3BaJauod/NGrfnVG/y4Ix1JEuMRPDPEj2ua+zz1/Q==}
    engines: {node: '>=10'}

  istanbul-lib-processinfo@2.0.3:
    resolution: {integrity: sha512-NkwHbo3E00oybX6NGJi6ar0B29vxyvNwoC7eJ4G4Yq28UfY758Hgn/heV8VRFhevPED4LXfFz0DQ8z/0kw9zMg==}
    engines: {node: '>=8'}

  istanbul-lib-report@3.0.1:
    resolution: {integrity: sha512-GCfE1mtsHGOELCU8e/Z7YWzpmybrx/+dSTfLrvY8qRmaY6zXTKWn6WQIjaAFw069icm6GVMNkgu0NzI4iPZUNw==}
    engines: {node: '>=10'}

  istanbul-lib-source-maps@4.0.1:
    resolution: {integrity: sha512-n3s8EwkdFIJCG3BPKBYvskgXGoy88ARzvegkitk60NxRdwltLOTaH7CUiMRXvwYorl0Q712iEjcWB+fK/MrWVw==}
    engines: {node: '>=10'}

  istanbul-lib-source-maps@5.0.6:
    resolution: {integrity: sha512-yg2d+Em4KizZC5niWhQaIomgf5WlL4vOOjZ5xGCmF8SnPE/mDWWXgvRExdcpCgh9lLRRa1/fSYp2ymmbJ1pI+A==}
    engines: {node: '>=10'}

  istanbul-reports@3.2.0:
    resolution: {integrity: sha512-HGYWWS/ehqTV3xN10i23tkPkpH46MLCIMFNCaaKNavAXTF1RkqxawEPtnjnGZ6XKSInBKkiOA5BKS+aZiY3AvA==}
    engines: {node: '>=8'}

  jiti@2.6.1:
    resolution: {integrity: sha512-ekilCSN1jwRvIbgeg/57YFh8qQDNbwDb9xT/qu2DAHbFFZUicIl4ygVaAvzveMhMVr3LnpSKTNnwt8PoOfmKhQ==}
    hasBin: true

  js-tokens@4.0.0:
    resolution: {integrity: sha512-RdJUflcE3cUzKiMqQgsCu06FPu9UdIJO0beYbPhHN4k6apgJtifcoCtT9bcxOpYBtpD2kCM6Sbzg4CausW/PKQ==}

  js-tokens@9.0.1:
    resolution: {integrity: sha512-mxa9E9ITFOt0ban3j6L5MpjwegGz6lBQmM1IJkWeBZGcMxto50+eWdjC/52xDbS2vy0k7vIMK0Fe2wfL9OQSpQ==}

  js-yaml@3.14.2:
    resolution: {integrity: sha512-PMSmkqxr106Xa156c2M265Z+FTrPl+oxd/rgOQy2tijQeK5TxQ43psO1ZCwhVOSdnn+RzkzlRz/eY4BgJBYVpg==}
    hasBin: true

  js-yaml@4.1.1:
    resolution: {integrity: sha512-qQKT4zQxXl8lLwBtHMWwaTcGfFOZviOJet3Oy/xmGk2gZH677CJM9EvtfdSkgWcATZhj/55JZ0rmy3myCT5lsA==}
    hasBin: true

  jsdom@27.2.0:
    resolution: {integrity: sha512-454TI39PeRDW1LgpyLPyURtB4Zx1tklSr6+OFOipsxGUH1WMTvk6C65JQdrj455+DP2uJ1+veBEHTGFKWVLFoA==}
    engines: {node: ^20.19.0 || ^22.12.0 || >=24.0.0}
    peerDependencies:
      canvas: ^3.0.0
    peerDependenciesMeta:
      canvas:
        optional: true

  jsesc@3.1.0:
    resolution: {integrity: sha512-/sM3dO2FOzXjKQhJuo0Q173wf2KOo8t4I8vHy6lF9poUp7bKT0/NHE8fPX23PwfhnykfqnC2xRxOnVw5XuGIaA==}
    engines: {node: '>=6'}
    hasBin: true

  json-parse-even-better-errors@2.3.1:
    resolution: {integrity: sha512-xyFwyhro/JEof6Ghe2iz2NcXoj2sloNsWr/XsERDK/oiPCfaNhl5ONfp+jQdAZRQQ0IJWNzH9zIZF7li91kh2w==}

  json-schema-traverse@1.0.0:
    resolution: {integrity: sha512-NM8/P9n3XjXhIZn1lLhkFaACTOURQXjWhV4BA/RnOv8xvgqtqpAX9IO4mRQxSx1Rlo4tqzeqb0sOlruaOy3dug==}

  json5@2.2.3:
    resolution: {integrity: sha512-XmOWe7eyHYH14cLdVPoyg+GOH3rYX++KpzrylJwSW98t3Nk+U8XOl8FWKOgwtzdb8lXGf6zYwDUzeHMWfxasyg==}
    engines: {node: '>=6'}
    hasBin: true

  jsonc-parser@3.3.1:
    resolution: {integrity: sha512-HUgH65KyejrUFPvHFPbqOY0rsFip3Bo5wb4ngvdi1EpCYWUQDC5V+Y7mZws+DLkr4M//zQJoanu1SP+87Dv1oQ==}

  jsonfile@4.0.0:
    resolution: {integrity: sha512-m6F1R3z8jjlf2imQHS2Qez5sjKWQzbuuhuJ/FKYFRZvPE3PuHcSMVZzfsLhGVOkfd20obL5SWEBew5ShlquNxg==}

  jsonfile@6.2.0:
    resolution: {integrity: sha512-FGuPw30AdOIUTRMC2OMRtQV+jkVj2cfPqSeWXv1NEAJ1qZ5zb1X6z1mFhbfOB/iy3ssJCD+3KuZ8r8C3uVFlAg==}

  jsonparse@1.3.1:
    resolution: {integrity: sha512-POQXvpdL69+CluYsillJ7SUhKvytYjW9vG/GKpnf+xP8UWgYEM/RaMzHHofbALDiKbbP1W8UEYmgGl39WkPZsg==}
    engines: {'0': node >= 0.2.0}

  kind-of@6.0.3:
    resolution: {integrity: sha512-dcS1ul+9tmeD95T+x28/ehLgd9mENa3LsvDTtzm3vyBEO7RPptvAD+t44WVXaUjTBRcrpFeFlC8WCruUR456hw==}
    engines: {node: '>=0.10.0'}

  klona@2.0.6:
    resolution: {integrity: sha512-dhG34DXATL5hSxJbIexCft8FChFXtmskoZYnoPWjXQuebWYCNkVeV3KkGegCK9CP1oswI/vQibS2GY7Em/sJJA==}
    engines: {node: '>= 8'}

  knitwork@1.3.0:
    resolution: {integrity: sha512-4LqMNoONzR43B1W0ek0fhXMsDNW/zxa1NdFAVMY+k28pgZLovR4G3PB5MrpTxCy1QaZCqNoiaKPr5w5qZHfSNw==}

  lefthook-darwin-arm64@2.0.12:
    resolution: {integrity: sha512-tuBz1sNLien+nKKb8BDopKjS6EnbXU8rQzhMVBY+bnVfsTiYDfbBr4wo/IzA5TcwoTL/b5somCJhljEw6DvSyg==}
    cpu: [arm64]
    os: [darwin]

  lefthook-darwin-x64@2.0.12:
    resolution: {integrity: sha512-FnuUMPPRMJyTEPXg6PotSrFJ8qf8FDLhhD1zLh74D+9Cye5j9n3lcrCQEjXubPT8du/GZLxMBjjffRbcZ8eYDA==}
    cpu: [x64]
    os: [darwin]

  lefthook-freebsd-arm64@2.0.12:
    resolution: {integrity: sha512-DXElB0qR5e6a8cXkFNYakhwCieypbfh6Y4QG39pzMnLsG03g/nhe093o6owfiUZ4mUFyDM6+0xmy0steOooF2g==}
    cpu: [arm64]
    os: [freebsd]

  lefthook-freebsd-x64@2.0.12:
    resolution: {integrity: sha512-iJN1ZxFeaDi4Fi3b9jcW9wgyNl19LOv2NaVOaAi/tG6mlIn196cmSdXkOA3+943ZbqbdfV9I+bBcIKwneXDA3Q==}
    cpu: [x64]
    os: [freebsd]

  lefthook-linux-arm64@2.0.12:
    resolution: {integrity: sha512-byvmO4Iri6P0COwM8c3lGgeCV3Q0hh1XJpRfrcZDr4Wslq9O63t6J3T6i87oOtY+UjC9pXLl6xGk6hlUcHZ3BQ==}
    cpu: [arm64]
    os: [linux]

  lefthook-linux-x64@2.0.12:
    resolution: {integrity: sha512-KBaiinmf336rA+/dmYs7H7TTeAOByB0CyLA7k8IecTCuaiuKr6ez7ktSjht19poa5G+V0mts4GgEGcx6HViR0w==}
    cpu: [x64]
    os: [linux]

  lefthook-openbsd-arm64@2.0.12:
    resolution: {integrity: sha512-1QBMXX1UW5rtgC4TB52OKWB7Rz/kCBRB+bKKLT/gDD79aPzLgJANTitQQzgFNIWoa7aM9UvzvIAJzOo6FcFIbg==}
    cpu: [arm64]
    os: [openbsd]

  lefthook-openbsd-x64@2.0.12:
    resolution: {integrity: sha512-zPcvUzs65GexRA37UHmaZqWuEGSU/zpBaPIY98MybXzzcJfCIf+O0oUQe2riMllwYGvNW0B1y3NOYRziDNe/vA==}
    cpu: [x64]
    os: [openbsd]

  lefthook-windows-arm64@2.0.12:
    resolution: {integrity: sha512-kgwxguS2GssoHM4SMTp+ArD/Gjg9q5MinD6iI5vSFpuJygD13ZWiXQQfESMHq9y/v1XkD0BdHTJej49dx8P+Vw==}
    cpu: [arm64]
    os: [win32]

  lefthook-windows-x64@2.0.12:
    resolution: {integrity: sha512-Tf/VtSOtF3rBTc9dzRWROa+HuhqaiIV+Xp+1gzlx5+uCueLM0m87Rz6yd4IN5mL7TrDaNkiRXI3FvjCp0dUE4Q==}
    cpu: [x64]
    os: [win32]

  lefthook@2.0.12:
    resolution: {integrity: sha512-I2FdA9cdnq1icwlNz4RADs7exuqe47q1N9+p2LmcP/WfchWh16mvTB82OAD7w7zK9GxblS9GpF7pASaOSl4c7A==}
    hasBin: true

  lightningcss-android-arm64@1.30.2:
    resolution: {integrity: sha512-BH9sEdOCahSgmkVhBLeU7Hc9DWeZ1Eb6wNS6Da8igvUwAe0sqROHddIlvU06q3WyXVEOYDZ6ykBZQnjTbmo4+A==}
    engines: {node: '>= 12.0.0'}
    cpu: [arm64]
    os: [android]

  lightningcss-darwin-arm64@1.30.2:
    resolution: {integrity: sha512-ylTcDJBN3Hp21TdhRT5zBOIi73P6/W0qwvlFEk22fkdXchtNTOU4Qc37SkzV+EKYxLouZ6M4LG9NfZ1qkhhBWA==}
    engines: {node: '>= 12.0.0'}
    cpu: [arm64]
    os: [darwin]

  lightningcss-darwin-x64@1.30.2:
    resolution: {integrity: sha512-oBZgKchomuDYxr7ilwLcyms6BCyLn0z8J0+ZZmfpjwg9fRVZIR5/GMXd7r9RH94iDhld3UmSjBM6nXWM2TfZTQ==}
    engines: {node: '>= 12.0.0'}
    cpu: [x64]
    os: [darwin]

  lightningcss-freebsd-x64@1.30.2:
    resolution: {integrity: sha512-c2bH6xTrf4BDpK8MoGG4Bd6zAMZDAXS569UxCAGcA7IKbHNMlhGQ89eRmvpIUGfKWNVdbhSbkQaWhEoMGmGslA==}
    engines: {node: '>= 12.0.0'}
    cpu: [x64]
    os: [freebsd]

  lightningcss-linux-arm-gnueabihf@1.30.2:
    resolution: {integrity: sha512-eVdpxh4wYcm0PofJIZVuYuLiqBIakQ9uFZmipf6LF/HRj5Bgm0eb3qL/mr1smyXIS1twwOxNWndd8z0E374hiA==}
    engines: {node: '>= 12.0.0'}
    cpu: [arm]
    os: [linux]

  lightningcss-linux-arm64-gnu@1.30.2:
    resolution: {integrity: sha512-UK65WJAbwIJbiBFXpxrbTNArtfuznvxAJw4Q2ZGlU8kPeDIWEX1dg3rn2veBVUylA2Ezg89ktszWbaQnxD/e3A==}
    engines: {node: '>= 12.0.0'}
    cpu: [arm64]
    os: [linux]

  lightningcss-linux-arm64-musl@1.30.2:
    resolution: {integrity: sha512-5Vh9dGeblpTxWHpOx8iauV02popZDsCYMPIgiuw97OJ5uaDsL86cnqSFs5LZkG3ghHoX5isLgWzMs+eD1YzrnA==}
    engines: {node: '>= 12.0.0'}
    cpu: [arm64]
    os: [linux]

  lightningcss-linux-x64-gnu@1.30.2:
    resolution: {integrity: sha512-Cfd46gdmj1vQ+lR6VRTTadNHu6ALuw2pKR9lYq4FnhvgBc4zWY1EtZcAc6EffShbb1MFrIPfLDXD6Xprbnni4w==}
    engines: {node: '>= 12.0.0'}
    cpu: [x64]
    os: [linux]

  lightningcss-linux-x64-musl@1.30.2:
    resolution: {integrity: sha512-XJaLUUFXb6/QG2lGIW6aIk6jKdtjtcffUT0NKvIqhSBY3hh9Ch+1LCeH80dR9q9LBjG3ewbDjnumefsLsP6aiA==}
    engines: {node: '>= 12.0.0'}
    cpu: [x64]
    os: [linux]

  lightningcss-win32-arm64-msvc@1.30.2:
    resolution: {integrity: sha512-FZn+vaj7zLv//D/192WFFVA0RgHawIcHqLX9xuWiQt7P0PtdFEVaxgF9rjM/IRYHQXNnk61/H/gb2Ei+kUQ4xQ==}
    engines: {node: '>= 12.0.0'}
    cpu: [arm64]
    os: [win32]

  lightningcss-win32-x64-msvc@1.30.2:
    resolution: {integrity: sha512-5g1yc73p+iAkid5phb4oVFMB45417DkRevRbt/El/gKXJk4jid+vPFF/AXbxn05Aky8PapwzZrdJShv5C0avjw==}
    engines: {node: '>= 12.0.0'}
    cpu: [x64]
    os: [win32]

  lightningcss@1.30.2:
    resolution: {integrity: sha512-utfs7Pr5uJyyvDETitgsaqSyjCb2qNRAtuqUeWIAKztsOYdcACf2KtARYXg2pSvhkt+9NfoaNY7fxjl6nuMjIQ==}
    engines: {node: '>= 12.0.0'}

  lines-and-columns@1.2.4:
    resolution: {integrity: sha512-7ylylesZQ/PV29jhEDl3Ufjo6ZX7gCqJr5F7PKrqc93v7fzSymt1BpwEU8nAUXs8qzzvqhbjhK5QZg6Mt/HkBg==}

  linkify-it@5.0.0:
    resolution: {integrity: sha512-5aHCbzQRADcdP+ATqnDuhhJ/MRIqDkZX5pyjFHRRysS8vZ5AbqGEoFIb6pYHPZ+L/OC2Lc+xT8uHVVR5CAK/wQ==}

  locate-path@5.0.0:
    resolution: {integrity: sha512-t7hw9pI+WvuwNJXwk5zVHpyhIqzg2qTlklJOf0mVxGSbe3Fp2VieZcduNYjaLDoy6p9uGpQEGWG87WpMKlNq8g==}
    engines: {node: '>=8'}

  locate-path@7.2.0:
    resolution: {integrity: sha512-gvVijfZvn7R+2qyPX8mAuKcFGDf6Nc61GdvGafQsHL0sBIxfKzA+usWn4GFC/bk+QdwPUD4kWFJLhElipq+0VA==}
    engines: {node: ^12.20.0 || ^14.13.1 || >=16.0.0}

  lodash.camelcase@4.3.0:
    resolution: {integrity: sha512-TwuEnCnxbc3rAvhf/LbG7tJUDzhqXyFnv3dtzLOPgCG/hODL7WFnsbwktkD7yUV0RrreP/l1PALq/YSg6VvjlA==}

  lodash.flattendeep@4.4.0:
    resolution: {integrity: sha512-uHaJFihxmJcEX3kT4I23ABqKKalJ/zDrDg0lsFtc1h+3uw49SIJ5beyhx5ExVRti3AvKoOJngIj7xz3oylPdWQ==}

  lodash.get@4.4.2:
    resolution: {integrity: sha512-z+Uw/vLuy6gQe8cfaFWD7p0wVv8fJl3mbzXh33RS+0oW2wvUqiRXiQ69gLWSLpgB5/6sU+r6BlQR0MBILadqTQ==}
    deprecated: This package is deprecated. Use the optional chaining (?.) operator instead.

  lodash.isplainobject@4.0.6:
    resolution: {integrity: sha512-oSXzaWypCMHkPC3NvBEaPHf0KsA5mvPrOPgQWDsbg8n7orZ290M0BmC/jgRZ4vcJ6DTAhjrsSYgdsW/F+MFOBA==}

  lodash.kebabcase@4.1.1:
    resolution: {integrity: sha512-N8XRTIMMqqDgSy4VLKPnJ/+hpGZN+PHQiJnSenYqPaVV/NCqEogTnAdZLQiGKhxX+JCs8waWq2t1XHWKOmlY8g==}

  lodash.merge@4.6.2:
    resolution: {integrity: sha512-0KpjqXRVvrYyCsX1swR/XTK0va6VQkQM6MNo7PqW77ByjAhoARA8EfrP1N4+KlKj8YS0ZUCtRT/YUuhyYDujIQ==}

  lodash.mergewith@4.6.2:
    resolution: {integrity: sha512-GK3g5RPZWTRSeLSpgP8Xhra+pnjBC56q9FZYe1d5RN3TJ35dbkGy3YqBSMbyCrlbi+CM9Z3Jk5yTL7RCsqboyQ==}

  lodash.snakecase@4.1.1:
    resolution: {integrity: sha512-QZ1d4xoBHYUeuouhEq3lk3Uq7ldgyFXGBhg04+oRLnIz8o9T65Eh+8YdroUwn846zchkA9yDsDl5CVVaV2nqYw==}

  lodash.startcase@4.4.0:
    resolution: {integrity: sha512-+WKqsK294HMSc2jEbNgpHpd0JfIBhp7rEV4aqXWqFr6AlXov+SlcgB1Fv01y2kGe3Gc8nMW7VA0SrGuSkRfIEg==}

  lodash.uniq@4.5.0:
    resolution: {integrity: sha512-xfBaXQd9ryd9dlSDvnvI0lvxfLJlYAZzXomUYzLKtUeOQvOP5piqAWuGtrhWeqaXK9hhoM/iyJc5AV+XfsX3HQ==}

  lodash.upperfirst@4.3.1:
    resolution: {integrity: sha512-sReKOYJIJf74dhJONhU4e0/shzi1trVbSWDOhKYE5XV2O+H7Sb2Dihwuc7xWxVl+DgFPyTqIN3zMfT9cq5iWDg==}

  lodash@4.17.21:
    resolution: {integrity: sha512-v2kDEe57lecTulaDIuNTPy3Ry4gLGJ6Z1O3vE1krgXZNrsQ+LFTGHVxVjcXPs17LhbZVGedAJv8XZ1tvj5FvSg==}

  log-symbols@3.0.0:
    resolution: {integrity: sha512-dSkNGuI7iG3mfvDzUuYZyvk5dD9ocYCYzNU6CYDE6+Xqd+gwme6Z00NS3dUh8mq/73HaEtT7m6W+yUPtU6BZnQ==}
    engines: {node: '>=8'}

  log-symbols@4.1.0:
    resolution: {integrity: sha512-8XPvpAA8uyhfteu8pIvQxpJZ7SYYdpUivZpGy6sFsBuKRY/7rQGavedeB8aK+Zkyq6upMFVL/9AW6vOYzfRyLg==}
    engines: {node: '>=10'}

  longest-streak@3.1.0:
    resolution: {integrity: sha512-9Ri+o0JYgehTaVBBDoMqIl8GXtbWg711O3srftcHhZ0dqnETqLaoIK0x17fUw9rFSlK/0NlsKe0Ahhyl5pXE2g==}

  lower-case-first@1.0.2:
    resolution: {integrity: sha512-UuxaYakO7XeONbKrZf5FEgkantPf5DUqDayzP5VXZrtRPdH86s4kN47I8B3TW10S4QKiE3ziHNf3kRN//okHjA==}

  lower-case@1.1.4:
    resolution: {integrity: sha512-2Fgx1Ycm599x+WGpIYwJOvsjmXFzTSc34IwDWALRA/8AopUKAVPwfJ+h5+f85BCp0PWmmJcWzEpxOpoXycMpdA==}

  lru-cache@11.2.4:
    resolution: {integrity: sha512-B5Y16Jr9LB9dHVkh6ZevG+vAbOsNOYCX+sXvFWFu7B3Iz5mijW3zdbMyhsh8ANd2mSWBYdJgnqi+mL7/LrOPYg==}
    engines: {node: 20 || >=22}

  lru-cache@5.1.1:
    resolution: {integrity: sha512-KpNARQA3Iwv+jTA0utUVVbrh+Jlrr1Fv0e56GGzAFOXN7dk/FviaDW8LHmK52DlcH4WP2n6gI8vN1aesBFgo9w==}

  lru-cache@7.18.3:
    resolution: {integrity: sha512-jumlc0BIUrS3qJGgIkWZsyfAM7NCWiBcCDhnd+3NNM5KbBmLTgHVfWBcg6W+rLUsIpzpERPsvwUP7CckAQSOoA==}
    engines: {node: '>=12'}

  lz-string@1.5.0:
    resolution: {integrity: sha512-h5bgJWpxJNswbU7qCrV0tIKQCaS3blPDrqKWx+QxzuzL1zGUzij9XCWLrSLsJPu5t+eWA/ycetzYAO5IOMcWAQ==}
    hasBin: true

  magic-string@0.30.21:
    resolution: {integrity: sha512-vd2F4YUyEXKGcLHoq+TEyCjxueSeHnFxyyjNp80yg0XV4vUhnDer/lvvlqM/arB5bXQN5K2/3oinyCRyx8T2CQ==}

  magicast@0.5.1:
    resolution: {integrity: sha512-xrHS24IxaLrvuo613F719wvOIv9xPHFWQHuvGUBmPnCA/3MQxKI3b+r7n1jAoDHmsbC5bRhTZYR77invLAxVnw==}

  make-dir@3.1.0:
    resolution: {integrity: sha512-g3FeP20LNwhALb/6Cz6Dd4F2ngze0jz7tbzrD2wAV+o9FeNHe4rL+yK2md0J/fiSf1sa1ADhXqi5+oVwOM/eGw==}
    engines: {node: '>=8'}

  make-dir@4.0.0:
    resolution: {integrity: sha512-hXdUTZYIVOt1Ex//jAQi+wTZZpUpwBj/0QsOzqegb3rGMMeJiSEu5xLHnYfBrRV4RH2+OCSOO95Is/7x1WJ4bw==}
    engines: {node: '>=10'}

  make-error@1.3.6:
    resolution: {integrity: sha512-s8UhlNe7vPKomQhC1qFelMokr/Sc3AgNbso3n74mVPA5LTZwkB9NlXf4XPamLxJE8h0gh73rM94xvwRT2CVInw==}

  mark.js@8.11.1:
    resolution: {integrity: sha512-1I+1qpDt4idfgLQG+BNWmrqku+7/2bi5nLf4YwF8y8zXvmfiTBY3PV3ZibfrjBueCByROpuBjLLFCajqkgYoLQ==}

  markdown-it@14.1.0:
    resolution: {integrity: sha512-a54IwgWPaeBCAAsv13YgmALOF1elABB08FxO9i+r4VFk5Vl4pKokRPeX8u5TCgSsPi6ec1otfLjdOpVcgbpshg==}
    hasBin: true

  markdown-table@3.0.4:
    resolution: {integrity: sha512-wiYz4+JrLyb/DqW2hkFJxP7Vd7JuTDm77fvbM8VfEQdmSMqcImWeeRbHwZjBjIFki/VaMK2BhFi7oUUZeM5bqw==}

  markdown-title@1.0.2:
    resolution: {integrity: sha512-MqIQVVkz+uGEHi3TsHx/czcxxCbRIL7sv5K5DnYw/tI+apY54IbPefV/cmgxp6LoJSEx/TqcHdLs/298afG5QQ==}
    engines: {node: '>=6'}

  mdast-util-find-and-replace@3.0.2:
    resolution: {integrity: sha512-Tmd1Vg/m3Xz43afeNxDIhWRtFZgM2VLyaf4vSTYwudTyeuTneoL3qtWMA5jeLyz/O1vDJmmV4QuScFCA2tBPwg==}

  mdast-util-from-markdown@2.0.2:
    resolution: {integrity: sha512-uZhTV/8NBuw0WHkPTrCqDOl0zVe1BIng5ZtHoDk49ME1qqcjYmmLmOf0gELgcRMxN4w2iuIeVso5/6QymSrgmA==}

  mdast-util-frontmatter@2.0.1:
    resolution: {integrity: sha512-LRqI9+wdgC25P0URIJY9vwocIzCcksduHQ9OF2joxQoyTNVduwLAFUzjoopuRJbJAReaKrNQKAZKL3uCMugWJA==}

  mdast-util-gfm-autolink-literal@2.0.1:
    resolution: {integrity: sha512-5HVP2MKaP6L+G6YaxPNjuL0BPrq9orG3TsrZ9YXbA3vDw/ACI4MEsnoDpn6ZNm7GnZgtAcONJyPhOP8tNJQavQ==}

  mdast-util-gfm-footnote@2.1.0:
    resolution: {integrity: sha512-sqpDWlsHn7Ac9GNZQMeUzPQSMzR6Wv0WKRNvQRg0KqHh02fpTz69Qc1QSseNX29bhz1ROIyNyxExfawVKTm1GQ==}

  mdast-util-gfm-strikethrough@2.0.0:
    resolution: {integrity: sha512-mKKb915TF+OC5ptj5bJ7WFRPdYtuHv0yTRxK2tJvi+BDqbkiG7h7u/9SI89nRAYcmap2xHQL9D+QG/6wSrTtXg==}

  mdast-util-gfm-table@2.0.0:
    resolution: {integrity: sha512-78UEvebzz/rJIxLvE7ZtDd/vIQ0RHv+3Mh5DR96p7cS7HsBhYIICDBCu8csTNWNO6tBWfqXPWekRuj2FNOGOZg==}

  mdast-util-gfm-task-list-item@2.0.0:
    resolution: {integrity: sha512-IrtvNvjxC1o06taBAVJznEnkiHxLFTzgonUdy8hzFVeDun0uTjxxrRGVaNFqkU1wJR3RBPEfsxmU6jDWPofrTQ==}

  mdast-util-gfm@3.1.0:
    resolution: {integrity: sha512-0ulfdQOM3ysHhCJ1p06l0b0VKlhU0wuQs3thxZQagjcjPrlFRqY215uZGHHJan9GEAXd9MbfPjFJz+qMkVR6zQ==}

  mdast-util-phrasing@4.1.0:
    resolution: {integrity: sha512-TqICwyvJJpBwvGAMZjj4J2n0X8QWp21b9l0o7eXyVJ25YNWYbJDVIyD1bZXE6WtV6RmKJVYmQAKWa0zWOABz2w==}

  mdast-util-to-hast@13.2.1:
    resolution: {integrity: sha512-cctsq2wp5vTsLIcaymblUriiTcZd0CwWtCbLvrOzYCDZoWyMNV8sZ7krj09FSnsiJi3WVsHLM4k6Dq/yaPyCXA==}

  mdast-util-to-markdown@2.1.2:
    resolution: {integrity: sha512-xj68wMTvGXVOKonmog6LwyJKrYXZPvlwabaryTjLh9LuvovB/KAH+kvi8Gjj+7rJjsFi23nkUxRQv1KqSroMqA==}

  mdast-util-to-string@4.0.0:
    resolution: {integrity: sha512-0H44vDimn51F0YwvxSJSm0eCDOJTRlmN0R1yBh4HLj9wiV1Dn0QoXGbvFAWj2hSItVTlCmBF1hqKlIyUBVFLPg==}

  mdn-data@2.12.2:
    resolution: {integrity: sha512-IEn+pegP1aManZuckezWCO+XZQDplx1366JoVhTpMpBB1sPey/SbveZQUosKiKiGYjg1wH4pMlNgXbCiYgihQA==}

  mdurl@2.0.0:
    resolution: {integrity: sha512-Lf+9+2r+Tdp5wXDXC4PcIBjTDtq4UKjCPMQhKIuzpJNW0b96kVqSwW0bT7FhRSfmAiFYgP+SCRvdrDozfh0U5w==}

  memoirist@0.4.0:
    resolution: {integrity: sha512-zxTgA0mSYELa66DimuNQDvyLq36AwDlTuVRbnQtB+VuTcKWm5Qc4z3WkSpgsFWHNhexqkIooqpv4hdcqrX5Nmg==}

  meow@12.1.1:
    resolution: {integrity: sha512-BhXM0Au22RwUneMPwSCnyhTOizdWoIEPU9sp0Aqa1PnDMR5Wv2FGXYDjuzJEIX+Eo2Rb8xuYe5jrnm5QowQFkw==}
    engines: {node: '>=16.10'}

  merge-stream@2.0.0:
    resolution: {integrity: sha512-abv/qOcuPfk3URPfDzmZU1LKmuw8kT+0nIHvKrKgFrwifol/doWcdA4ZqsWQ8ENrFKkd67Mfpo/LovbIUsbt3w==}

  merge2@1.4.1:
    resolution: {integrity: sha512-8q7VEgMJW4J8tcfVPy8g09NcQwZdbwFEqhe/WZkoIzjn/3TGDwtOCYtXGxA3O8tPzpczCCDgv+P2P5y00ZJOOg==}
    engines: {node: '>= 8'}

  micromark-core-commonmark@2.0.3:
    resolution: {integrity: sha512-RDBrHEMSxVFLg6xvnXmb1Ayr2WzLAWjeSATAoxwKYJV94TeNavgoIdA0a9ytzDSVzBy2YKFK+emCPOEibLeCrg==}

  micromark-extension-frontmatter@2.0.0:
    resolution: {integrity: sha512-C4AkuM3dA58cgZha7zVnuVxBhDsbttIMiytjgsM2XbHAB2faRVaHRle40558FBN+DJcrLNCoqG5mlrpdU4cRtg==}

  micromark-factory-destination@2.0.1:
    resolution: {integrity: sha512-Xe6rDdJlkmbFRExpTOmRj9N3MaWmbAgdpSrBQvCFqhezUn4AHqJHbaEnfbVYYiexVSs//tqOdY/DxhjdCiJnIA==}

  micromark-factory-label@2.0.1:
    resolution: {integrity: sha512-VFMekyQExqIW7xIChcXn4ok29YE3rnuyveW3wZQWWqF4Nv9Wk5rgJ99KzPvHjkmPXF93FXIbBp6YdW3t71/7Vg==}

  micromark-factory-space@2.0.1:
    resolution: {integrity: sha512-zRkxjtBxxLd2Sc0d+fbnEunsTj46SWXgXciZmHq0kDYGnck/ZSGj9/wULTV95uoeYiK5hRXP2mJ98Uo4cq/LQg==}

  micromark-factory-title@2.0.1:
    resolution: {integrity: sha512-5bZ+3CjhAd9eChYTHsjy6TGxpOFSKgKKJPJxr293jTbfry2KDoWkhBb6TcPVB4NmzaPhMs1Frm9AZH7OD4Cjzw==}

  micromark-factory-whitespace@2.0.1:
    resolution: {integrity: sha512-Ob0nuZ3PKt/n0hORHyvoD9uZhr+Za8sFoP+OnMcnWK5lngSzALgQYKMr9RJVOWLqQYuyn6ulqGWSXdwf6F80lQ==}

  micromark-util-character@2.1.1:
    resolution: {integrity: sha512-wv8tdUTJ3thSFFFJKtpYKOYiGP2+v96Hvk4Tu8KpCAsTMs6yi+nVmGh1syvSCsaxz45J6Jbw+9DD6g97+NV67Q==}

  micromark-util-chunked@2.0.1:
    resolution: {integrity: sha512-QUNFEOPELfmvv+4xiNg2sRYeS/P84pTW0TCgP5zc9FpXetHY0ab7SxKyAQCNCc1eK0459uoLI1y5oO5Vc1dbhA==}

  micromark-util-classify-character@2.0.1:
    resolution: {integrity: sha512-K0kHzM6afW/MbeWYWLjoHQv1sgg2Q9EccHEDzSkxiP/EaagNzCm7T/WMKZ3rjMbvIpvBiZgwR3dKMygtA4mG1Q==}

  micromark-util-combine-extensions@2.0.1:
    resolution: {integrity: sha512-OnAnH8Ujmy59JcyZw8JSbK9cGpdVY44NKgSM7E9Eh7DiLS2E9RNQf0dONaGDzEG9yjEl5hcqeIsj4hfRkLH/Bg==}

  micromark-util-decode-numeric-character-reference@2.0.2:
    resolution: {integrity: sha512-ccUbYk6CwVdkmCQMyr64dXz42EfHGkPQlBj5p7YVGzq8I7CtjXZJrubAYezf7Rp+bjPseiROqe7G6foFd+lEuw==}

  micromark-util-decode-string@2.0.1:
    resolution: {integrity: sha512-nDV/77Fj6eH1ynwscYTOsbK7rR//Uj0bZXBwJZRfaLEJ1iGBR6kIfNmlNqaqJf649EP0F3NWNdeJi03elllNUQ==}

  micromark-util-encode@2.0.1:
    resolution: {integrity: sha512-c3cVx2y4KqUnwopcO9b/SCdo2O67LwJJ/UyqGfbigahfegL9myoEFoDYZgkT7f36T0bLrM9hZTAaAyH+PCAXjw==}

  micromark-util-html-tag-name@2.0.1:
    resolution: {integrity: sha512-2cNEiYDhCWKI+Gs9T0Tiysk136SnR13hhO8yW6BGNyhOC4qYFnwF1nKfD3HFAIXA5c45RrIG1ub11GiXeYd1xA==}

  micromark-util-normalize-identifier@2.0.1:
    resolution: {integrity: sha512-sxPqmo70LyARJs0w2UclACPUUEqltCkJ6PhKdMIDuJ3gSf/Q+/GIe3WKl0Ijb/GyH9lOpUkRAO2wp0GVkLvS9Q==}

  micromark-util-resolve-all@2.0.1:
    resolution: {integrity: sha512-VdQyxFWFT2/FGJgwQnJYbe1jjQoNTS4RjglmSjTUlpUMa95Htx9NHeYW4rGDJzbjvCsl9eLjMQwGeElsqmzcHg==}

  micromark-util-sanitize-uri@2.0.1:
    resolution: {integrity: sha512-9N9IomZ/YuGGZZmQec1MbgxtlgougxTodVwDzzEouPKo3qFWvymFHWcnDi2vzV1ff6kas9ucW+o3yzJK9YB1AQ==}

  micromark-util-subtokenize@2.1.0:
    resolution: {integrity: sha512-XQLu552iSctvnEcgXw6+Sx75GflAPNED1qx7eBJ+wydBb2KCbRZe+NwvIEEMM83uml1+2WSXpBAcp9IUCgCYWA==}

  micromark-util-symbol@2.0.1:
    resolution: {integrity: sha512-vs5t8Apaud9N28kgCrRUdEed4UJ+wWNvicHLPxCa9ENlYuAY31M0ETy5y1vA33YoNPDFTghEbnh6efaE8h4x0Q==}

  micromark-util-types@2.0.2:
    resolution: {integrity: sha512-Yw0ECSpJoViF1qTU4DC6NwtC4aWGt1EkzaQB8KPPyCRR8z9TWeV0HbEFGTO+ZY1wB22zmxnJqhPyTpOVCpeHTA==}

  micromark@4.0.2:
    resolution: {integrity: sha512-zpe98Q6kvavpCr1NPVSCMebCKfD7CA2NqZ+rykeNhONIJBpc1tFKt9hucLGwha3jNTNI8lHpctWJWoimVF4PfA==}

  micromatch@4.0.8:
    resolution: {integrity: sha512-PXwfBhYu0hBCPw8Dn0E+WDYb7af3dSLVWKi3HGv84IdF4TyFoC0ysxFd0Goxw7nSv4T/PzEJQxsYsEiFCKo2BA==}
    engines: {node: '>=8.6'}

  millify@6.1.0:
    resolution: {integrity: sha512-H/E3J6t+DQs/F2YgfDhxUVZz/dF8JXPPKTLHL/yHCcLZLtCXJDUaqvhJXQwqOVBvbyNn4T0WjLpIHd7PAw7fBA==}
    hasBin: true

  mimic-fn@2.1.0:
    resolution: {integrity: sha512-OqbOk5oEQeAZ8WXWydlu9HJjz9WVdEIvamMCcXmuqUYjTknH/sqsWvhQ3vgwKFRR1HpjvNBKQ37nbJgYzGqGcg==}
    engines: {node: '>=6'}

  minimatch@10.1.1:
    resolution: {integrity: sha512-enIvLvRAFZYXJzkCYG5RKmPfrFArdLv+R+lbQ53BmIMLIry74bjKzX6iHAm8WYamJkhSSEabrWN5D97XnKObjQ==}
    engines: {node: 20 || >=22}

  minimatch@3.1.2:
    resolution: {integrity: sha512-J7p63hRiAjw1NDEww1W7i37+ByIrOWO5XQQAzZ3VOcL0PNybwpfmV/N05zFAzwQ9USyEcX6t3UO+K5aqBQOIHw==}

  minimatch@9.0.5:
    resolution: {integrity: sha512-G6T0ZX48xgozx7587koeX9Ys2NYy6Gmv//P89sEte9V9whIapMNF4idKxnW2QtCcLiTWlb/wfCabAtAFWhhBow==}
    engines: {node: '>=16 || 14 >=14.17'}

  minimist@1.2.8:
    resolution: {integrity: sha512-2yyAR8qBkN3YuheJanUpWC5U3bb5osDywNB8RzDVlDwDHbocAJveqqj1u8+SVD7jkWT4yvsHCpWqqWqAxb0zCA==}

  minipass@7.1.2:
    resolution: {integrity: sha512-qOOzS1cBTWYF4BH8fVePDBOO9iptMnGUEZwNc/cMWnTV2nVLZ7VoNWEPHkYczZA0pdoA7dl6e7FL659nX9S2aw==}
    engines: {node: '>=16 || 14 >=14.17'}

  minisearch@7.2.0:
    resolution: {integrity: sha512-dqT2XBYUOZOiC5t2HRnwADjhNS2cecp9u+TJRiJ1Qp/f5qjkeT5APcGPjHw+bz89Ms8Jp+cG4AlE+QZ/QnDglg==}

  mitt@3.0.1:
    resolution: {integrity: sha512-vKivATfr97l2/QBCYAkXYDbrIWPM2IIKEl7YPhjCvKlG3kE2gm+uBo6nEXK3M5/Ffh/FLpKExzOQ3JJoJGFKBw==}

  mkdirp@0.5.6:
    resolution: {integrity: sha512-FP+p8RB8OWpF3YZBCrP5gtADmtXApB5AMLn+vdyA+PyxCjrCs00mjyUozssO33cwDeT3wNGdLxJ5M//YqtHAJw==}
    hasBin: true

  mlly@1.8.0:
    resolution: {integrity: sha512-l8D9ODSRWLe2KHJSifWGwBqpTZXIXTeo8mlKjY+E2HAakaTeNpqAyBZ8GSqLzHgw4XmHmC8whvpjJNMbFZN7/g==}

  mri@1.2.0:
    resolution: {integrity: sha512-tzzskb3bG8LvYGFF/mDTpq3jpI6Q9wc3LEmBaghu+DdCssd1FakN7Bc0hVNmEyGq1bq3RgfkCb3cmQLpNPOroA==}
    engines: {node: '>=4'}

  mrmime@2.0.1:
    resolution: {integrity: sha512-Y3wQdFg2Va6etvQ5I82yUhGdsKrcYox6p7FfL1LbK2J4V01F9TGlepTIhnK24t7koZibmg82KGglhA1XK5IsLQ==}
    engines: {node: '>=10'}

  ms@2.1.3:
    resolution: {integrity: sha512-6FlzubTLZG3J2a/NVCAleEhjzq5oxgHyaCU9yYXvcLsvoVaHJq/s5xXI6/XXP6tz7R9xAOtHnSO/tXtF3WRTlA==}

  muggle-string@0.4.1:
    resolution: {integrity: sha512-VNTrAak/KhO2i8dqqnqnAHOa3cYBwXEZe9h+D5h/1ZqFSTEFHdM65lR7RoIqq3tBBYavsOXV84NoHXZ0AkPyqQ==}

  mute-stream@0.0.8:
    resolution: {integrity: sha512-nnbWWOkoWyUsTjKrhgD0dcz22mdkSnpYqbEjIm2nhwhuxlSkpywJmBo8h0ZqJdkp73mb90SssHkN4rsRaBAfAA==}

  nanoid@3.3.11:
    resolution: {integrity: sha512-N8SpfPUnUp1bK+PMYW8qSWdl9U+wwNWI4QKxOYDy9JAro3WMX7p2OeVRF9v+347pnakNevPmiHhNmZ2HbFA76w==}
    engines: {node: ^10 || ^12 || ^13.7 || ^14 || >=15.0.1}
    hasBin: true

  neo-async@2.6.2:
    resolution: {integrity: sha512-Yd3UES5mWCSqR+qNT93S3UoYUkqAZ9lLg8a7g9rimsWmYGK8cVToA4/sF3RrshdyV3sAGMXVUmpMYOw+dLpOuw==}

  netmask@2.0.2:
    resolution: {integrity: sha512-dBpDMdxv9Irdq66304OLfEmQ9tbNRFnFTuZiLo+bD+r332bBmMJ8GBLXklIXXgxd3+v9+KUnZaUR5PJMa75Gsg==}
    engines: {node: '>= 0.4.0'}

  next@16.0.10:
    resolution: {integrity: sha512-RtWh5PUgI+vxlV3HdR+IfWA1UUHu0+Ram/JBO4vWB54cVPentCD0e+lxyAYEsDTqGGMg7qpjhKh6dc6aW7W/sA==}
    engines: {node: '>=20.9.0'}
    hasBin: true
    peerDependencies:
      '@opentelemetry/api': ^1.1.0
      '@playwright/test': ^1.51.1
      babel-plugin-react-compiler: '*'
      react: ^18.2.0 || 19.0.0-rc-de68d2f4-20241204 || ^19.0.0
      react-dom: ^18.2.0 || 19.0.0-rc-de68d2f4-20241204 || ^19.0.0
      sass: ^1.3.0
    peerDependenciesMeta:
      '@opentelemetry/api':
        optional: true
      '@playwright/test':
        optional: true
      babel-plugin-react-compiler:
        optional: true
      sass:
        optional: true

  no-case@2.3.2:
    resolution: {integrity: sha512-rmTZ9kz+f3rCvK2TD1Ue/oZlns7OGoIWP4fc3llxxRXlOkHKoWPPWJOfFYpITabSow43QJbRIoHQXtt10VldyQ==}

  node-fetch-native@1.6.7:
    resolution: {integrity: sha512-g9yhqoedzIUm0nTnTqAQvueMPVOuIY16bqgAJJC8XOOubYFNwz6IER9qs0Gq2Xd0+CecCKFjtdDTMA4u4xG06Q==}

  node-plop@0.26.3:
    resolution: {integrity: sha512-Cov028YhBZ5aB7MdMWJEmwyBig43aGL5WT4vdoB28Oitau1zZAcHUn8Sgfk9HM33TqhtLJ9PlM/O0Mv+QpV/4Q==}
    engines: {node: '>=8.9.4'}

  node-preload@0.2.1:
    resolution: {integrity: sha512-RM5oyBy45cLEoHqCeh+MNuFAxO0vTFBLskvQbOKnEE7YTTSN4tbN8QWDIPQ6L+WvKsB/qLEGpYe2ZZ9d4W9OIQ==}
    engines: {node: '>=8'}

  node-releases@2.0.27:
    resolution: {integrity: sha512-nmh3lCkYZ3grZvqcCH+fjmQ7X+H0OeZgP40OierEaAptX4XofMh5kwNbWh7lBduUzCcV/8kZ+NDLCwm2iorIlA==}

  npm-run-path@4.0.1:
    resolution: {integrity: sha512-S48WzZW777zhNIrn7gxOlISNAqi9ZC/uQFnRdbeIHhZhCA6UqpkOT8T1G7BvfdgP4Er8gF4sUbaS0i7QvIfCWw==}
    engines: {node: '>=8'}

  nyc@17.1.0:
    resolution: {integrity: sha512-U42vQ4czpKa0QdI1hu950XuNhYqgoM+ZF1HT+VuUHL9hPfDPVvNQyltmMqdE9bUHMVa+8yNbc3QKTj8zQhlVxQ==}
    engines: {node: '>=18'}
    hasBin: true

  nypm@0.6.2:
    resolution: {integrity: sha512-7eM+hpOtrKrBDCh7Ypu2lJ9Z7PNZBdi/8AT3AX8xoCj43BBVHD0hPSTEvMtkMpfs8FCqBGhxB+uToIQimA111g==}
    engines: {node: ^14.16.0 || >=16.10.0}
    hasBin: true

  obug@2.1.1:
    resolution: {integrity: sha512-uTqF9MuPraAQ+IsnPf366RG4cP9RtUi7MLO1N3KEc+wb0a6yKpeL0lmk2IB1jY5KHPAlTc6T/JRdC/YqxHNwkQ==}

  ohash@2.0.11:
    resolution: {integrity: sha512-RdR9FQrFwNBNXAr4GixM8YaRZRJ5PUWbKYbE5eOsrwAjJW0q2REGcf79oYPsLyskQCZG1PLN+S/K1V00joZAoQ==}

  once@1.4.0:
    resolution: {integrity: sha512-lNaJgI+2Q5URQBkccEKHTQOPaXdUxnZZElQTZY0MFUAuaEqe1E+Nyvgdz/aIyNi6Z9MzO5dv1H8n58/GELp3+w==}

  onetime@5.1.2:
    resolution: {integrity: sha512-kbpaSSGJTWdAY5KPVeMOKXSrPtr8C8C7wodJbcsd51jRnmD+GZu8Y0VoU6Dm5Z4vWr0Ig/1NKuWRKf7j5aaYSg==}
    engines: {node: '>=6'}

  oniguruma-parser@0.12.1:
    resolution: {integrity: sha512-8Unqkvk1RYc6yq2WBYRj4hdnsAxVze8i7iPfQr8e4uSP3tRv0rpZcbGUDvxfQQcdwHt/e9PrMvGCsa8OqG9X3w==}

  oniguruma-to-es@3.1.1:
    resolution: {integrity: sha512-bUH8SDvPkH3ho3dvwJwfonjlQ4R80vjyvrU8YpxuROddv55vAEJrTuCuCVUhhsHbtlD9tGGbaNApGQckXhS8iQ==}

  oniguruma-to-es@4.3.4:
    resolution: {integrity: sha512-3VhUGN3w2eYxnTzHn+ikMI+fp/96KoRSVK9/kMTcFqj1NRDh2IhQCKvYxDnWePKRXY/AqH+Fuiyb7VHSzBjHfA==}

  openapi-types@12.1.3:
    resolution: {integrity: sha512-N4YtSYJqghVu4iek2ZUvcN/0aqH1kRDuNqzcycDxhOUpg7GdvLa2F3DgS6yBNhInhv2r/6I0Flkn7CqL8+nIcw==}

  ora@4.1.1:
    resolution: {integrity: sha512-sjYP8QyVWBpBZWD6Vr1M/KwknSw6kJOz41tvGMlwWeClHBtYKTbHMki1PsLZnxKpXMPbTKv9b3pjQu3REib96A==}
    engines: {node: '>=8'}

  ora@5.4.1:
    resolution: {integrity: sha512-5b6Y85tPxZZ7QytO+BQzysW31HJku27cRIlkbAXaNx+BdcVi+LlRFmVXzeF6a7JCwJpyw5c4b+YSVImQIrBpuQ==}
    engines: {node: '>=10'}

  os-tmpdir@1.0.2:
    resolution: {integrity: sha512-D2FR03Vir7FIu45XBY20mTb+/ZSWB00sjU9jdQXt83gDrI4Ztz5Fs7/yy74g2N5SVQY4xY1qDr4rNddwYRVX0g==}
    engines: {node: '>=0.10.0'}

  outdent@0.5.0:
    resolution: {integrity: sha512-/jHxFIzoMXdqPzTaCpFzAAWhpkSjZPF4Vsn6jAfNpmbH/ymsmd7Qc6VE9BGn0L6YMj6uwpQLxCECpus4ukKS9Q==}

  p-filter@2.1.0:
    resolution: {integrity: sha512-ZBxxZ5sL2HghephhpGAQdoskxplTwr7ICaehZwLIlfL6acuVgZPm8yBNuRAFBGEqtD/hmUeq9eqLg2ys9Xr/yw==}
    engines: {node: '>=8'}

  p-limit@2.3.0:
    resolution: {integrity: sha512-//88mFWSJx8lxCzwdAABTJL2MyWB12+eIY7MDL2SqLmAkeKU9qxRvWuSyTjm3FUmpBEMuFfckAIqEaVGUDxb6w==}
    engines: {node: '>=6'}

  p-limit@4.0.0:
    resolution: {integrity: sha512-5b0R4txpzjPWVw/cXXUResoD4hb6U/x9BH08L7nw+GN1sezDzPdxeRvpc9c433fZhBan/wusjbCsqwqm4EIBIQ==}
    engines: {node: ^12.20.0 || ^14.13.1 || >=16.0.0}

  p-locate@4.1.0:
    resolution: {integrity: sha512-R79ZZ/0wAxKGu3oYMlz8jy/kbhsNrS7SKZ7PxEHBgJ5+F2mtFW2fK2cOtBh1cHYkQsbzFV7I+EoRKe6Yt0oK7A==}
    engines: {node: '>=8'}

  p-locate@6.0.0:
    resolution: {integrity: sha512-wPrq66Llhl7/4AGC6I+cqxT07LhXvWL08LNXz1fENOw0Ap4sRZZ/gZpTTJ5jpurzzzfS2W/Ge9BY3LgLjCShcw==}
    engines: {node: ^12.20.0 || ^14.13.1 || >=16.0.0}

  p-map@2.1.0:
    resolution: {integrity: sha512-y3b8Kpd8OAN444hxfBbFfj1FY/RjtTd8tzYwhUqNYXx0fXx2iX4maP4Qr6qhIKbQXI02wTLAda4fYUbDagTUFw==}
    engines: {node: '>=6'}

  p-map@3.0.0:
    resolution: {integrity: sha512-d3qXVTF/s+W+CdJ5A29wywV2n8CQQYahlgz2bFiA+4eVNJbHJodPZ+/gXwPGh0bOqA+j8S+6+ckmvLGPk1QpxQ==}
    engines: {node: '>=8'}

  p-try@2.2.0:
    resolution: {integrity: sha512-R4nPAVTAU0B9D35/Gk3uJf/7XYbQcyohSKdvAxIRSNghFl4e71hVoGnBNQz9cWaXxO2I10KTC+3jMdvvoKw6dQ==}
    engines: {node: '>=6'}

  pac-proxy-agent@7.2.0:
    resolution: {integrity: sha512-TEB8ESquiLMc0lV8vcd5Ql/JAKAoyzHFXaStwjkzpOpC5Yv+pIzLfHvjTSdf3vpa2bMiUQrg9i6276yn8666aA==}
    engines: {node: '>= 14'}

  pac-resolver@7.0.1:
    resolution: {integrity: sha512-5NPgf87AT2STgwa2ntRMr45jTKrYBGkVU36yT0ig/n/GMAa3oPqhZfIQ2kMEimReg0+t9kZViDVZ83qfVUlckg==}
    engines: {node: '>= 14'}

  package-hash@4.0.0:
    resolution: {integrity: sha512-whdkPIooSu/bASggZ96BWVvZTRMOFxnyUG5PnTSGKoJE2gd5mbVNmR2Nj20QFzxYYgAXpoqC+AiXzl+UMRh7zQ==}
    engines: {node: '>=8'}

  package-json-from-dist@1.0.1:
    resolution: {integrity: sha512-UEZIS3/by4OC8vL3P2dTXRETpebLI2NiI5vIrjaD/5UtrkFX/tNbwjTSRAGC/+7CAo2pIcBaRgWmcBBHcsaCIw==}

  package-manager-detector@0.2.11:
    resolution: {integrity: sha512-BEnLolu+yuz22S56CU1SUKq3XC3PkwD5wv4ikR4MfGvnRVcmzXR9DwSlW2fEamyTPyXHomBJRzgapeuBvRNzJQ==}

  param-case@2.1.1:
    resolution: {integrity: sha512-eQE845L6ot89sk2N8liD8HAuH4ca6Vvr7VWAWwt7+kvvG5aBcPmmphQ68JsEG2qa9n1TykS2DLeMt363AAH8/w==}

  parent-module@1.0.1:
    resolution: {integrity: sha512-GQ2EWRpQV8/o+Aw8YqtfZZPfNRWZYkbidE9k5rpl/hC3vtHHBfGm2Ifi6qWV+coDGkrUKZAxE3Lot5kcsRlh+g==}
    engines: {node: '>=6'}

  parse-json@5.2.0:
    resolution: {integrity: sha512-ayCKvm/phCGxOkYRSCM82iDwct8/EonSEgCSxWxD7ve6jHggsFl4fZVQBPRNgQoKiuV/odhFrGzQXZwbifC8Rg==}
    engines: {node: '>=8'}

  parse5@8.0.0:
    resolution: {integrity: sha512-9m4m5GSgXjL4AjumKzq1Fgfp3Z8rsvjRNbnkVwfu2ImRqE5D0LnY2QfDen18FSY9C573YU5XxSapdHZTZ2WolA==}

  pascal-case@2.0.1:
    resolution: {integrity: sha512-qjS4s8rBOJa2Xm0jmxXiyh1+OFf6ekCWOvUaRgAQSktzlTbMotS0nmG9gyYAybCWBcuP4fsBeRCKNwGBnMe2OQ==}

  path-browserify@1.0.1:
    resolution: {integrity: sha512-b7uo2UCUOYZcnF/3ID0lulOJi/bafxa1xPe7ZPsammBSpjSWQkjNxlt635YGS2MiR9GjvuXCtz2emr3jbsz98g==}

  path-case@2.1.1:
    resolution: {integrity: sha512-Ou0N05MioItesaLr9q8TtHVWmJ6fxWdqKB2RohFmNWVyJ+2zeKIeDNWAN6B/Pe7wpzWChhZX6nONYmOnMeJQ/Q==}

  path-exists@4.0.0:
    resolution: {integrity: sha512-ak9Qy5Q7jYb2Wwcey5Fpvg2KoAc/ZIhLSLOSBmRmygPsGwkVVt0fZa0qrtMz+m6tJTAHfZQ8FnmB4MG4LWy7/w==}
    engines: {node: '>=8'}

  path-exists@5.0.0:
    resolution: {integrity: sha512-RjhtfwJOxzcFmNOi6ltcbcu4Iu+FL3zEj83dk4kAS+fVpTxXLO1b38RvJgT/0QwvV/L3aY9TAnyv0EOqW4GoMQ==}
    engines: {node: ^12.20.0 || ^14.13.1 || >=16.0.0}

  path-is-absolute@1.0.1:
    resolution: {integrity: sha512-AVbw3UJ2e9bq64vSaS9Am0fje1Pa8pbGqTTsmXfaIiMpnr5DlDhfJOuLj9Sf95ZPVDAUerDfEk88MPmPe7UCQg==}
    engines: {node: '>=0.10.0'}

  path-key@3.1.1:
    resolution: {integrity: sha512-ojmeN0qd+y0jszEtoY48r0Peq5dwMEkIlCOu6Q5f41lfkswXuKtYrhgoTpLnyIcHm24Uhqx+5Tqm2InSwLhE6Q==}
    engines: {node: '>=8'}

  path-parse@1.0.7:
    resolution: {integrity: sha512-LDJzPVEEEPR+y48z93A0Ed0yXb8pAByGWo/k5YYdYgpY2/2EsOsksJrq7lOHxryrVOn1ejG6oAp8ahvOIQD8sw==}

  path-scurry@2.0.1:
    resolution: {integrity: sha512-oWyT4gICAu+kaA7QWk/jvCHWarMKNs6pXOGWKDTr7cw4IGcUbW+PeTfbaQiLGheFRpjo6O9J0PmyMfQPjH71oA==}
    engines: {node: 20 || >=22}

  path-to-regexp@8.3.0:
    resolution: {integrity: sha512-7jdwVIRtsP8MYpdXSwOS0YdD0Du+qOoF/AEPIt88PcCFrZCzx41oxku1jD88hZBwbNUIEfpqvuhjFaMAqMTWnA==}

  path-type@4.0.0:
    resolution: {integrity: sha512-gDKb8aZMDeD/tZWs9P6+q0J9Mwkdl6xMV8TjnGP3qJVJ06bdMgkbBlLU8IdfOsIsFz2BW1rNVT3XuNEl8zPAvw==}
    engines: {node: '>=8'}

  pathe@2.0.3:
    resolution: {integrity: sha512-WUjGcAqP1gQacoQe+OBJsFA7Ld4DyXuUIjZ5cc75cLHvJ7dtNsTugphxIADwspS+AraAUePCKrSVtPLFj/F88w==}

  perfect-debounce@1.0.0:
    resolution: {integrity: sha512-xCy9V055GLEqoFaHoC1SoLIaLmWctgCUaBaWxDZ7/Zx4CTyX7cJQLJOok/orfjZAh9kEYpjJa4d0KcJmCbctZA==}

  perfect-debounce@2.0.0:
    resolution: {integrity: sha512-fkEH/OBiKrqqI/yIgjR92lMfs2K8105zt/VT6+7eTjNwisrsh47CeIED9z58zI7DfKdH3uHAn25ziRZn3kgAow==}

  picocolors@1.0.1:
    resolution: {integrity: sha512-anP1Z8qwhkbmu7MFP5iTt+wQKXgwzf7zTyGlcdzabySa9vd0Xt392U0rVmz9poOaBj0uHJKyyo9/upk0HrEQew==}

  picocolors@1.1.1:
    resolution: {integrity: sha512-xceH2snhtb5M9liqDsmEw56le376mTZkEX/jEb/RxNFyegNul7eNslCXP9FDj/Lcu0X8KEyMceP2ntpaHrDEVA==}

  picomatch@2.3.1:
    resolution: {integrity: sha512-JU3teHTNjmE2VCGFzuY8EXzCDVwEqB2a8fsIvwaStHhAWJEeVd1o1QD80CU6+ZdEXXSLbSsuLwJjkCBWqRQUVA==}
    engines: {node: '>=8.6'}

  picomatch@4.0.3:
    resolution: {integrity: sha512-5gTmgEY/sqK6gFXLIsQNH19lWb4ebPDLA4SdLP7dsWkIXHWlG66oPuVvXSGFPppYZz8ZDZq0dYYrbHfBCVUb1Q==}
    engines: {node: '>=12'}

  pify@4.0.1:
    resolution: {integrity: sha512-uB80kBFb/tfd68bVleG9T5GGsGPjJrLAUpR5PZIrhBnIaRTQRjqdJSsIKkOP6OAIFbj7GOrcudc5pNjZ+geV2g==}
    engines: {node: '>=6'}

  pkg-dir@4.2.0:
    resolution: {integrity: sha512-HRDzbaKjC+AOWVXxAU/x54COGeIv9eb+6CkDSQoNTt4XyWoIJvuPsXizxu/Fr23EiekbtZwmh1IcIG/l/a10GQ==}
    engines: {node: '>=8'}

  pkg-types@1.3.1:
    resolution: {integrity: sha512-/Jm5M4RvtBFVkKWRu2BLUTNP8/M2a+UwuAX+ae4770q1qVGtfjG+WTCupoZixokjmHiry8uI+dlY8KXYV5HVVQ==}

  pkg-types@2.3.0:
    resolution: {integrity: sha512-SIqCzDRg0s9npO5XQ3tNZioRY1uK06lA41ynBC1YmFTmnY6FjUjVt6s4LoADmwoig1qqD0oK8h1p/8mlMx8Oig==}

  postcss@8.4.31:
    resolution: {integrity: sha512-PS08Iboia9mts/2ygV3eLpY5ghnUcfLV/EXTOW1E2qYxJKGGBUtNjN76FYHnMs36RmARn41bC0AZmn+rR0OVpQ==}
    engines: {node: ^10 || ^12 || >=14}

  postcss@8.5.6:
    resolution: {integrity: sha512-3Ybi1tAuwAP9s0r1UQ2J4n5Y0G05bJkpUIO0/bI9MhwmD70S5aTWbXGBwxHrelT+XM1k6dM0pk+SwNkpTRN7Pg==}
    engines: {node: ^10 || ^12 || >=14}

  preact@10.28.0:
    resolution: {integrity: sha512-rytDAoiXr3+t6OIP3WGlDd0ouCUG1iCWzkcY3++Nreuoi17y6T5i/zRhe6uYfoVcxq6YU+sBtJouuRDsq8vvqA==}

  prettier@2.8.8:
    resolution: {integrity: sha512-tdN8qQGvNjw4CHbY+XXk0JgCXn9QiF21a55rBe5LJAU+kDyC4WQn4+awm2Xfk2lQMk5fKup9XgzTZtGkjBdP9Q==}
    engines: {node: '>=10.13.0'}
    hasBin: true

  pretty-bytes@7.1.0:
    resolution: {integrity: sha512-nODzvTiYVRGRqAOvE84Vk5JDPyyxsVk0/fbA/bq7RqlnhksGpset09XTxbpvLTIjoaF7K8Z8DG8yHtKGTPSYRw==}
    engines: {node: '>=20'}

  process-on-spawn@1.1.0:
    resolution: {integrity: sha512-JOnOPQ/8TZgjs1JIH/m9ni7FfimjNa/PRx7y/Wb5qdItsnhO0jE4AT7fC0HjC28DUQWDr50dwSYZLdRMlqDq3Q==}
    engines: {node: '>=8'}

  property-information@7.1.0:
    resolution: {integrity: sha512-TwEZ+X+yCJmYfL7TPUOcvBZ4QfoT5YenQiJuX//0th53DE6w0xxLEtfK3iyryQFddXuvkIk51EEgrJQ0WJkOmQ==}

  proxy-agent@6.5.0:
    resolution: {integrity: sha512-TmatMXdr2KlRiA2CyDu8GqR8EjahTG3aY3nXjdzFyoZbmB8hrBsTyMezhULIXKnC0jpfjlmiZ3+EaCzoInSu/A==}
    engines: {node: '>= 14'}

  proxy-from-env@1.1.0:
    resolution: {integrity: sha512-D+zkORCbA9f1tdWRK0RaCR3GPv50cMxcrz4X8k5LTSUD1Dkw47mKJEZQNunItRTkWwgtaUSo1RVFRIG9ZXiFYg==}

  punycode.js@2.3.1:
    resolution: {integrity: sha512-uxFIHU0YlHYhDQtV4R9J6a52SLx28BCjT+4ieh7IGbgwVJWO+km431c4yRlREUAsAmt/uMjQUyQHNEPf0M39CA==}
    engines: {node: '>=6'}

  punycode@2.3.1:
    resolution: {integrity: sha512-vYt7UD1U9Wg6138shLtLOvdAu+8DsC/ilFtEVHcH+wydcSpNE20AfSOduf6MkRFahL5FY7X1oU7nKVZFtfq8Fg==}
    engines: {node: '>=6'}

  quansync@0.2.11:
    resolution: {integrity: sha512-AifT7QEbW9Nri4tAwR5M/uzpBuqfZf+zwaEM/QkzEjj7NBuFD2rBuy0K3dE+8wltbezDV7JMA0WfnCPYRSYbXA==}

  quansync@1.0.0:
    resolution: {integrity: sha512-5xZacEEufv3HSTPQuchrvV6soaiACMFnq1H8wkVioctoH3TRha9Sz66lOxRwPK/qZj7HPiSveih9yAyh98gvqA==}

  queue-microtask@1.2.3:
    resolution: {integrity: sha512-NuaNSa6flKT5JaSYQzJok04JzTL1CA6aGhv5rfLW3PgqA+M2ChpZQnAC8h8i4ZFkBS8X5RqkDBHA7r4hej3K9A==}

  rc9@2.1.2:
    resolution: {integrity: sha512-btXCnMmRIBINM2LDZoEmOogIZU7Qe7zn4BpomSKZ/ykbLObuBdvG+mFq11DL6fjH1DRwHhrlgtYWG96bJiC7Cg==}

  rc@1.2.8:
    resolution: {integrity: sha512-y3bGgqKj3QBdxLbLkomlohkvsA8gdAiUQlSBJnBhfn+BPxg4bc62d8TcBW15wavDfgexCgccckhcZvywyQYPOw==}
    hasBin: true

  react-dom@19.2.3:
    resolution: {integrity: sha512-yELu4WmLPw5Mr/lmeEpox5rw3RETacE++JgHqQzd2dg+YbJuat3jH4ingc+WPZhxaoFzdv9y33G+F7Nl5O0GBg==}
    peerDependencies:
      react: ^19.2.3

  react@19.2.3:
    resolution: {integrity: sha512-Ku/hhYbVjOQnXDZFv2+RibmLFGwFdeeKHFcOTlrt7xplBnya5OGn/hIRDsqDiSUcfORsDC7MPxwork8jBwsIWA==}
    engines: {node: '>=0.10.0'}

  read-yaml-file@1.1.0:
    resolution: {integrity: sha512-VIMnQi/Z4HT2Fxuwg5KrY174U1VdUIASQVWXXyqtNRtxSr9IYkn1rsI6Tb6HsrHCmB7gVpNwX6JxPTHcH6IoTA==}
    engines: {node: '>=6'}

  readable-stream@3.6.2:
    resolution: {integrity: sha512-9u/sniCrY3D5WdsERHzHE4G2YCXqoG5FTHUiCC4SIbr6XcLZBY05ya9EKjYek9O5xOAwjGq+1JdGBAS7Q9ScoA==}
    engines: {node: '>= 6'}

  readdirp@4.1.2:
    resolution: {integrity: sha512-GDhwkLfywWL2s6vEjyhri+eXmfH6j1L7JE27WhqLeYzoh/A3DBaYGEj2H/HFZCn/kMfim73FXxEJTw06WtxQwg==}
    engines: {node: '>= 14.18.0'}

  regex-recursion@6.0.2:
    resolution: {integrity: sha512-0YCaSCq2VRIebiaUviZNs0cBz1kg5kVS2UKUfNIx8YVs1cN3AV7NTctO5FOKBA+UT2BPJIWZauYHPqJODG50cg==}

  regex-utilities@2.3.0:
    resolution: {integrity: sha512-8VhliFJAWRaUiVvREIiW2NXXTmHs4vMNnSzuJVhscgmGav3g9VDxLrQndI3dZZVVdp0ZO/5v0xmX516/7M9cng==}

  regex@6.1.0:
    resolution: {integrity: sha512-6VwtthbV4o/7+OaAF9I5L5V3llLEsoPyq9P1JVXkedTP33c7MfCG0/5NOPcSJn0TzXcG9YUrR0gQSWioew3LDg==}

  registry-auth-token@3.3.2:
    resolution: {integrity: sha512-JL39c60XlzCVgNrO+qq68FoNb56w/m7JYvGR2jT5iR1xBrUA3Mfx5Twk5rqTThPmQKMWydGmq8oFtDlxfrmxnQ==}

  registry-url@3.1.0:
    resolution: {integrity: sha512-ZbgR5aZEdf4UKZVBPYIgaglBmSF2Hi94s2PcIHhRGFjKYu+chjJdYfHn4rt3hB6eCKLJ8giVIIfgMa1ehDfZKA==}
    engines: {node: '>=0.10.0'}

  release-zalgo@1.0.0:
    resolution: {integrity: sha512-gUAyHVHPPC5wdqX/LG4LWtRYtgjxyX78oanFNTMMyFEfOqdC54s3eE82imuWKbOeqYht2CrNf64Qb8vgmmtZGA==}
    engines: {node: '>=4'}

  remark-frontmatter@5.0.0:
    resolution: {integrity: sha512-XTFYvNASMe5iPN0719nPrdItC9aU0ssC4v14mH1BCi1u0n1gAocqcujWUrByftZTbLhRtiKRyjYTSIOcr69UVQ==}

  remark-parse@11.0.0:
    resolution: {integrity: sha512-FCxlKLNGknS5ba/1lmpYijMUzX2esxW5xQqjWxw2eHFfS2MSdaHVINFmhjo+qN1WhZhNimq0dZATN9pH0IDrpA==}

  remark-stringify@11.0.0:
    resolution: {integrity: sha512-1OSmLd3awB/t8qdoEOMazZkNsfVTeY4fTsgzcQFdXNq8ToTN4ZGwrMnlda4K6smTFKD+GRV6O48i6Z4iKgPPpw==}

  remark@15.0.1:
    resolution: {integrity: sha512-Eht5w30ruCXgFmxVUSlNWQ9iiimq07URKeFS3hNc8cUWy1llX4KDWfyEDZRycMc+znsN9Ux5/tJ/BFdgdOwA3A==}

  require-directory@2.1.1:
    resolution: {integrity: sha512-fGxEI7+wsG9xrvdjsrlmL22OMTTiHRwAMroiEeMgq8gzoLC/PQr7RsRDSTLUg/bZAZtF+TVIkHc6/4RIKrui+Q==}
    engines: {node: '>=0.10.0'}

  require-from-string@2.0.2:
    resolution: {integrity: sha512-Xf0nWe6RseziFMu+Ap9biiUbmplq6S9/p+7w7YXP/JBHhrUDDUhwa+vANyubuqfZWTveU//DYVGsDG7RKL/vEw==}
    engines: {node: '>=0.10.0'}

  require-main-filename@2.0.0:
    resolution: {integrity: sha512-NKN5kMDylKuldxYLSUfrbo5Tuzh4hd+2E8NPPX02mZtn1VuREQToYe/ZdlJy+J3uCpfaiGF05e7B8W0iXbQHmg==}

  resolve-from@4.0.0:
    resolution: {integrity: sha512-pb/MYmXstAkysRFx8piNI1tGFNQIFA3vkE3Gq4EuA1dF6gHp/+vgZqsCGJapvy8N3Q+4o7FwvquPJcnZ7RYy4g==}
    engines: {node: '>=4'}

  resolve-from@5.0.0:
    resolution: {integrity: sha512-qYg9KP24dD5qka9J47d0aVky0N+b4fTU89LN9iDnjB5waksiC49rvMB0PrUJQGoTmH50XPiqOvAjDfaijGxYZw==}
    engines: {node: '>=8'}

  resolve-pkg-maps@1.0.0:
    resolution: {integrity: sha512-seS2Tj26TBVOC2NIc2rOe2y2ZO7efxITtLZcGSOnHHNOQ7CkiUBfw0Iw2ck6xkIhPwLhKNLS8BO+hEpngQlqzw==}

  resolve@1.22.11:
    resolution: {integrity: sha512-RfqAvLnMl313r7c9oclB1HhUEAezcpLjz95wFH4LVuhk9JF/r22qmVP9AMmOU4vMX7Q8pN8jwNg/CSpdFnMjTQ==}
    engines: {node: '>= 0.4'}
    hasBin: true

  restore-cursor@3.1.0:
    resolution: {integrity: sha512-l+sSefzHpj5qimhFSE5a8nufZYAM3sBSVMAPtYkmC+4EH2anSGaEMXSD0izRQbu9nfyQ9y5JrVmp7E8oZrUjvA==}
    engines: {node: '>=8'}

  reusify@1.1.0:
    resolution: {integrity: sha512-g6QUff04oZpHs0eG5p83rFLhHeV00ug/Yf9nZM6fLeUrPguBTkTQOdpAWWspMh55TZfVQDPaN3NQJfbVRAxdIw==}
    engines: {iojs: '>=1.0.0', node: '>=0.10.0'}

  rfdc@1.4.1:
    resolution: {integrity: sha512-q1b3N5QkRUWUl7iyylaaj3kOpIT0N2i9MqIEQXP73GVsN9cw3fdx8X63cEmWhJGi2PPCF23Ijp7ktmd39rawIA==}

  rimraf@3.0.2:
    resolution: {integrity: sha512-JZkJMZkAGFFPP2YqXZXPbMlMBgsxzE8ILs4lMIX/2o0L9UBw9O/Y3o6wFw/i9YLapcUJWwqbi3kdxIPdC62TIA==}
    deprecated: Rimraf versions prior to v4 are no longer supported
    hasBin: true

  rimraf@6.1.2:
    resolution: {integrity: sha512-cFCkPslJv7BAXJsYlK1dZsbP8/ZNLkCAQ0bi1hf5EKX2QHegmDFEFA6QhuYJlk7UDdc+02JjO80YSOrWPpw06g==}
    engines: {node: 20 || >=22}
    hasBin: true

  rolldown-plugin-dts@0.18.3:
    resolution: {integrity: sha512-rd1LZ0Awwfyn89UndUF/HoFF4oH9a5j+2ZeuKSJYM80vmeN/p0gslYMnHTQHBEXPhUlvAlqGA3tVgXB/1qFNDg==}
    engines: {node: '>=20.19.0'}
    peerDependencies:
      '@ts-macro/tsc': ^0.3.6
      '@typescript/native-preview': '>=7.0.0-dev.20250601.1'
      rolldown: ^1.0.0-beta.51
      typescript: ^5.0.0
      vue-tsc: ~3.1.0
    peerDependenciesMeta:
      '@ts-macro/tsc':
        optional: true
      '@typescript/native-preview':
        optional: true
      typescript:
        optional: true
      vue-tsc:
        optional: true

  rolldown@1.0.0-beta.53:
    resolution: {integrity: sha512-Qd9c2p0XKZdgT5AYd+KgAMggJ8ZmCs3JnS9PTMWkyUfteKlfmKtxJbWTHkVakxwXs1Ub7jrRYVeFeF7N0sQxyw==}
    engines: {node: ^20.19.0 || >=22.12.0}
    hasBin: true

  rollup@4.53.4:
    resolution: {integrity: sha512-YpXaaArg0MvrnJpvduEDYIp7uGOqKXbH9NsHGQ6SxKCOsNAjZF018MmxefFUulVP2KLtiGw1UvZbr+/ekjvlDg==}
    engines: {node: '>=18.0.0', npm: '>=8.0.0'}
    hasBin: true

  run-async@2.4.1:
    resolution: {integrity: sha512-tvVnVv01b8c1RrA6Ep7JkStj85Guv/YrMcwqYQnwjsAS2cTmmPGBBjAjpCW7RrSodNSoE2/qg9O4bceNvUuDgQ==}
    engines: {node: '>=0.12.0'}

  run-parallel@1.2.0:
    resolution: {integrity: sha512-5l4VyZR86LZ/lDxZTR6jqL8AFE2S0IFLMP26AbjsLVADxHdhB/c0GUsH+y39UfCi3dzz8OlQuPmnaJOMoDHQBA==}

  rxjs@6.6.7:
    resolution: {integrity: sha512-hTdwr+7yYNIT5n4AMYp85KA6yw2Va0FLa3Rguvbpa4W3I5xynaBZo41cM3XM+4Q6fRMj3sBYIR1VAmZMXYJvRQ==}
    engines: {npm: '>=2.0.0'}

  rxjs@7.8.2:
    resolution: {integrity: sha512-dhKf903U/PQZY6boNNtAGdWbG85WAbjT/1xYoZIC7FAY0yWapOBQVsVrDl58W86//e1VpMNBtRV4MaXfdMySFA==}

  safe-buffer@5.2.1:
    resolution: {integrity: sha512-rp3So07KcdmmKbGvgaNxQSJr7bGVSVk5S9Eq1F+ppbRo70+YeaDxkw5Dd8NPN+GD6bjnYm2VuPuCXmpuYvmCXQ==}

  safer-buffer@2.1.2:
    resolution: {integrity: sha512-YZo3K82SD7Riyi0E1EQPojLz7kpepnSQI9IyPbHHg1XXXevb5dJI7tpyN2ADxGcQbHG7vcyRHk0cbwqcQriUtg==}

  saxes@6.0.0:
    resolution: {integrity: sha512-xAg7SOnEhrm5zI3puOOKyy1OMcMlIJZYNJY7xLBwSze0UjhPLnWfj2GF2EpT0jmzaJKIWKHLsaSSajf35bcYnA==}
    engines: {node: '>=v12.22.7'}

  scheduler@0.27.0:
    resolution: {integrity: sha512-eNv+WrVbKu1f3vbYJT/xtiF5syA5HPIMtf9IgY/nKg0sWqzAUEvqY/xm7OcZc/qafLx/iO9FgOmeSAp4v5ti/Q==}

  scule@1.3.0:
    resolution: {integrity: sha512-6FtHJEvt+pVMIB9IBY+IcCJ6Z5f1iQnytgyfKMhDKgmzYG+TeH/wx1y3l27rshSbLiSanrR9ffZDrEsmjlQF2g==}

  search-insights@2.17.3:
    resolution: {integrity: sha512-RQPdCYTa8A68uM2jwxoY842xDhvx3E5LFL1LxvxCNMev4o5mLuokczhzjAgGwUZBAmOKZknArSxLKmXtIi2AxQ==}

  section-matter@1.0.0:
    resolution: {integrity: sha512-vfD3pmTzGpufjScBh50YHKzEu2lxBWhVEHsNGoEXmCmn2hKGfeNLYMzCJpe8cD7gqX7TJluOVpBkAequ6dgMmA==}
    engines: {node: '>=4'}

  semver@6.3.1:
    resolution: {integrity: sha512-BR7VvDCVHO+q2xBEWskxS6DJE1qRnb7DxzUrogb71CWoSficBxYsiAGd+Kl0mmq/MprG9yArRkyrQxTO6XjMzA==}
    hasBin: true

  semver@7.6.2:
    resolution: {integrity: sha512-FNAIBWCx9qcRhoHcgcJ0gvU7SN1lYU2ZXuSfl04bSC5OpvDHFyJCjdNHomPXxjQlCBU67YW64PzY7/VIEH7F2w==}
    engines: {node: '>=10'}
    hasBin: true

  semver@7.7.3:
    resolution: {integrity: sha512-SdsKMrI9TdgjdweUSR9MweHA4EJ8YxHn8DFaDisvhVlUOe4BF1tLD7GAj0lIqWVl+dPb/rExr0Btby5loQm20Q==}
    engines: {node: '>=10'}
    hasBin: true

  sentence-case@2.1.1:
    resolution: {integrity: sha512-ENl7cYHaK/Ktwk5OTD+aDbQ3uC8IByu/6Bkg+HDv8Mm+XnBnppVNalcfJTNsp1ibstKh030/JKQQWglDvtKwEQ==}

  seroval-plugins@1.4.0:
    resolution: {integrity: sha512-zir1aWzoiax6pbBVjoYVd0O1QQXgIL3eVGBMsBsNmM8Ukq90yGaWlfx0AB9dTS8GPqrOrbXn79vmItCUP9U3BQ==}
    engines: {node: '>=10'}
    peerDependencies:
      seroval: ^1.0

  seroval@1.4.0:
    resolution: {integrity: sha512-BdrNXdzlofomLTiRnwJTSEAaGKyHHZkbMXIywOh7zlzp4uZnXErEwl9XZ+N1hJSNpeTtNxWvVwN0wUzAIQ4Hpg==}
    engines: {node: '>=10'}

  set-blocking@2.0.0:
    resolution: {integrity: sha512-KiKBS8AnWGEyLzofFfmvKwpdPzqiy16LvQfK3yv/fVH7Bj13/wl3JSR1J+rfgRE9q7xUJK4qvgS8raSOeLUehw==}

  sharp@0.34.5:
    resolution: {integrity: sha512-Ou9I5Ft9WNcCbXrU9cMgPBcCK8LiwLqcbywW3t4oDV37n1pzpuNLsYiAV8eODnjbtQlSDwZ2cUEeQz4E54Hltg==}
    engines: {node: ^18.17.0 || ^20.3.0 || >=21.0.0}

  shebang-command@2.0.0:
    resolution: {integrity: sha512-kHxr2zZpYtdmrN1qDjrrX/Z1rR1kG8Dx+gkpK1G4eXmvXswmcE1hTWBWYUzlraYw1/yZp6YuDY77YtvbN0dmDA==}
    engines: {node: '>=8'}

  shebang-regex@3.0.0:
    resolution: {integrity: sha512-7++dFhtcx3353uBaq8DDR4NuxBetBzC7ZQOhmTQInHEd6bSrXdiEyzCvG07Z44UYdLShWUyXt5M/yhz8ekcb1A==}
    engines: {node: '>=8'}

  shiki@2.5.0:
    resolution: {integrity: sha512-mI//trrsaiCIPsja5CNfsyNOqgAZUb6VpJA+340toL42UpzQlXpwRV9nch69X6gaUxrr9kaOOa6e3y3uAkGFxQ==}

  shiki@3.20.0:
    resolution: {integrity: sha512-kgCOlsnyWb+p0WU+01RjkCH+eBVsjL1jOwUYWv0YDWkM2/A46+LDKVs5yZCUXjJG6bj4ndFoAg5iLIIue6dulg==}

  siginfo@2.0.0:
    resolution: {integrity: sha512-ybx0WO1/8bSBLEWXZvEd7gMW3Sn3JFlW3TvX1nREbDLRNQNaeNN8WK0meBwPdAaOI7TtRRRJn/Es1zhrrCHu7g==}

  signal-exit@3.0.7:
    resolution: {integrity: sha512-wnD2ZE+l+SPC/uoS0vXeE9L1+0wuaMqKlfz9AMUo38JsyLSBWSFcHR1Rri62LZc12vLr1gb3jl7iwQhgwpAbGQ==}

  signal-exit@4.1.0:
    resolution: {integrity: sha512-bzyZ1e88w9O1iNJbKnOlvYTrWPDl46O1bG0D3XInv+9tkPrxrN8jUUTiFlDkkmKWgn1M6CfIA13SuGqOa9Korw==}
    engines: {node: '>=14'}

  sirv@3.0.2:
    resolution: {integrity: sha512-2wcC/oGxHis/BoHkkPwldgiPSYcpZK3JU28WoMVv55yHJgcZ8rlXvuG9iZggz+sU1d4bRgIGASwyWqjxu3FM0g==}
    engines: {node: '>=18'}

  sisteransi@1.0.5:
    resolution: {integrity: sha512-bLGGlR1QxBcynn2d5YmDX4MGjlZvy2MRBDRNHLJ8VI6l6+9FUiyTFNJ0IveOSP0bcXgVDPRcfGqA0pjaqUpfVg==}

  slash@3.0.0:
    resolution: {integrity: sha512-g9Q1haeby36OSStwb4ntCGGGaKsaVSjQ68fBxoQcutl5fS1vuY18H3wSt3jFyFtrkx+Kz0V1G85A4MyAdDMi2Q==}
    engines: {node: '>=8'}

  smart-buffer@4.2.0:
    resolution: {integrity: sha512-94hK0Hh8rPqQl2xXc3HsaBoOXKV20MToPkcXvwbISWLEs+64sBq5kFgn2kJDHb1Pry9yrP0dxrCI9RRci7RXKg==}
    engines: {node: '>= 6.0.0', npm: '>= 3.0.0'}

  snake-case@2.1.0:
    resolution: {integrity: sha512-FMR5YoPFwOLuh4rRz92dywJjyKYZNLpMn1R5ujVpIYkbA9p01fq8RMg0FkO4M+Yobt4MjHeLTJVm5xFFBHSV2Q==}

  socks-proxy-agent@8.0.5:
    resolution: {integrity: sha512-HehCEsotFqbPW9sJ8WVYB6UbmIMv7kUUORIF2Nncq4VQvBfNBLibW9YZR5dlYCSUhwcD628pRllm7n+E+YTzJw==}
    engines: {node: '>= 14'}

  socks@2.8.7:
    resolution: {integrity: sha512-HLpt+uLy/pxB+bum/9DzAgiKS8CX1EvbWxI4zlmgGCExImLdiad2iCwXT5Z4c9c3Eq8rP2318mPW2c+QbtjK8A==}
    engines: {node: '>= 10.0.0', npm: '>= 3.0.0'}

  source-map-js@1.2.1:
    resolution: {integrity: sha512-UXWMKhLOwVKb728IUtQPXxfYU+usdybtUrK/8uGE8CQMvrhOpwvzDBwj0QhSL7MQc7vIsISBG8VQ8+IDQxpfQA==}
    engines: {node: '>=0.10.0'}

  source-map-support@0.5.21:
    resolution: {integrity: sha512-uBHU3L3czsIyYXKX88fdrGovxdSCoTGDRZ6SYXtSRxLZUzHg5P/66Ht6uoUlHu9EZod+inXhKo3qQgwXUT/y1w==}

  source-map@0.6.1:
    resolution: {integrity: sha512-UjgapumWlbMhkBgzT7Ykc5YXUT46F0iKu8SGXq0bcwP5dz/h0Plj6enJqjz1Zbq2l5WaqYnrVbwWOWMyF3F47g==}
    engines: {node: '>=0.10.0'}

  space-separated-tokens@2.0.2:
    resolution: {integrity: sha512-PEGlAwrG8yXGXRjW32fGbg66JAlOAwbObuqVoJpv/mRgoWDQfgH1wDPvtzWyUSNAXBGSk8h755YDbbcEy3SH2Q==}

  spawn-wrap@2.0.0:
    resolution: {integrity: sha512-EeajNjfN9zMnULLwhZZQU3GWBoFNkbngTUPfaawT4RkMiviTxcX0qfhVbGey39mfctfDHkWtuecgQ8NJcyQWHg==}
    engines: {node: '>=8'}

  spawndamnit@3.0.1:
    resolution: {integrity: sha512-MmnduQUuHCoFckZoWnXsTg7JaiLBJrKFj9UI2MbRPGaJeVpsLcVBu6P/IGZovziM/YBsellCmsprgNA+w0CzVg==}

  speakingurl@14.0.1:
    resolution: {integrity: sha512-1POYv7uv2gXoyGFpBCmpDVSNV74IfsWlDW216UPjbWufNf+bSU6GdbDsxdcxtfwb4xlI3yxzOTKClUosxARYrQ==}
    engines: {node: '>=0.10.0'}

  split2@4.2.0:
    resolution: {integrity: sha512-UcjcJOWknrNkF6PLX83qcHM6KHgVKNkV62Y8a5uYDVv9ydGQVwAHMKqHdJje1VTWpljG0WYpCDhrCdAOYH4TWg==}
    engines: {node: '>= 10.x'}

  sprintf-js@1.0.3:
    resolution: {integrity: sha512-D9cPgkvLlV3t3IzL0D0YLvGA9Ahk4PcvVwUbN0dSGr1aP0Nrt4AEnTUbuGvquEC0mA64Gqt1fzirlRs5ibXx8g==}

  stackback@0.0.2:
    resolution: {integrity: sha512-1XMJE5fQo1jGH6Y/7ebnwPOBEkIEnT4QF32d5R1+VXdXveM0IBMJt8zfaxX1P3QhVwrYe+576+jkANtSS2mBbw==}

  std-env@3.10.0:
    resolution: {integrity: sha512-5GS12FdOZNliM5mAOxFRg7Ir0pWz8MdpYm6AY6VPkGpbA7ZzmbzNcBJQ0GPvvyWgcY7QAhCgf9Uy89I03faLkg==}

  string-width@4.2.3:
    resolution: {integrity: sha512-wKyQRQpjJ0sIp62ErSZdGsjMJWsap5oRNihHhu6G7JVO/9jIB6UyevL+tXuOqrng8j/cxKTWyWUwvSTriiZz/g==}
    engines: {node: '>=8'}

  string_decoder@1.3.0:
    resolution: {integrity: sha512-hkRX8U1WjJFd8LsDJ2yQ/wWWxaopEsABU1XfkM8A+j0+85JAGppt16cr1Whg6KIbb4okU6Mql6BOj+uup/wKeA==}

  stringify-entities@4.0.4:
    resolution: {integrity: sha512-IwfBptatlO+QCJUo19AqvrPNqlVMpW9YEL2LIVY+Rpv2qsjCGxaDLNRgeGsQWJhfItebuJhsGSLjaBbNSQ+ieg==}

  strip-ansi@6.0.1:
    resolution: {integrity: sha512-Y38VPSHcqkFrCpFnQ9vuSXmquuv5oXOKpGeT6aGrr3o3Gc9AlVa6JBfUSOCnbxGGZF+/0ooI7KrPuUSztUdU5A==}
    engines: {node: '>=8'}

  strip-bom-string@1.0.0:
    resolution: {integrity: sha512-uCC2VHvQRYu+lMh4My/sFNmF2klFymLX1wHJeXnbEJERpV/ZsVuonzerjfrGpIGF7LBVa1O7i9kjiWvJiFck8g==}
    engines: {node: '>=0.10.0'}

  strip-bom@3.0.0:
    resolution: {integrity: sha512-vavAMRXOgBVNF6nyEEmL3DBK19iRpDcoIwW+swQ+CbGiu7lju6t+JklA1MHweoWtadgt4ISVUsXLyDq34ddcwA==}
    engines: {node: '>=4'}

  strip-bom@4.0.0:
    resolution: {integrity: sha512-3xurFv5tEgii33Zi8Jtp55wEIILR9eh34FAW00PZf+JnSsTmV/ioewSgQl97JHvgjoRGwPShsWm+IdrxB35d0w==}
    engines: {node: '>=8'}

  strip-final-newline@2.0.0:
    resolution: {integrity: sha512-BrpvfNAE3dcvq7ll3xVumzjKjZQ5tI1sEUIKr3Uoks0XUl45St3FlatVqef9prk4jRDzhW6WZg+3bk93y6pLjA==}
    engines: {node: '>=6'}

  strip-json-comments@2.0.1:
    resolution: {integrity: sha512-4gB8na07fecVVkOI6Rs4e7T6NOTki5EmL7TUduTs6bu3EdnSycntVJ4re8kgZA+wx9IueI2Y11bfbgwtzuE0KQ==}
    engines: {node: '>=0.10.0'}

  strtok3@10.3.4:
    resolution: {integrity: sha512-KIy5nylvC5le1OdaaoCJ07L+8iQzJHGH6pWDuzS+d07Cu7n1MZ2x26P8ZKIWfbK02+XIL8Mp4RkWeqdUCrDMfg==}
    engines: {node: '>=18'}

  styled-jsx@5.1.6:
    resolution: {integrity: sha512-qSVyDTeMotdvQYoHWLNGwRFJHC+i+ZvdBRYosOFgC+Wg1vx4frN2/RG/NA7SYqqvKNLf39P2LSRA2pu6n0XYZA==}
    engines: {node: '>= 12.0.0'}
    peerDependencies:
      '@babel/core': '*'
      babel-plugin-macros: '*'
      react: '>= 16.8.0 || 17.x.x || ^18.0.0-0 || ^19.0.0-0'
    peerDependenciesMeta:
      '@babel/core':
        optional: true
      babel-plugin-macros:
        optional: true

  superjson@2.2.6:
    resolution: {integrity: sha512-H+ue8Zo4vJmV2nRjpx86P35lzwDT3nItnIsocgumgr0hHMQ+ZGq5vrERg9kJBo5AWGmxZDhzDo+WVIJqkB0cGA==}
    engines: {node: '>=16'}

  supports-color@5.5.0:
    resolution: {integrity: sha512-QjVjwdXIt408MIiAqCX4oUKsgU2EqAGzs2Ppkm4aQYbjm+ZEWEcW4SfFNTr4uMNZma0ey4f5lgLrkB0aX0QMow==}
    engines: {node: '>=4'}

  supports-color@7.2.0:
    resolution: {integrity: sha512-qpCAvRl9stuOHveKsn7HncJRvv501qIacKzQlO/+Lwxc9+0q2wLyv4Dfvt80/DPn2pqOBsJdDiogXGR9+OvwRw==}
    engines: {node: '>=8'}

  supports-preserve-symlinks-flag@1.0.0:
    resolution: {integrity: sha512-ot0WnXS9fgdkgIcePe6RHNk1WA8+muPa6cSjeR3V8K27q9BB1rTE3R1p7Hv0z1ZyAc8s6Vvv8DIyWf681MAt0w==}
    engines: {node: '>= 0.4'}

  swap-case@1.1.2:
    resolution: {integrity: sha512-BAmWG6/bx8syfc6qXPprof3Mn5vQgf5dwdUNJhsNqU9WdPt5P+ES/wQ5bxfijy8zwZgZZHslC3iAsxsuQMCzJQ==}

  symbol-tree@3.2.4:
    resolution: {integrity: sha512-9QNk5KwDF+Bvz+PyObkmSYjI5ksVUYtjW7AU22r2NKcfLJcXp96hkDWU3+XndOsUb+AQ9QhfzfCT2O+CNWT5Tw==}

  tabbable@6.3.0:
    resolution: {integrity: sha512-EIHvdY5bPLuWForiR/AN2Bxngzpuwn1is4asboytXtpTgsArc+WmSJKVLlhdh71u7jFcryDqB2A8lQvj78MkyQ==}

  term-size@2.2.1:
    resolution: {integrity: sha512-wK0Ri4fOGjv/XPy8SBHZChl8CM7uMc5VML7SqiQ0zG7+J5Vr+RMQDoHa2CNT6KHUnTGIXH34UDMkPzAUyapBZg==}
    engines: {node: '>=8'}

  terser@5.44.1:
    resolution: {integrity: sha512-t/R3R/n0MSwnnazuPpPNVO60LX0SKL45pyl9YlvxIdkH0Of7D5qM2EVe+yASRIlY5pZ73nclYJfNANGWPwFDZw==}
    engines: {node: '>=10'}
    hasBin: true

  test-exclude@6.0.0:
    resolution: {integrity: sha512-cAGWPIyOHU6zlmg88jwm7VRyXnMN7iV68OGAbYDk/Mh/xC/pzVPlQtY6ngoIH/5/tciuhGfvESU8GrHrcxD56w==}
    engines: {node: '>=8'}

  text-extensions@2.4.0:
    resolution: {integrity: sha512-te/NtwBwfiNRLf9Ijqx3T0nlqZiQ2XrrtBvu+cLL8ZRrGkO0NHTug8MYFKyoSrv/sHTaSKfilUkizV6XhxMJ3g==}
    engines: {node: '>=8'}

  through@2.3.8:
    resolution: {integrity: sha512-w89qg7PI8wAdvX60bMDP+bFoD5Dvhm9oLheFp5O4a2QF0cSBGsBX4qZmadPMvVqlLJBBci+WqGGOAPvcDeNSVg==}

  tiny-invariant@1.3.3:
    resolution: {integrity: sha512-+FbBPE1o9QAYvviau/qC5SE3caw21q3xkvWKBtja5vgqOWIHHJ3ioaq1VPfn/Szqctz2bU/oYeKd9/z5BL+PVg==}

  tiny-warning@1.0.3:
    resolution: {integrity: sha512-lBN9zLN/oAf68o3zNXYrdCt1kP8WsiGW8Oo2ka41b2IM5JL/S1CTyX1rW0mb/zSuJun0ZUrDxx4sqvYS2FWzPA==}

  tinybench@2.9.0:
    resolution: {integrity: sha512-0+DUvqWMValLmha6lr4kD8iAMK1HzV0/aKnCtWb9v9641TnP/MFb7Pc2bxoxQjTXAErryXVgUOfv2YqNllqGeg==}

  tinycolor2@1.6.0:
    resolution: {integrity: sha512-XPaBkWQJdsf3pLKJV9p4qN/S+fm2Oj8AIPo1BTUhg5oxkvm9+SVEGFdhyOz7tTdUTfvxMiAs4sp6/eZO2Ew+pw==}

  tinyexec@1.0.2:
    resolution: {integrity: sha512-W/KYk+NFhkmsYpuHq5JykngiOCnxeVL8v8dFnqxSD8qEEdRfXk1SDM6JzNqcERbcGYj9tMrDQBYV9cjgnunFIg==}
    engines: {node: '>=18'}

  tinyglobby@0.2.15:
    resolution: {integrity: sha512-j2Zq4NyQYG5XMST4cbs02Ak8iJUdxRM0XI5QyxXuZOzKOINmWurp3smXu3y5wDcJrptwpSjgXHzIQxR0omXljQ==}
    engines: {node: '>=12.0.0'}

  tinygradient@1.1.5:
    resolution: {integrity: sha512-8nIfc2vgQ4TeLnk2lFj4tRLvvJwEfQuabdsmvDdQPT0xlk9TaNtpGd6nNRxXoK6vQhN6RSzj+Cnp5tTQmpxmbw==}

  tinyrainbow@3.0.3:
    resolution: {integrity: sha512-PSkbLUoxOFRzJYjjxHJt9xro7D+iilgMX/C9lawzVuYiIdcihh9DXmVibBe8lmcFrRi/VzlPjBxbN7rH24q8/Q==}
    engines: {node: '>=14.0.0'}

  title-case@2.1.1:
    resolution: {integrity: sha512-EkJoZ2O3zdCz3zJsYCsxyq2OC5hrxR9mfdd5I+w8h/tmFfeOxJ+vvkxsKxdmN0WtS9zLdHEgfgVOiMVgv+Po4Q==}

  tldts-core@7.0.19:
    resolution: {integrity: sha512-lJX2dEWx0SGH4O6p+7FPwYmJ/bu1JbcGJ8RLaG9b7liIgZ85itUVEPbMtWRVrde/0fnDPEPHW10ZsKW3kVsE9A==}

  tldts@7.0.19:
    resolution: {integrity: sha512-8PWx8tvC4jDB39BQw1m4x8y5MH1BcQ5xHeL2n7UVFulMPH/3Q0uiamahFJ3lXA0zO2SUyRXuVVbWSDmstlt9YA==}
    hasBin: true

  tmp@0.0.33:
    resolution: {integrity: sha512-jRCJlojKnZ3addtTOjdIqoRuPEKBvNXcGYqzO6zWZX8KfKEpnGY5jfggJQ3EjKuu8D4bJRr0y+cYJFmYbImXGw==}
    engines: {node: '>=0.6.0'}

  to-regex-range@5.0.1:
    resolution: {integrity: sha512-65P7iz6X5yEr1cwcgvQxbbIw7Uk3gOy5dIdtZ4rDveLqhrdJP+Li/Hx6tyK0NEb+2GCyneCMJiGqrADCSNk8sQ==}
    engines: {node: '>=8.0'}

  token-types@6.1.1:
    resolution: {integrity: sha512-kh9LVIWH5CnL63Ipf0jhlBIy0UsrMj/NJDfpsy1SqOXlLKEVyXXYrnFxFT1yOOYVGBSApeVnjPw/sBz5BfEjAQ==}
    engines: {node: '>=14.16'}

  tokenx@1.2.1:
    resolution: {integrity: sha512-lVhFIhR2qh3uUyUA8Ype+HGzcokUJbHmRSN1TJKOe4Y26HkawQuLiGkUCkR5LD9dx+Rtp+njrwzPL8AHHYQSYA==}

  totalist@3.0.1:
    resolution: {integrity: sha512-sf4i37nQ2LBx4m3wB74y+ubopq6W/dIzXg0FDGjsYnZHVa1Da8FH853wlL2gtUhg+xJXjfk3kUZS3BRoQeoQBQ==}
    engines: {node: '>=6'}

  tough-cookie@6.0.0:
    resolution: {integrity: sha512-kXuRi1mtaKMrsLUxz3sQYvVl37B0Ns6MzfrtV5DvJceE9bPyspOqk9xxv7XbZWcfLWbFmm997vl83qUWVJA64w==}
    engines: {node: '>=16'}

  tr46@6.0.0:
    resolution: {integrity: sha512-bLVMLPtstlZ4iMQHpFHTR7GAGj2jxi8Dg0s2h2MafAE4uSWF98FC/3MomU51iQAMf8/qDUbKWf5GxuvvVcXEhw==}
    engines: {node: '>=20'}

  tree-kill@1.2.2:
    resolution: {integrity: sha512-L0Orpi8qGpRG//Nd+H90vFB+3iHnue1zSSGmNOOCh1GLJ7rUKVwV2HvijphGQS2UmhUZewS9VgvxYIdgr+fG1A==}
    hasBin: true

  trim-lines@3.0.1:
    resolution: {integrity: sha512-kRj8B+YHZCc9kQYdWfJB2/oUl9rA99qbowYYBtr4ui4mZyAQ2JpvVBd/6U2YloATfqBhBTSMhTpgBHtU0Mf3Rg==}

  trough@2.2.0:
    resolution: {integrity: sha512-tmMpK00BjZiUyVyvrBK7knerNgmgvcV/KLVyuma/SC+TQN167GrMRciANTz09+k3zW8L8t60jWO1GpfkZdjTaw==}

  trpc-cli@0.12.1:
    resolution: {integrity: sha512-/D/mIQf3tUrS7ZKJZ1gmSPJn2psAABJfkC5Eevm55SZ4s6KwANOUNlwhAGXN9HT4VSJVfoF2jettevE9vHPQlg==}
    engines: {node: '>=18'}
    hasBin: true
    peerDependencies:
      '@orpc/server': ^1.0.0
      '@trpc/server': ^10.45.2 || ^11.0.1
      '@valibot/to-json-schema': ^1.1.0
      effect: ^3.14.2 || ^4.0.0
      valibot: ^1.1.0
      zod: ^3.24.0 || ^4.0.0
    peerDependenciesMeta:
      '@orpc/server':
        optional: true
      '@trpc/server':
        optional: true
      '@valibot/to-json-schema':
        optional: true
      effect:
        optional: true
      valibot:
        optional: true
      zod:
        optional: true

  ts-node@10.9.2:
    resolution: {integrity: sha512-f0FFpIdcHgn8zcPSbf1dRevwt047YMnaiJM3u2w2RewrB+fob/zePZcrOyQoLMMO7aBIddLcQIEK5dYjkLnGrQ==}
    hasBin: true
    peerDependencies:
      '@swc/core': '>=1.2.50'
      '@swc/wasm': '>=1.2.50'
      '@types/node': '*'
      typescript: '>=2.7'
    peerDependenciesMeta:
      '@swc/core':
        optional: true
      '@swc/wasm':
        optional: true

  tsdown@0.18.0:
    resolution: {integrity: sha512-Yotdh3NzizysnqR96xfpHFYtEntk1cZvSRHz8A+Pn3ZHNdTQa4fBQxh6HHzWZwfjdQv47xb7GCv6vEWMtxBirw==}
    engines: {node: '>=20.19.0'}
    hasBin: true
    peerDependencies:
      '@arethetypeswrong/core': ^0.18.1
      '@vitejs/devtools': ^0.0.0-alpha.19
      publint: ^0.3.0
      typescript: ^5.0.0
      unplugin-lightningcss: ^0.4.0
      unplugin-unused: ^0.5.0
    peerDependenciesMeta:
      '@arethetypeswrong/core':
        optional: true
      '@vitejs/devtools':
        optional: true
      publint:
        optional: true
      typescript:
        optional: true
      unplugin-lightningcss:
        optional: true
      unplugin-unused:
        optional: true

  tslib@1.14.1:
    resolution: {integrity: sha512-Xni35NKzjgMrwevysHTCArtLDpPvye8zV/0E4EyYn43P7/7qvQwPh9BGkHewbMulVntbigmcT7rdX3BNo9wRJg==}

  tslib@2.8.1:
    resolution: {integrity: sha512-oJFu94HQb+KVduSUQL7wnpmqnfmLsOA/nAh6b6EH0wCEoK0/mPeXU6c3wKDV83MkOuHPRHtSXKKU99IBazS/2w==}

  turbo-darwin-64@2.6.3:
    resolution: {integrity: sha512-BlJJDc1CQ7SK5Y5qnl7AzpkvKSnpkfPmnA+HeU/sgny3oHZckPV2776ebO2M33CYDSor7+8HQwaodY++IINhYg==}
    cpu: [x64]
    os: [darwin]

  turbo-darwin-arm64@2.6.3:
    resolution: {integrity: sha512-MwVt7rBKiOK7zdYerenfCRTypefw4kZCue35IJga9CH1+S50+KTiCkT6LBqo0hHeoH2iKuI0ldTF2a0aB72z3w==}
    cpu: [arm64]
    os: [darwin]

  turbo-linux-64@2.6.3:
    resolution: {integrity: sha512-cqpcw+dXxbnPtNnzeeSyWprjmuFVpHJqKcs7Jym5oXlu/ZcovEASUIUZVN3OGEM6Y/OTyyw0z09tOHNt5yBAVg==}
    cpu: [x64]
    os: [linux]

  turbo-linux-arm64@2.6.3:
    resolution: {integrity: sha512-MterpZQmjXyr4uM7zOgFSFL3oRdNKeflY7nsjxJb2TklsYqiu3Z9pQ4zRVFFH8n0mLGna7MbQMZuKoWqqHb45w==}
    cpu: [arm64]
    os: [linux]

  turbo-windows-64@2.6.3:
    resolution: {integrity: sha512-biDU70v9dLwnBdLf+daoDlNJVvqOOP8YEjqNipBHzgclbQlXbsi6Gqqelp5er81Qo3BiRgmTNx79oaZQTPb07Q==}
    cpu: [x64]
    os: [win32]

  turbo-windows-arm64@2.6.3:
    resolution: {integrity: sha512-dDHVKpSeukah3VsI/xMEKeTnV9V9cjlpFSUs4bmsUiLu3Yv2ENlgVEZv65wxbeE0bh0jjpmElDT+P1KaCxArQQ==}
    cpu: [arm64]
    os: [win32]

  turbo@2.6.3:
    resolution: {integrity: sha512-bf6YKUv11l5Xfcmg76PyWoy/e2vbkkxFNBGJSnfdSXQC33ZiUfutYh6IXidc5MhsnrFkWfdNNLyaRk+kHMLlwA==}
    hasBin: true

  twoslash-protocol@0.3.4:
    resolution: {integrity: sha512-HHd7lzZNLUvjPzG/IE6js502gEzLC1x7HaO1up/f72d8G8ScWAs9Yfa97igelQRDl5h9tGcdFsRp+lNVre1EeQ==}

  twoslash-vue@0.3.4:
    resolution: {integrity: sha512-R9hHbmfQMAiHG2UjB0tVFanEzz0SHDa9ZSxowAQFQMPPZSUSuP0meVG2BW2O+q7NAWzya8aJh/eXtPIMX3qsxA==}
    peerDependencies:
      typescript: ^5.5.0

  twoslash@0.3.4:
    resolution: {integrity: sha512-RtJURJlGRxrkJmTcZMjpr7jdYly1rfgpujJr1sBM9ch7SKVht/SjFk23IOAyvwT1NLCk+SJiMrvW4rIAUM2Wug==}
    peerDependencies:
      typescript: ^5.5.0

  type-fest@0.21.3:
    resolution: {integrity: sha512-t0rzBq87m3fVcduHDUFhKmyyX+9eo6WQjZvf51Ea/M0Q7+T374Jp1aUiyUl0GKxp8M/OETVHSDvmkyPgvX+X2w==}
    engines: {node: '>=10'}

  type-fest@0.8.1:
    resolution: {integrity: sha512-4dbzIzqvjtgiM5rw1k5rEHtBANKmdudhGyBEajN01fEyhaAIhsoKNy6y7+IN93IfpFtwY9iqi7kD+xwKhQsNJA==}
    engines: {node: '>=8'}

  typedarray-to-buffer@3.1.5:
    resolution: {integrity: sha512-zdu8XMNEDepKKR+XYOXAVPtWui0ly0NtohUscw+UmaHiAWT8hrV1rr//H6V+0DvJ3OQ19S979M0laLfX8rm82Q==}

  typescript@5.9.3:
    resolution: {integrity: sha512-jl1vZzPDinLr9eUt3J/t7V6FgNEw9QjvBPdysz9KfQDD41fQrC2Y4vKQdiaUpFT4bXlb1RHhLpp8wtm6M5TgSw==}
    engines: {node: '>=14.17'}
    hasBin: true

  uc.micro@2.1.0:
    resolution: {integrity: sha512-ARDJmphmdvUk6Glw7y9DQ2bFkKBHwQHLi2lsaH6PPmz/Ka9sFOBsBluozhDltWmnv9u/cF6Rt87znRTPV+yp/A==}

  ufo@1.6.1:
    resolution: {integrity: sha512-9a4/uxlTWJ4+a5i0ooc1rU7C7YOw3wT+UGqdeNNHWnOF9qcMBgLRS+4IYUqbczewFx4mLEig6gawh7X6mFlEkA==}

  uglify-js@3.19.3:
    resolution: {integrity: sha512-v3Xu+yuwBXisp6QYTcH4UbH+xYJXqnq2m/LtQVWKWzYc1iehYnLixoQDN9FH6/j9/oybfd6W9Ghwkl8+UMKTKQ==}
    engines: {node: '>=0.8.0'}
    hasBin: true

  uint8array-extras@1.5.0:
    resolution: {integrity: sha512-rvKSBiC5zqCCiDZ9kAOszZcDvdAHwwIKJG33Ykj43OKcWsnmcBRL09YTU4nOeHZ8Y2a7l1MgTd08SBe9A8Qj6A==}
    engines: {node: '>=18'}

  ultracite@6.4.1:
    resolution: {integrity: sha512-RgkWJcrKH57OGWOK8C2huohLxDa70DYVWM0FmmISRhvoWCngK5E13DkPSujvDoD7b5BgzOkNwsmiIKBmlZo94A==}
    hasBin: true

  unconfig-core@7.4.2:
    resolution: {integrity: sha512-VgPCvLWugINbXvMQDf8Jh0mlbvNjNC6eSUziHsBCMpxR05OPrNrvDnyatdMjRgcHaaNsCqz+wjNXxNw1kRLHUg==}

  unctx@2.4.1:
    resolution: {integrity: sha512-AbaYw0Nm4mK4qjhns67C+kgxR2YWiwlDBPzxrN8h8C6VtAdCgditAY5Dezu3IJy4XVqAnbrXt9oQJvsn3fyozg==}

  undici-types@7.16.0:
    resolution: {integrity: sha512-Zz+aZWSj8LE6zoxD+xrjh4VfkIG8Ya6LvYkZqtUQGJPZjYl53ypCaUwWqo7eI0x66KBGeRo+mlBEkMSeSZ38Nw==}

  unicorn-magic@0.1.0:
    resolution: {integrity: sha512-lRfVq8fE8gz6QMBuDM6a+LO3IAzTi05H6gCVaUpir2E1Rwpo4ZUog45KpNXKC/Mn3Yb9UDuHumeFTo9iV/D9FQ==}
    engines: {node: '>=18'}

  unified@11.0.5:
    resolution: {integrity: sha512-xKvGhPWw3k84Qjh8bI3ZeJjqnyadK+GEFtazSfZv/rKeTkTjOJho6mFqh2SM96iIcZokxiOpg78GazTSg8+KHA==}

  unist-util-is@6.0.1:
    resolution: {integrity: sha512-LsiILbtBETkDz8I9p1dQ0uyRUWuaQzd/cuEeS1hoRSyW5E5XGmTzlwY1OrNzzakGowI9Dr/I8HVaw4hTtnxy8g==}

  unist-util-position@5.0.0:
    resolution: {integrity: sha512-fucsC7HjXvkB5R3kTCO7kUjRdrS0BJt3M/FPxmHMBOm8JQi2BsHAHFsy27E0EolP8rp0NzXsJ+jNPyDWvOJZPA==}

  unist-util-remove@4.0.0:
    resolution: {integrity: sha512-b4gokeGId57UVRX/eVKej5gXqGlc9+trkORhFJpu9raqZkZhU0zm8Doi05+HaiBsMEIJowL+2WtQ5ItjsngPXg==}

  unist-util-stringify-position@4.0.0:
    resolution: {integrity: sha512-0ASV06AAoKCDkS2+xw5RXJywruurpbC4JZSm7nr7MOt1ojAzvyyaO+UxZf18j8FCF6kmzCZKcAgN/yu2gm2XgQ==}

  unist-util-visit-parents@6.0.2:
    resolution: {integrity: sha512-goh1s1TBrqSqukSc8wrjwWhL0hiJxgA8m4kFxGlQ+8FYQ3C/m11FcTs4YYem7V664AhHVvgoQLk890Ssdsr2IQ==}

  unist-util-visit@5.0.0:
    resolution: {integrity: sha512-MR04uvD+07cwl/yhVuVWAtw+3GOR/knlL55Nd/wAdblk27GCVt3lqpTivy/tkJcZoNPzTwS1Y+KMojlLDhoTzg==}

  universalify@0.1.2:
    resolution: {integrity: sha512-rBJeI5CXAlmy1pV+617WB9J63U6XcazHHF2f2dbJix4XzpUF0RS3Zbj0FGIOCAva5P/d/GBOYaACQ1w+0azUkg==}
    engines: {node: '>= 4.0.0'}

  universalify@2.0.1:
    resolution: {integrity: sha512-gptHNQghINnc/vTGIk0SOFGFNXw7JVrlRUtConJRlvaw6DuX0wO5Jeko9sWrMBhh+PsYAZ7oXAiOnf/UKogyiw==}
    engines: {node: '>= 10.0.0'}

  unplugin@2.3.11:
    resolution: {integrity: sha512-5uKD0nqiYVzlmCRs01Fhs2BdkEgBS3SAVP6ndrBsuK42iC2+JHyxM05Rm9G8+5mkmRtzMZGY8Ct5+mliZxU/Ww==}
    engines: {node: '>=18.12.0'}

  unrun@0.2.19:
    resolution: {integrity: sha512-DbwbJ9BvPEb3BeZnIpP9S5tGLO/JIgPQ3JrpMRFIfZMZfMG19f26OlLbC2ml8RRdrI2ZA7z2t+at5tsIHbh6Qw==}
    engines: {node: '>=20.19.0'}
    hasBin: true
    peerDependencies:
      synckit: ^0.11.11
    peerDependenciesMeta:
      synckit:
        optional: true

  untyped@2.0.0:
    resolution: {integrity: sha512-nwNCjxJTjNuLCgFr42fEak5OcLuB3ecca+9ksPFNvtfYSLpjf+iJqSIaSnIile6ZPbKYxI5k2AfXqeopGudK/g==}
    hasBin: true

  update-browserslist-db@1.2.2:
    resolution: {integrity: sha512-E85pfNzMQ9jpKkA7+TJAi4TJN+tBCuWh5rUcS/sv6cFi+1q9LYDwDI5dpUL0u/73EElyQ8d3TEaeW4sPedBqYA==}
    hasBin: true
    peerDependencies:
      browserslist: '>= 4.21.0'

  update-check@1.5.4:
    resolution: {integrity: sha512-5YHsflzHP4t1G+8WGPlvKbJEbAJGCgw+Em+dGR1KmBUbr1J36SJBqlHLjR7oob7sco5hWHGQVcr9B2poIVDDTQ==}

  upper-case-first@1.1.2:
    resolution: {integrity: sha512-wINKYvI3Db8dtjikdAqoBbZoP6Q+PZUyfMR7pmwHzjC2quzSkUq5DmPrTtPEqHaz8AGtmsB4TqwapMTM1QAQOQ==}

  upper-case@1.1.3:
    resolution: {integrity: sha512-WRbjgmYzgXkCV7zNVpy5YgrHgbBv126rMALQQMrmzOVC4GM2waQ9x7xtm8VU+1yF2kWyPzI9zbZ48n4vSxwfSA==}

  use-sync-external-store@1.6.0:
    resolution: {integrity: sha512-Pp6GSwGP/NrPIrxVFAIkOQeyw8lFenOHijQWkUTrDvrF4ALqylP2C/KCkeS9dpUM3KvYRQhna5vt7IL95+ZQ9w==}
    peerDependencies:
      react: ^16.8.0 || ^17.0.0 || ^18.0.0 || ^19.0.0

  util-deprecate@1.0.2:
    resolution: {integrity: sha512-EPD5q1uXyFxJpCrLnCc1nHnq3gOa6DZBocAIiI2TaSCA7VCJ1UJDMagCzIkXNsUYfD1daK//LTEQ8xiIbrHtcw==}

  uuid@8.3.2:
    resolution: {integrity: sha512-+NYs2QeMWy+GWFOEm9xnn6HCDp0l7QBD7ml8zLUmJ+93Q5NF0NocErnwkTkXVFNiX3/fpC6afS8Dhb/gz7R7eg==}
    hasBin: true

  v8-compile-cache-lib@3.0.1:
    resolution: {integrity: sha512-wa7YjyUGfNZngI/vtK0UHAN+lgDCxBPCylVXGp0zu59Fz5aiGtNXaq3DhIov063MorB+VfufLh3JlF2KdTK3xg==}

  valibot@1.2.0:
    resolution: {integrity: sha512-mm1rxUsmOxzrwnX5arGS+U4T25RdvpPjPN4yR0u9pUBov9+zGVtO84tif1eY4r6zWxVxu3KzIyknJy3rxfRZZg==}
    peerDependencies:
      typescript: '>=5'
    peerDependenciesMeta:
      typescript:
        optional: true

  validate-npm-package-name@5.0.1:
    resolution: {integrity: sha512-OljLrQ9SQdOUqTaQxqL5dEfZWrXExyyWsozYlAWFawPVNuD83igl7uJD2RTkNMbniIYgt8l81eCJGIdQF7avLQ==}
    engines: {node: ^14.17.0 || ^16.13.0 || >=18.0.0}

  vfile-message@4.0.3:
    resolution: {integrity: sha512-QTHzsGd1EhbZs4AsQ20JX1rC3cOlt/IWJruk893DfLRr57lcnOeMaWG4K0JrRta4mIJZKth2Au3mM3u03/JWKw==}

  vfile@6.0.3:
    resolution: {integrity: sha512-KzIbH/9tXat2u30jf+smMwFCsno4wHVdNmzFyL+T/L3UGqqk6JKfVqOFOZEpZSHADH1k40ab6NUIXZq422ov3Q==}

  vite@5.4.21:
    resolution: {integrity: sha512-o5a9xKjbtuhY6Bi5S3+HvbRERmouabWbyUcpXXUA1u+GNUKoROi9byOJ8M0nHbHYHkYICiMlqxkg1KkYmm25Sw==}
    engines: {node: ^18.0.0 || >=20.0.0}
    hasBin: true
    peerDependencies:
      '@types/node': ^18.0.0 || >=20.0.0
      less: '*'
      lightningcss: ^1.21.0
      sass: '*'
      sass-embedded: '*'
      stylus: '*'
      sugarss: '*'
      terser: ^5.4.0
    peerDependenciesMeta:
      '@types/node':
        optional: true
      less:
        optional: true
      lightningcss:
        optional: true
      sass:
        optional: true
      sass-embedded:
        optional: true
      stylus:
        optional: true
      sugarss:
        optional: true
      terser:
        optional: true

  vite@7.3.0:
    resolution: {integrity: sha512-dZwN5L1VlUBewiP6H9s2+B3e3Jg96D0vzN+Ry73sOefebhYr9f94wwkMNN/9ouoU8pV1BqA1d1zGk8928cx0rg==}
    engines: {node: ^20.19.0 || >=22.12.0}
    hasBin: true
    peerDependencies:
      '@types/node': ^20.19.0 || >=22.12.0
      jiti: '>=1.21.0'
      less: ^4.0.0
      lightningcss: ^1.21.0
      sass: ^1.70.0
      sass-embedded: ^1.70.0
      stylus: '>=0.54.8'
      sugarss: ^5.0.0
      terser: ^5.16.0
      tsx: ^4.8.1
      yaml: ^2.4.2
    peerDependenciesMeta:
      '@types/node':
        optional: true
      jiti:
        optional: true
      less:
        optional: true
      lightningcss:
        optional: true
      sass:
        optional: true
      sass-embedded:
        optional: true
      stylus:
        optional: true
      sugarss:
        optional: true
      terser:
        optional: true
      tsx:
        optional: true
      yaml:
        optional: true

  vitepress-plugin-llms@1.9.3:
    resolution: {integrity: sha512-iU6LQVGS35urNGW/RXHTtt9gj6kprV9ptJDX7ZiC+kgFtqiBMDo2bdXh2YG+KUGU3geKZWkWZcurhnrNCmofsA==}

  vitepress@1.6.4:
    resolution: {integrity: sha512-+2ym1/+0VVrbhNyRoFFesVvBvHAVMZMK0rw60E3X/5349M1GuVdKeazuksqopEdvkKwKGs21Q729jX81/bkBJg==}
    hasBin: true
    peerDependencies:
      markdown-it-mathjax3: ^4
      postcss: ^8
    peerDependenciesMeta:
      markdown-it-mathjax3:
        optional: true
      postcss:
        optional: true

  vitest@4.0.15:
    resolution: {integrity: sha512-n1RxDp8UJm6N0IbJLQo+yzLZ2sQCDyl1o0LeugbPWf8+8Fttp29GghsQBjYJVmWq3gBFfe9Hs1spR44vovn2wA==}
    engines: {node: ^20.0.0 || ^22.0.0 || >=24.0.0}
    hasBin: true
    peerDependencies:
      '@edge-runtime/vm': '*'
      '@opentelemetry/api': ^1.9.0
      '@types/node': ^20.0.0 || ^22.0.0 || >=24.0.0
      '@vitest/browser-playwright': 4.0.15
      '@vitest/browser-preview': 4.0.15
      '@vitest/browser-webdriverio': 4.0.15
      '@vitest/ui': 4.0.15
      happy-dom: '*'
      jsdom: '*'
    peerDependenciesMeta:
      '@edge-runtime/vm':
        optional: true
      '@opentelemetry/api':
        optional: true
      '@types/node':
        optional: true
      '@vitest/browser-playwright':
        optional: true
      '@vitest/browser-preview':
        optional: true
      '@vitest/browser-webdriverio':
        optional: true
      '@vitest/ui':
        optional: true
      happy-dom:
        optional: true
      jsdom:
        optional: true

  vue-resize@2.0.0-alpha.1:
    resolution: {integrity: sha512-7+iqOueLU7uc9NrMfrzbG8hwMqchfVfSzpVlCMeJQe4pyibqyoifDNbKTZvwxZKDvGkB+PdFeKvnGZMoEb8esg==}
    peerDependencies:
      vue: ^3.0.0

  vue@3.5.25:
    resolution: {integrity: sha512-YLVdgv2K13WJ6n+kD5owehKtEXwdwXuj2TTyJMsO7pSeKw2bfRNZGjhB7YzrpbMYj5b5QsUebHpOqR3R3ziy/g==}
    peerDependencies:
      typescript: '*'
    peerDependenciesMeta:
      typescript:
        optional: true

  w3c-xmlserializer@5.0.0:
    resolution: {integrity: sha512-o8qghlI8NZHU1lLPrpi2+Uq7abh4GGPpYANlalzWxyWteJOCsr/P+oPBA49TOLu5FTZO4d3F9MnWJfiMo4BkmA==}
    engines: {node: '>=18'}

  wcwidth@1.0.1:
    resolution: {integrity: sha512-XHPEwS0q6TaxcvG85+8EYkbiCux2XtWG2mkc47Ng2A77BQu9+DqIOJldST4HgPkuea7dvKSj5VgX3P1d4rW8Tg==}

  webidl-conversions@8.0.0:
    resolution: {integrity: sha512-n4W4YFyz5JzOfQeA8oN7dUYpR+MBP3PIUsn2jLjWXwK5ASUzt0Jc/A5sAUZoCYFJRGF0FBKJ+1JjN43rNdsQzA==}
    engines: {node: '>=20'}

  webpack-virtual-modules@0.6.2:
    resolution: {integrity: sha512-66/V2i5hQanC51vBQKPH4aI8NMAcBW59FVBs+rC7eGHupMyfn34q7rZIE+ETlJ+XTevqfUhVVBgSUNSW2flEUQ==}

  whatwg-encoding@3.1.1:
    resolution: {integrity: sha512-6qN4hJdMwfYBtE3YBTTHhoeuUrDBPZmbQaxWAqSALV/MeEnR5z1xd8UKud2RAkFoPkmB+hli1TZSnyi84xz1vQ==}
    engines: {node: '>=18'}

  whatwg-mimetype@4.0.0:
    resolution: {integrity: sha512-QaKxh0eNIi2mE9p2vEdzfagOKHCcj1pJ56EEHGQOVxp8r9/iszLUUV7v89x9O1p/T+NlTM5W7jW6+cz4Fq1YVg==}
    engines: {node: '>=18'}

  whatwg-url@15.1.0:
    resolution: {integrity: sha512-2ytDk0kiEj/yu90JOAp44PVPUkO9+jVhyf+SybKlRHSDlvOOZhdPIrr7xTH64l4WixO2cP+wQIcgujkGBPPz6g==}
    engines: {node: '>=20'}

  which-module@2.0.1:
    resolution: {integrity: sha512-iBdZ57RDvnOR9AGBhML2vFZf7h8vmBjhoaZqODJBFWHVtKkDmKuHai3cx5PgVMrX5YDNp27AofYbAwctSS+vhQ==}

  which@2.0.2:
    resolution: {integrity: sha512-BLI3Tl1TW3Pvl70l3yq3Y64i+awpwXqsGBYWkkqMtnbXgrMD+yj7rhW0kuEDxzJaYXGjEW5ogapKNMEKNMjibA==}
    engines: {node: '>= 8'}
    hasBin: true

  why-is-node-running@2.3.0:
    resolution: {integrity: sha512-hUrmaWBdVDcxvYqnyh09zunKzROWjbZTiNy8dBEjkS7ehEDQibXJ7XvlmtbwuTclUiIyN+CyXQD4Vmko8fNm8w==}
    engines: {node: '>=8'}
    hasBin: true

  wordwrap@1.0.0:
    resolution: {integrity: sha512-gvVzJFlPycKc5dZN4yPkP8w7Dc37BtP1yczEneOb4uq34pXZcvrtRTmWV8W+Ume+XCxKgbjM+nevkyFPMybd4Q==}

  wrap-ansi@6.2.0:
    resolution: {integrity: sha512-r6lPcBGxZXlIcymEu7InxDMhdW0KDxpLgoFLcguasxCaJ/SOIZwINatK9KY/tf+ZrlywOKU0UDj3ATXUBfxJXA==}
    engines: {node: '>=8'}

  wrap-ansi@7.0.0:
    resolution: {integrity: sha512-YVGIj2kamLSTxw6NsZjoBxfSwsn0ycdesmc4p+Q21c5zPuZ1pl+NfxVdxPtdHvmNVOQ6XSYG4AUtyt/Fi7D16Q==}
    engines: {node: '>=10'}

  wrappy@1.0.2:
    resolution: {integrity: sha512-l4Sp/DRseor9wL6EvV2+TuQn63dMkPjZ/sp9XkghTEbV9KlPS1xUsZ3u7/IQO4wxtcFB4bgpQPRcR3QCvezPcQ==}

  write-file-atomic@3.0.3:
    resolution: {integrity: sha512-AvHcyZ5JnSfq3ioSyjrBkH9yW4m7Ayk8/9My/DD9onKeu/94fwrMocemO2QAJFAlnnDN+ZDS+ZjAR5ua1/PV/Q==}

  ws@8.18.3:
    resolution: {integrity: sha512-PEIGCY5tSlUt50cqyMXfCzX+oOPqN0vuGqWzbcJ2xvnkzkq46oOpz7dQaTDBdfICb4N14+GARUDw2XV2N4tvzg==}
    engines: {node: '>=10.0.0'}
    peerDependencies:
      bufferutil: ^4.0.1
      utf-8-validate: '>=5.0.2'
    peerDependenciesMeta:
      bufferutil:
        optional: true
      utf-8-validate:
        optional: true

  xml-name-validator@5.0.0:
    resolution: {integrity: sha512-EvGK8EJ3DhaHfbRlETOWAS5pO9MZITeauHKJyb8wyajUfQUenkIg2MvLDTZ4T/TgIcm3HU0TFBgWWboAZ30UHg==}
    engines: {node: '>=18'}

  xmlchars@2.2.0:
    resolution: {integrity: sha512-JZnDKK8B0RCDw84FNdDAIpZK+JuJw+s7Lz8nksI7SIuU3UXJJslUthsi+uWBUYOwPFwW7W7PRLRfUKpxjtjFCw==}

  y18n@4.0.3:
    resolution: {integrity: sha512-JKhqTOwSrqNA1NY5lSztJ1GrBiUodLMmIZuLiDaMRJ+itFd+ABVE8XBjOvIWL+rSqNDC74LCSFmlb/U4UZ4hJQ==}

  y18n@5.0.8:
    resolution: {integrity: sha512-0pfFzegeDWJHJIAmTLRP2DwHjdF5s7jo9tuztdQxAhINCdvS+3nGINqPd00AphqJR/0LhANUS6/+7SCb98YOfA==}
    engines: {node: '>=10'}

  yallist@3.1.1:
    resolution: {integrity: sha512-a4UGQaWPH59mOXUYnAG2ewncQS4i4F43Tv3JoAM+s2VDAmS9NsK8GpDMLrCHPksFT7h3K6TOoUNn2pb7RoXx4g==}

  yaml@2.8.2:
    resolution: {integrity: sha512-mplynKqc1C2hTVYxd0PU2xQAc22TI1vShAYGksCCfxbn/dFwnHTNi1bvYsBTkhdUNtGIf5xNOg938rrSSYvS9A==}
    engines: {node: '>= 14.6'}
    hasBin: true

  yargs-parser@18.1.3:
    resolution: {integrity: sha512-o50j0JeToy/4K6OZcaQmW6lyXXKhq7csREXcDwk2omFPJEwUNOVtJKvmDr9EI1fAJZUyZcRF7kxGBWmRXudrCQ==}
    engines: {node: '>=6'}

  yargs-parser@21.1.1:
    resolution: {integrity: sha512-tVpsJW7DdjecAiFpbIB1e3qxIQsE6NoPc5/eTdrbbIC4h0LVsWhnoa3g+m2HclBIujHzsxZ4VJVA+GUuc2/LBw==}
    engines: {node: '>=12'}

  yargs@15.4.1:
    resolution: {integrity: sha512-aePbxDmcYW++PaqBsJ+HYUFwCdv4LVvdnhBy78E57PIor8/OVvhMrADFFEDh8DHDFRv/O9i3lPhsENjO7QX0+A==}
    engines: {node: '>=8'}

  yargs@17.7.2:
    resolution: {integrity: sha512-7dSzzRQ++CKnNI/krKnYRV7JKKPUXMEh61soaHKg9mrWEhzFWhFnxPxGl+69cD1Ou63C13NUPCnmIcrvqCuM6w==}
    engines: {node: '>=12'}

  yn@3.1.1:
    resolution: {integrity: sha512-Ux4ygGWsu2c7isFWe8Yu1YluJmqVhxqK2cLXNQA5AcC3QfbGNpM7fu0Y8b/z16pXLnFxZYvWhd3fhBY9DLmC6Q==}
    engines: {node: '>=6'}

  yocto-queue@1.2.2:
    resolution: {integrity: sha512-4LCcse/U2MHZ63HAJVE+v71o7yOdIe4cZ70Wpf8D/IyjDKYQLV5GD46B+hSTjJsvV5PztjvHoU580EftxjDZFQ==}
    engines: {node: '>=12.20'}

  zod@4.2.0:
    resolution: {integrity: sha512-Bd5fw9wlIhtqCCxotZgdTOMwGm1a0u75wARVEY9HMs1X17trvA/lMi4+MGK5EUfYkXVTbX8UDiDKW4OgzHVUZw==}

  zwitch@2.0.4:
    resolution: {integrity: sha512-bXE4cR/kVZhKZX/RjPEflHaKVhUVl85noU3v6b8apfQEc1x4A+zBxjZ4lN8LqGd6WZ3dl98pY4o717VFmoPp+A==}

snapshots:

  '@acemir/cssom@0.9.29':
    optional: true

  '@algolia/abtesting@1.12.0':
    dependencies:
      '@algolia/client-common': 5.46.0
      '@algolia/requester-browser-xhr': 5.46.0
      '@algolia/requester-fetch': 5.46.0
      '@algolia/requester-node-http': 5.46.0

  '@algolia/autocomplete-core@1.17.7(@algolia/client-search@5.46.0)(algoliasearch@5.46.0)(search-insights@2.17.3)':
    dependencies:
      '@algolia/autocomplete-plugin-algolia-insights': 1.17.7(@algolia/client-search@5.46.0)(algoliasearch@5.46.0)(search-insights@2.17.3)
      '@algolia/autocomplete-shared': 1.17.7(@algolia/client-search@5.46.0)(algoliasearch@5.46.0)
    transitivePeerDependencies:
      - '@algolia/client-search'
      - algoliasearch
      - search-insights

  '@algolia/autocomplete-plugin-algolia-insights@1.17.7(@algolia/client-search@5.46.0)(algoliasearch@5.46.0)(search-insights@2.17.3)':
    dependencies:
      '@algolia/autocomplete-shared': 1.17.7(@algolia/client-search@5.46.0)(algoliasearch@5.46.0)
      search-insights: 2.17.3
    transitivePeerDependencies:
      - '@algolia/client-search'
      - algoliasearch

  '@algolia/autocomplete-preset-algolia@1.17.7(@algolia/client-search@5.46.0)(algoliasearch@5.46.0)':
    dependencies:
      '@algolia/autocomplete-shared': 1.17.7(@algolia/client-search@5.46.0)(algoliasearch@5.46.0)
      '@algolia/client-search': 5.46.0
      algoliasearch: 5.46.0

  '@algolia/autocomplete-shared@1.17.7(@algolia/client-search@5.46.0)(algoliasearch@5.46.0)':
    dependencies:
      '@algolia/client-search': 5.46.0
      algoliasearch: 5.46.0

  '@algolia/client-abtesting@5.46.0':
    dependencies:
      '@algolia/client-common': 5.46.0
      '@algolia/requester-browser-xhr': 5.46.0
      '@algolia/requester-fetch': 5.46.0
      '@algolia/requester-node-http': 5.46.0

  '@algolia/client-analytics@5.46.0':
    dependencies:
      '@algolia/client-common': 5.46.0
      '@algolia/requester-browser-xhr': 5.46.0
      '@algolia/requester-fetch': 5.46.0
      '@algolia/requester-node-http': 5.46.0

  '@algolia/client-common@5.46.0': {}

  '@algolia/client-insights@5.46.0':
    dependencies:
      '@algolia/client-common': 5.46.0
      '@algolia/requester-browser-xhr': 5.46.0
      '@algolia/requester-fetch': 5.46.0
      '@algolia/requester-node-http': 5.46.0

  '@algolia/client-personalization@5.46.0':
    dependencies:
      '@algolia/client-common': 5.46.0
      '@algolia/requester-browser-xhr': 5.46.0
      '@algolia/requester-fetch': 5.46.0
      '@algolia/requester-node-http': 5.46.0

  '@algolia/client-query-suggestions@5.46.0':
    dependencies:
      '@algolia/client-common': 5.46.0
      '@algolia/requester-browser-xhr': 5.46.0
      '@algolia/requester-fetch': 5.46.0
      '@algolia/requester-node-http': 5.46.0

  '@algolia/client-search@5.46.0':
    dependencies:
      '@algolia/client-common': 5.46.0
      '@algolia/requester-browser-xhr': 5.46.0
      '@algolia/requester-fetch': 5.46.0
      '@algolia/requester-node-http': 5.46.0

  '@algolia/ingestion@1.46.0':
    dependencies:
      '@algolia/client-common': 5.46.0
      '@algolia/requester-browser-xhr': 5.46.0
      '@algolia/requester-fetch': 5.46.0
      '@algolia/requester-node-http': 5.46.0

  '@algolia/monitoring@1.46.0':
    dependencies:
      '@algolia/client-common': 5.46.0
      '@algolia/requester-browser-xhr': 5.46.0
      '@algolia/requester-fetch': 5.46.0
      '@algolia/requester-node-http': 5.46.0

  '@algolia/recommend@5.46.0':
    dependencies:
      '@algolia/client-common': 5.46.0
      '@algolia/requester-browser-xhr': 5.46.0
      '@algolia/requester-fetch': 5.46.0
      '@algolia/requester-node-http': 5.46.0

  '@algolia/requester-browser-xhr@5.46.0':
    dependencies:
      '@algolia/client-common': 5.46.0

  '@algolia/requester-fetch@5.46.0':
    dependencies:
      '@algolia/client-common': 5.46.0

  '@algolia/requester-node-http@5.46.0':
    dependencies:
      '@algolia/client-common': 5.46.0

  '@ark/schema@0.56.0':
    dependencies:
      '@ark/util': 0.56.0

  '@ark/util@0.56.0': {}

  '@asamuzakjp/css-color@4.1.0':
    dependencies:
      '@csstools/css-calc': 2.1.4(@csstools/css-parser-algorithms@3.0.5(@csstools/css-tokenizer@3.0.4))(@csstools/css-tokenizer@3.0.4)
      '@csstools/css-color-parser': 3.1.0(@csstools/css-parser-algorithms@3.0.5(@csstools/css-tokenizer@3.0.4))(@csstools/css-tokenizer@3.0.4)
      '@csstools/css-parser-algorithms': 3.0.5(@csstools/css-tokenizer@3.0.4)
      '@csstools/css-tokenizer': 3.0.4
      lru-cache: 11.2.4
    optional: true

  '@asamuzakjp/dom-selector@6.7.6':
    dependencies:
      '@asamuzakjp/nwsapi': 2.3.9
      bidi-js: 1.0.3
      css-tree: 3.1.0
      is-potential-custom-element-name: 1.0.1
      lru-cache: 11.2.4
    optional: true

  '@asamuzakjp/nwsapi@2.3.9':
    optional: true

  '@babel/code-frame@7.27.1':
    dependencies:
      '@babel/helper-validator-identifier': 7.28.5
      js-tokens: 4.0.0
      picocolors: 1.1.1

  '@babel/compat-data@7.28.5': {}

  '@babel/core@7.28.5':
    dependencies:
      '@babel/code-frame': 7.27.1
      '@babel/generator': 7.28.5
      '@babel/helper-compilation-targets': 7.27.2
      '@babel/helper-module-transforms': 7.28.3(@babel/core@7.28.5)
      '@babel/helpers': 7.28.4
      '@babel/parser': 7.28.5
      '@babel/template': 7.27.2
      '@babel/traverse': 7.28.5
      '@babel/types': 7.28.5
      '@jridgewell/remapping': 2.3.5
      convert-source-map: 2.0.0
      debug: 4.4.3
      gensync: 1.0.0-beta.2
      json5: 2.2.3
      semver: 6.3.1
    transitivePeerDependencies:
      - supports-color

  '@babel/generator@7.28.5':
    dependencies:
      '@babel/parser': 7.28.5
      '@babel/types': 7.28.5
      '@jridgewell/gen-mapping': 0.3.13
      '@jridgewell/trace-mapping': 0.3.31
      jsesc: 3.1.0

  '@babel/helper-compilation-targets@7.27.2':
    dependencies:
      '@babel/compat-data': 7.28.5
      '@babel/helper-validator-option': 7.27.1
      browserslist: 4.28.1
      lru-cache: 5.1.1
      semver: 6.3.1

  '@babel/helper-globals@7.28.0': {}

  '@babel/helper-module-imports@7.27.1':
    dependencies:
      '@babel/traverse': 7.28.5
      '@babel/types': 7.28.5
    transitivePeerDependencies:
      - supports-color

  '@babel/helper-module-transforms@7.28.3(@babel/core@7.28.5)':
    dependencies:
      '@babel/core': 7.28.5
      '@babel/helper-module-imports': 7.27.1
      '@babel/helper-validator-identifier': 7.28.5
      '@babel/traverse': 7.28.5
    transitivePeerDependencies:
      - supports-color

  '@babel/helper-string-parser@7.27.1': {}

  '@babel/helper-validator-identifier@7.28.5': {}

  '@babel/helper-validator-option@7.27.1': {}

  '@babel/helpers@7.28.4':
    dependencies:
      '@babel/template': 7.27.2
      '@babel/types': 7.28.5

  '@babel/parser@7.28.5':
    dependencies:
      '@babel/types': 7.28.5

  '@babel/runtime-corejs3@7.28.4':
    dependencies:
      core-js-pure: 3.47.0

  '@babel/runtime@7.28.4': {}

  '@babel/template@7.27.2':
    dependencies:
      '@babel/code-frame': 7.27.1
      '@babel/parser': 7.28.5
      '@babel/types': 7.28.5

  '@babel/traverse@7.28.5':
    dependencies:
      '@babel/code-frame': 7.27.1
      '@babel/generator': 7.28.5
      '@babel/helper-globals': 7.28.0
      '@babel/parser': 7.28.5
      '@babel/template': 7.27.2
      '@babel/types': 7.28.5
      debug: 4.4.3
    transitivePeerDependencies:
      - supports-color

  '@babel/types@7.28.5':
    dependencies:
      '@babel/helper-string-parser': 7.27.1
      '@babel/helper-validator-identifier': 7.28.5

  '@bcoe/v8-coverage@1.0.2': {}

  '@biomejs/biome@2.3.9':
    optionalDependencies:
      '@biomejs/cli-darwin-arm64': 2.3.9
      '@biomejs/cli-darwin-x64': 2.3.9
      '@biomejs/cli-linux-arm64': 2.3.9
      '@biomejs/cli-linux-arm64-musl': 2.3.9
      '@biomejs/cli-linux-x64': 2.3.9
      '@biomejs/cli-linux-x64-musl': 2.3.9
      '@biomejs/cli-win32-arm64': 2.3.9
      '@biomejs/cli-win32-x64': 2.3.9

  '@biomejs/cli-darwin-arm64@2.3.9':
    optional: true

  '@biomejs/cli-darwin-x64@2.3.9':
    optional: true

  '@biomejs/cli-linux-arm64-musl@2.3.9':
    optional: true

  '@biomejs/cli-linux-arm64@2.3.9':
    optional: true

  '@biomejs/cli-linux-x64-musl@2.3.9':
    optional: true

  '@biomejs/cli-linux-x64@2.3.9':
    optional: true

  '@biomejs/cli-win32-arm64@2.3.9':
    optional: true

  '@biomejs/cli-win32-x64@2.3.9':
    optional: true

  '@borewit/text-codec@0.1.1': {}

  '@changesets/apply-release-plan@7.0.14':
    dependencies:
      '@changesets/config': 3.1.2
      '@changesets/get-version-range-type': 0.4.0
      '@changesets/git': 3.0.4
      '@changesets/should-skip-package': 0.1.2
      '@changesets/types': 6.1.0
      '@manypkg/get-packages': 1.1.3
      detect-indent: 6.1.0
      fs-extra: 7.0.1
      lodash.startcase: 4.4.0
      outdent: 0.5.0
      prettier: 2.8.8
      resolve-from: 5.0.0
      semver: 7.7.3

  '@changesets/assemble-release-plan@6.0.9':
    dependencies:
      '@changesets/errors': 0.2.0
      '@changesets/get-dependents-graph': 2.1.3
      '@changesets/should-skip-package': 0.1.2
      '@changesets/types': 6.1.0
      '@manypkg/get-packages': 1.1.3
      semver: 7.7.3

  '@changesets/changelog-git@0.2.1':
    dependencies:
      '@changesets/types': 6.1.0

  '@changesets/cli@2.29.8(@types/node@25.0.2)':
    dependencies:
      '@changesets/apply-release-plan': 7.0.14
      '@changesets/assemble-release-plan': 6.0.9
      '@changesets/changelog-git': 0.2.1
      '@changesets/config': 3.1.2
      '@changesets/errors': 0.2.0
      '@changesets/get-dependents-graph': 2.1.3
      '@changesets/get-release-plan': 4.0.14
      '@changesets/git': 3.0.4
      '@changesets/logger': 0.1.1
      '@changesets/pre': 2.0.2
      '@changesets/read': 0.6.6
      '@changesets/should-skip-package': 0.1.2
      '@changesets/types': 6.1.0
      '@changesets/write': 0.4.0
      '@inquirer/external-editor': 1.0.3(@types/node@25.0.2)
      '@manypkg/get-packages': 1.1.3
      ansi-colors: 4.1.3
      ci-info: 3.9.0
      enquirer: 2.4.1
      fs-extra: 7.0.1
      mri: 1.2.0
      p-limit: 2.3.0
      package-manager-detector: 0.2.11
      picocolors: 1.1.1
      resolve-from: 5.0.0
      semver: 7.7.3
      spawndamnit: 3.0.1
      term-size: 2.2.1
    transitivePeerDependencies:
      - '@types/node'

  '@changesets/config@3.1.2':
    dependencies:
      '@changesets/errors': 0.2.0
      '@changesets/get-dependents-graph': 2.1.3
      '@changesets/logger': 0.1.1
      '@changesets/types': 6.1.0
      '@manypkg/get-packages': 1.1.3
      fs-extra: 7.0.1
      micromatch: 4.0.8

  '@changesets/errors@0.2.0':
    dependencies:
      extendable-error: 0.1.7

  '@changesets/get-dependents-graph@2.1.3':
    dependencies:
      '@changesets/types': 6.1.0
      '@manypkg/get-packages': 1.1.3
      picocolors: 1.1.1
      semver: 7.7.3

  '@changesets/get-release-plan@4.0.14':
    dependencies:
      '@changesets/assemble-release-plan': 6.0.9
      '@changesets/config': 3.1.2
      '@changesets/pre': 2.0.2
      '@changesets/read': 0.6.6
      '@changesets/types': 6.1.0
      '@manypkg/get-packages': 1.1.3

  '@changesets/get-version-range-type@0.4.0': {}

  '@changesets/git@3.0.4':
    dependencies:
      '@changesets/errors': 0.2.0
      '@manypkg/get-packages': 1.1.3
      is-subdir: 1.2.0
      micromatch: 4.0.8
      spawndamnit: 3.0.1

  '@changesets/logger@0.1.1':
    dependencies:
      picocolors: 1.1.1

  '@changesets/parse@0.4.2':
    dependencies:
      '@changesets/types': 6.1.0
      js-yaml: 4.1.1

  '@changesets/pre@2.0.2':
    dependencies:
      '@changesets/errors': 0.2.0
      '@changesets/types': 6.1.0
      '@manypkg/get-packages': 1.1.3
      fs-extra: 7.0.1

  '@changesets/read@0.6.6':
    dependencies:
      '@changesets/git': 3.0.4
      '@changesets/logger': 0.1.1
      '@changesets/parse': 0.4.2
      '@changesets/types': 6.1.0
      fs-extra: 7.0.1
      p-filter: 2.1.0
      picocolors: 1.1.1

  '@changesets/should-skip-package@0.1.2':
    dependencies:
      '@changesets/types': 6.1.0
      '@manypkg/get-packages': 1.1.3

  '@changesets/types@4.1.0': {}

  '@changesets/types@6.1.0': {}

  '@changesets/write@0.4.0':
    dependencies:
      '@changesets/types': 6.1.0
      fs-extra: 7.0.1
      human-id: 4.1.3
      prettier: 2.8.8

  '@clack/core@0.5.0':
    dependencies:
      picocolors: 1.1.1
      sisteransi: 1.0.5

  '@clack/prompts@0.11.0':
    dependencies:
      '@clack/core': 0.5.0
      picocolors: 1.1.1
      sisteransi: 1.0.5

  '@commitlint/cli@20.2.0(@types/node@25.0.2)(typescript@5.9.3)':
    dependencies:
      '@commitlint/format': 20.2.0
      '@commitlint/lint': 20.2.0
      '@commitlint/load': 20.2.0(@types/node@25.0.2)(typescript@5.9.3)
      '@commitlint/read': 20.2.0
      '@commitlint/types': 20.2.0
      tinyexec: 1.0.2
      yargs: 17.7.2
    transitivePeerDependencies:
      - '@types/node'
      - typescript

  '@commitlint/config-conventional@20.2.0':
    dependencies:
      '@commitlint/types': 20.2.0
      conventional-changelog-conventionalcommits: 7.0.2

  '@commitlint/config-validator@20.2.0':
    dependencies:
      '@commitlint/types': 20.2.0
      ajv: 8.17.1

  '@commitlint/ensure@20.2.0':
    dependencies:
      '@commitlint/types': 20.2.0
      lodash.camelcase: 4.3.0
      lodash.kebabcase: 4.1.1
      lodash.snakecase: 4.1.1
      lodash.startcase: 4.4.0
      lodash.upperfirst: 4.3.1

  '@commitlint/execute-rule@20.0.0': {}

  '@commitlint/format@20.2.0':
    dependencies:
      '@commitlint/types': 20.2.0
      chalk: 5.6.2

  '@commitlint/is-ignored@20.2.0':
    dependencies:
      '@commitlint/types': 20.2.0
      semver: 7.7.3

  '@commitlint/lint@20.2.0':
    dependencies:
      '@commitlint/is-ignored': 20.2.0
      '@commitlint/parse': 20.2.0
      '@commitlint/rules': 20.2.0
      '@commitlint/types': 20.2.0

  '@commitlint/load@20.2.0(@types/node@25.0.2)(typescript@5.9.3)':
    dependencies:
      '@commitlint/config-validator': 20.2.0
      '@commitlint/execute-rule': 20.0.0
      '@commitlint/resolve-extends': 20.2.0
      '@commitlint/types': 20.2.0
      chalk: 5.6.2
      cosmiconfig: 9.0.0(typescript@5.9.3)
      cosmiconfig-typescript-loader: 6.2.0(@types/node@25.0.2)(cosmiconfig@9.0.0(typescript@5.9.3))(typescript@5.9.3)
      lodash.isplainobject: 4.0.6
      lodash.merge: 4.6.2
      lodash.uniq: 4.5.0
    transitivePeerDependencies:
      - '@types/node'
      - typescript

  '@commitlint/message@20.0.0': {}

  '@commitlint/parse@20.2.0':
    dependencies:
      '@commitlint/types': 20.2.0
      conventional-changelog-angular: 7.0.0
      conventional-commits-parser: 5.0.0

  '@commitlint/read@20.2.0':
    dependencies:
      '@commitlint/top-level': 20.0.0
      '@commitlint/types': 20.2.0
      git-raw-commits: 4.0.0
      minimist: 1.2.8
      tinyexec: 1.0.2

  '@commitlint/resolve-extends@20.2.0':
    dependencies:
      '@commitlint/config-validator': 20.2.0
      '@commitlint/types': 20.2.0
      global-directory: 4.0.1
      import-meta-resolve: 4.2.0
      lodash.mergewith: 4.6.2
      resolve-from: 5.0.0

  '@commitlint/rules@20.2.0':
    dependencies:
      '@commitlint/ensure': 20.2.0
      '@commitlint/message': 20.0.0
      '@commitlint/to-lines': 20.0.0
      '@commitlint/types': 20.2.0

  '@commitlint/to-lines@20.0.0': {}

  '@commitlint/top-level@20.0.0':
    dependencies:
      find-up: 7.0.0

  '@commitlint/types@20.2.0':
    dependencies:
      '@types/conventional-commits-parser': 5.0.2
      chalk: 5.6.2

  '@cspotcode/source-map-support@0.8.1':
    dependencies:
      '@jridgewell/trace-mapping': 0.3.9

  '@csstools/color-helpers@5.1.0':
    optional: true

  '@csstools/css-calc@2.1.4(@csstools/css-parser-algorithms@3.0.5(@csstools/css-tokenizer@3.0.4))(@csstools/css-tokenizer@3.0.4)':
    dependencies:
      '@csstools/css-parser-algorithms': 3.0.5(@csstools/css-tokenizer@3.0.4)
      '@csstools/css-tokenizer': 3.0.4
    optional: true

  '@csstools/css-color-parser@3.1.0(@csstools/css-parser-algorithms@3.0.5(@csstools/css-tokenizer@3.0.4))(@csstools/css-tokenizer@3.0.4)':
    dependencies:
      '@csstools/color-helpers': 5.1.0
      '@csstools/css-calc': 2.1.4(@csstools/css-parser-algorithms@3.0.5(@csstools/css-tokenizer@3.0.4))(@csstools/css-tokenizer@3.0.4)
      '@csstools/css-parser-algorithms': 3.0.5(@csstools/css-tokenizer@3.0.4)
      '@csstools/css-tokenizer': 3.0.4
    optional: true

  '@csstools/css-parser-algorithms@3.0.5(@csstools/css-tokenizer@3.0.4)':
    dependencies:
      '@csstools/css-tokenizer': 3.0.4
    optional: true

  '@csstools/css-syntax-patches-for-csstree@1.0.14(postcss@8.5.6)':
    dependencies:
      postcss: 8.5.6
    optional: true

  '@csstools/css-tokenizer@3.0.4':
    optional: true

  '@docsearch/css@3.8.2': {}

  '@docsearch/js@3.8.2(@algolia/client-search@5.46.0)(search-insights@2.17.3)':
    dependencies:
      '@docsearch/react': 3.8.2(@algolia/client-search@5.46.0)(search-insights@2.17.3)
      preact: 10.28.0
    transitivePeerDependencies:
      - '@algolia/client-search'
      - '@types/react'
      - react
      - react-dom
      - search-insights

  '@docsearch/react@3.8.2(@algolia/client-search@5.46.0)(search-insights@2.17.3)':
    dependencies:
      '@algolia/autocomplete-core': 1.17.7(@algolia/client-search@5.46.0)(algoliasearch@5.46.0)(search-insights@2.17.3)
      '@algolia/autocomplete-preset-algolia': 1.17.7(@algolia/client-search@5.46.0)(algoliasearch@5.46.0)
      '@docsearch/css': 3.8.2
      algoliasearch: 5.46.0
    optionalDependencies:
      search-insights: 2.17.3
    transitivePeerDependencies:
      - '@algolia/client-search'

  '@emnapi/core@1.7.1':
    dependencies:
      '@emnapi/wasi-threads': 1.1.0
      tslib: 2.8.1
    optional: true

  '@emnapi/runtime@1.7.1':
    dependencies:
      tslib: 2.8.1
    optional: true

  '@emnapi/wasi-threads@1.1.0':
    dependencies:
      tslib: 2.8.1
    optional: true

  '@esbuild/aix-ppc64@0.21.5':
    optional: true

  '@esbuild/aix-ppc64@0.27.1':
    optional: true

  '@esbuild/android-arm64@0.21.5':
    optional: true

  '@esbuild/android-arm64@0.27.1':
    optional: true

  '@esbuild/android-arm@0.21.5':
    optional: true

  '@esbuild/android-arm@0.27.1':
    optional: true

  '@esbuild/android-x64@0.21.5':
    optional: true

  '@esbuild/android-x64@0.27.1':
    optional: true

  '@esbuild/darwin-arm64@0.21.5':
    optional: true

  '@esbuild/darwin-arm64@0.27.1':
    optional: true

  '@esbuild/darwin-x64@0.21.5':
    optional: true

  '@esbuild/darwin-x64@0.27.1':
    optional: true

  '@esbuild/freebsd-arm64@0.21.5':
    optional: true

  '@esbuild/freebsd-arm64@0.27.1':
    optional: true

  '@esbuild/freebsd-x64@0.21.5':
    optional: true

  '@esbuild/freebsd-x64@0.27.1':
    optional: true

  '@esbuild/linux-arm64@0.21.5':
    optional: true

  '@esbuild/linux-arm64@0.27.1':
    optional: true

  '@esbuild/linux-arm@0.21.5':
    optional: true

  '@esbuild/linux-arm@0.27.1':
    optional: true

  '@esbuild/linux-ia32@0.21.5':
    optional: true

  '@esbuild/linux-ia32@0.27.1':
    optional: true

  '@esbuild/linux-loong64@0.21.5':
    optional: true

  '@esbuild/linux-loong64@0.27.1':
    optional: true

  '@esbuild/linux-mips64el@0.21.5':
    optional: true

  '@esbuild/linux-mips64el@0.27.1':
    optional: true

  '@esbuild/linux-ppc64@0.21.5':
    optional: true

  '@esbuild/linux-ppc64@0.27.1':
    optional: true

  '@esbuild/linux-riscv64@0.21.5':
    optional: true

  '@esbuild/linux-riscv64@0.27.1':
    optional: true

  '@esbuild/linux-s390x@0.21.5':
    optional: true

  '@esbuild/linux-s390x@0.27.1':
    optional: true

  '@esbuild/linux-x64@0.21.5':
    optional: true

  '@esbuild/linux-x64@0.27.1':
    optional: true

  '@esbuild/netbsd-arm64@0.27.1':
    optional: true

  '@esbuild/netbsd-x64@0.21.5':
    optional: true

  '@esbuild/netbsd-x64@0.27.1':
    optional: true

  '@esbuild/openbsd-arm64@0.27.1':
    optional: true

  '@esbuild/openbsd-x64@0.21.5':
    optional: true

  '@esbuild/openbsd-x64@0.27.1':
    optional: true

  '@esbuild/openharmony-arm64@0.27.1':
    optional: true

  '@esbuild/sunos-x64@0.21.5':
    optional: true

  '@esbuild/sunos-x64@0.27.1':
    optional: true

  '@esbuild/win32-arm64@0.21.5':
    optional: true

  '@esbuild/win32-arm64@0.27.1':
    optional: true

  '@esbuild/win32-ia32@0.21.5':
    optional: true

  '@esbuild/win32-ia32@0.27.1':
    optional: true

  '@esbuild/win32-x64@0.21.5':
    optional: true

  '@esbuild/win32-x64@0.27.1':
    optional: true

  '@floating-ui/core@1.7.3':
    dependencies:
      '@floating-ui/utils': 0.2.10

  '@floating-ui/dom@1.1.1':
    dependencies:
      '@floating-ui/core': 1.7.3

  '@floating-ui/utils@0.2.10': {}

  '@iconify-json/simple-icons@1.2.63':
    dependencies:
      '@iconify/types': 2.0.0

  '@iconify/types@2.0.0': {}

  '@img/colour@1.0.0':
    optional: true

  '@img/sharp-darwin-arm64@0.34.5':
    optionalDependencies:
      '@img/sharp-libvips-darwin-arm64': 1.2.4
    optional: true

  '@img/sharp-darwin-x64@0.34.5':
    optionalDependencies:
      '@img/sharp-libvips-darwin-x64': 1.2.4
    optional: true

  '@img/sharp-libvips-darwin-arm64@1.2.4':
    optional: true

  '@img/sharp-libvips-darwin-x64@1.2.4':
    optional: true

  '@img/sharp-libvips-linux-arm64@1.2.4':
    optional: true

  '@img/sharp-libvips-linux-arm@1.2.4':
    optional: true

  '@img/sharp-libvips-linux-ppc64@1.2.4':
    optional: true

  '@img/sharp-libvips-linux-riscv64@1.2.4':
    optional: true

  '@img/sharp-libvips-linux-s390x@1.2.4':
    optional: true

  '@img/sharp-libvips-linux-x64@1.2.4':
    optional: true

  '@img/sharp-libvips-linuxmusl-arm64@1.2.4':
    optional: true

  '@img/sharp-libvips-linuxmusl-x64@1.2.4':
    optional: true

  '@img/sharp-linux-arm64@0.34.5':
    optionalDependencies:
      '@img/sharp-libvips-linux-arm64': 1.2.4
    optional: true

  '@img/sharp-linux-arm@0.34.5':
    optionalDependencies:
      '@img/sharp-libvips-linux-arm': 1.2.4
    optional: true

  '@img/sharp-linux-ppc64@0.34.5':
    optionalDependencies:
      '@img/sharp-libvips-linux-ppc64': 1.2.4
    optional: true

  '@img/sharp-linux-riscv64@0.34.5':
    optionalDependencies:
      '@img/sharp-libvips-linux-riscv64': 1.2.4
    optional: true

  '@img/sharp-linux-s390x@0.34.5':
    optionalDependencies:
      '@img/sharp-libvips-linux-s390x': 1.2.4
    optional: true

  '@img/sharp-linux-x64@0.34.5':
    optionalDependencies:
      '@img/sharp-libvips-linux-x64': 1.2.4
    optional: true

  '@img/sharp-linuxmusl-arm64@0.34.5':
    optionalDependencies:
      '@img/sharp-libvips-linuxmusl-arm64': 1.2.4
    optional: true

  '@img/sharp-linuxmusl-x64@0.34.5':
    optionalDependencies:
      '@img/sharp-libvips-linuxmusl-x64': 1.2.4
    optional: true

  '@img/sharp-wasm32@0.34.5':
    dependencies:
      '@emnapi/runtime': 1.7.1
    optional: true

  '@img/sharp-win32-arm64@0.34.5':
    optional: true

  '@img/sharp-win32-ia32@0.34.5':
    optional: true

  '@img/sharp-win32-x64@0.34.5':
    optional: true

  '@inquirer/external-editor@1.0.3(@types/node@25.0.2)':
    dependencies:
      chardet: 2.1.1
      iconv-lite: 0.7.1
    optionalDependencies:
      '@types/node': 25.0.2

  '@isaacs/balanced-match@4.0.1': {}

  '@isaacs/brace-expansion@5.0.0':
    dependencies:
      '@isaacs/balanced-match': 4.0.1

  '@istanbuljs/load-nyc-config@1.1.0':
    dependencies:
      camelcase: 5.3.1
      find-up: 4.1.0
      get-package-type: 0.1.0
      js-yaml: 3.14.2
      resolve-from: 5.0.0

  '@istanbuljs/schema@0.1.3': {}

  '@jridgewell/gen-mapping@0.3.13':
    dependencies:
      '@jridgewell/sourcemap-codec': 1.5.5
      '@jridgewell/trace-mapping': 0.3.31

  '@jridgewell/remapping@2.3.5':
    dependencies:
      '@jridgewell/gen-mapping': 0.3.13
      '@jridgewell/trace-mapping': 0.3.31

  '@jridgewell/resolve-uri@3.1.2': {}

  '@jridgewell/source-map@0.3.11':
    dependencies:
      '@jridgewell/gen-mapping': 0.3.13
      '@jridgewell/trace-mapping': 0.3.31
    optional: true

  '@jridgewell/sourcemap-codec@1.5.5': {}

  '@jridgewell/trace-mapping@0.3.31':
    dependencies:
      '@jridgewell/resolve-uri': 3.1.2
      '@jridgewell/sourcemap-codec': 1.5.5

  '@jridgewell/trace-mapping@0.3.9':
    dependencies:
      '@jridgewell/resolve-uri': 3.1.2
      '@jridgewell/sourcemap-codec': 1.5.5

  '@manypkg/find-root@1.1.0':
    dependencies:
      '@babel/runtime': 7.28.4
      '@types/node': 12.20.55
      find-up: 4.1.0
      fs-extra: 8.1.0

  '@manypkg/get-packages@1.1.3':
    dependencies:
      '@babel/runtime': 7.28.4
      '@changesets/types': 4.1.0
      '@manypkg/find-root': 1.1.0
      fs-extra: 8.1.0
      globby: 11.1.0
      read-yaml-file: 1.1.0

  '@napi-rs/wasm-runtime@1.1.0':
    dependencies:
      '@emnapi/core': 1.7.1
      '@emnapi/runtime': 1.7.1
      '@tybys/wasm-util': 0.10.1
    optional: true

  '@next/env@16.0.10': {}

  '@next/swc-darwin-arm64@16.0.10':
    optional: true

  '@next/swc-darwin-x64@16.0.10':
    optional: true

  '@next/swc-linux-arm64-gnu@16.0.10':
    optional: true

  '@next/swc-linux-arm64-musl@16.0.10':
    optional: true

  '@next/swc-linux-x64-gnu@16.0.10':
    optional: true

  '@next/swc-linux-x64-musl@16.0.10':
    optional: true

  '@next/swc-win32-arm64-msvc@16.0.10':
    optional: true

  '@next/swc-win32-x64-msvc@16.0.10':
    optional: true

  '@nodelib/fs.scandir@2.1.5':
    dependencies:
      '@nodelib/fs.stat': 2.0.5
      run-parallel: 1.2.0

  '@nodelib/fs.stat@2.0.5': {}

  '@nodelib/fs.walk@1.2.8':
    dependencies:
      '@nodelib/fs.scandir': 2.1.5
      fastq: 1.19.1

  '@nuxt/kit@3.20.1(magicast@0.5.1)':
    dependencies:
      c12: 3.3.2(magicast@0.5.1)
      consola: 3.4.2
      defu: 6.1.4
      destr: 2.0.5
      errx: 0.1.0
      exsolve: 1.0.8
      ignore: 7.0.5
      jiti: 2.6.1
      klona: 2.0.6
      knitwork: 1.3.0
      mlly: 1.8.0
      ohash: 2.0.11
      pathe: 2.0.3
      pkg-types: 2.3.0
      rc9: 2.1.2
      scule: 1.3.0
      semver: 7.7.3
      tinyglobby: 0.2.15
      ufo: 1.6.1
      unctx: 2.4.1
      untyped: 2.0.0
    transitivePeerDependencies:
      - magicast
    optional: true

  '@opentelemetry/api@1.9.0':
    optional: true

  '@oxc-project/types@0.101.0': {}

  '@polka/url@1.0.0-next.29': {}

  '@quansync/fs@1.0.0':
    dependencies:
      quansync: 1.0.0

  '@rolldown/binding-android-arm64@1.0.0-beta.53':
    optional: true

  '@rolldown/binding-darwin-arm64@1.0.0-beta.53':
    optional: true

  '@rolldown/binding-darwin-x64@1.0.0-beta.53':
    optional: true

  '@rolldown/binding-freebsd-x64@1.0.0-beta.53':
    optional: true

  '@rolldown/binding-linux-arm-gnueabihf@1.0.0-beta.53':
    optional: true

  '@rolldown/binding-linux-arm64-gnu@1.0.0-beta.53':
    optional: true

  '@rolldown/binding-linux-arm64-musl@1.0.0-beta.53':
    optional: true

  '@rolldown/binding-linux-x64-gnu@1.0.0-beta.53':
    optional: true

  '@rolldown/binding-linux-x64-musl@1.0.0-beta.53':
    optional: true

  '@rolldown/binding-openharmony-arm64@1.0.0-beta.53':
    optional: true

  '@rolldown/binding-wasm32-wasi@1.0.0-beta.53':
    dependencies:
      '@napi-rs/wasm-runtime': 1.1.0
    optional: true

  '@rolldown/binding-win32-arm64-msvc@1.0.0-beta.53':
    optional: true

  '@rolldown/binding-win32-x64-msvc@1.0.0-beta.53':
    optional: true

  '@rolldown/pluginutils@1.0.0-beta.53': {}

  '@rollup/rollup-android-arm-eabi@4.53.4':
    optional: true

  '@rollup/rollup-android-arm64@4.53.4':
    optional: true

  '@rollup/rollup-darwin-arm64@4.53.4':
    optional: true

  '@rollup/rollup-darwin-x64@4.53.4':
    optional: true

  '@rollup/rollup-freebsd-arm64@4.53.4':
    optional: true

  '@rollup/rollup-freebsd-x64@4.53.4':
    optional: true

  '@rollup/rollup-linux-arm-gnueabihf@4.53.4':
    optional: true

  '@rollup/rollup-linux-arm-musleabihf@4.53.4':
    optional: true

  '@rollup/rollup-linux-arm64-gnu@4.53.4':
    optional: true

  '@rollup/rollup-linux-arm64-musl@4.53.4':
    optional: true

  '@rollup/rollup-linux-loong64-gnu@4.53.4':
    optional: true

  '@rollup/rollup-linux-ppc64-gnu@4.53.4':
    optional: true

  '@rollup/rollup-linux-riscv64-gnu@4.53.4':
    optional: true

  '@rollup/rollup-linux-riscv64-musl@4.53.4':
    optional: true

  '@rollup/rollup-linux-s390x-gnu@4.53.4':
    optional: true

  '@rollup/rollup-linux-x64-gnu@4.53.4':
    optional: true

  '@rollup/rollup-linux-x64-musl@4.53.4':
    optional: true

  '@rollup/rollup-openharmony-arm64@4.53.4':
    optional: true

  '@rollup/rollup-win32-arm64-msvc@4.53.4':
    optional: true

  '@rollup/rollup-win32-ia32-msvc@4.53.4':
    optional: true

  '@rollup/rollup-win32-x64-gnu@4.53.4':
    optional: true

  '@rollup/rollup-win32-x64-msvc@4.53.4':
    optional: true

  '@shikijs/core@2.5.0':
    dependencies:
      '@shikijs/engine-javascript': 2.5.0
      '@shikijs/engine-oniguruma': 2.5.0
      '@shikijs/types': 2.5.0
      '@shikijs/vscode-textmate': 10.0.2
      '@types/hast': 3.0.4
      hast-util-to-html: 9.0.5

  '@shikijs/core@3.20.0':
    dependencies:
      '@shikijs/types': 3.20.0
      '@shikijs/vscode-textmate': 10.0.2
      '@types/hast': 3.0.4
      hast-util-to-html: 9.0.5

  '@shikijs/engine-javascript@2.5.0':
    dependencies:
      '@shikijs/types': 2.5.0
      '@shikijs/vscode-textmate': 10.0.2
      oniguruma-to-es: 3.1.1

  '@shikijs/engine-javascript@3.20.0':
    dependencies:
      '@shikijs/types': 3.20.0
      '@shikijs/vscode-textmate': 10.0.2
      oniguruma-to-es: 4.3.4

  '@shikijs/engine-oniguruma@2.5.0':
    dependencies:
      '@shikijs/types': 2.5.0
      '@shikijs/vscode-textmate': 10.0.2

  '@shikijs/engine-oniguruma@3.20.0':
    dependencies:
      '@shikijs/types': 3.20.0
      '@shikijs/vscode-textmate': 10.0.2

  '@shikijs/langs@2.5.0':
    dependencies:
      '@shikijs/types': 2.5.0

  '@shikijs/langs@3.20.0':
    dependencies:
      '@shikijs/types': 3.20.0

  '@shikijs/themes@2.5.0':
    dependencies:
      '@shikijs/types': 2.5.0

  '@shikijs/themes@3.20.0':
    dependencies:
      '@shikijs/types': 3.20.0

  '@shikijs/transformers@2.5.0':
    dependencies:
      '@shikijs/core': 2.5.0
      '@shikijs/types': 2.5.0

  '@shikijs/twoslash@3.20.0(typescript@5.9.3)':
    dependencies:
      '@shikijs/core': 3.20.0
      '@shikijs/types': 3.20.0
      twoslash: 0.3.4(typescript@5.9.3)
      typescript: 5.9.3
    transitivePeerDependencies:
      - supports-color

  '@shikijs/types@2.5.0':
    dependencies:
      '@shikijs/vscode-textmate': 10.0.2
      '@types/hast': 3.0.4

  '@shikijs/types@3.20.0':
    dependencies:
      '@shikijs/vscode-textmate': 10.0.2
      '@types/hast': 3.0.4

  '@shikijs/vitepress-twoslash@3.20.0(@nuxt/kit@3.20.1(magicast@0.5.1))(typescript@5.9.3)':
    dependencies:
      '@shikijs/twoslash': 3.20.0(typescript@5.9.3)
      floating-vue: 5.2.2(@nuxt/kit@3.20.1(magicast@0.5.1))(vue@3.5.25(typescript@5.9.3))
      lz-string: 1.5.0
      magic-string: 0.30.21
      markdown-it: 14.1.0
      mdast-util-from-markdown: 2.0.2
      mdast-util-gfm: 3.1.0
      mdast-util-to-hast: 13.2.1
      ohash: 2.0.11
      shiki: 3.20.0
      twoslash: 0.3.4(typescript@5.9.3)
      twoslash-vue: 0.3.4(typescript@5.9.3)
      vue: 3.5.25(typescript@5.9.3)
    transitivePeerDependencies:
      - '@nuxt/kit'
      - supports-color
      - typescript

  '@shikijs/vscode-textmate@10.0.2': {}

<<<<<<< HEAD
  '@sinclair/typebox@0.34.41': {}

  '@standard-schema/spec@1.0.0': {}

=======
>>>>>>> 70dc930c
  '@standard-schema/spec@1.1.0': {}

  '@swc/core-darwin-arm64@1.13.21':
    optional: true

  '@swc/core-darwin-x64@1.13.21':
    optional: true

  '@swc/core-linux-arm-gnueabihf@1.13.21':
    optional: true

  '@swc/core-linux-arm64-gnu@1.13.21':
    optional: true

  '@swc/core-linux-arm64-musl@1.13.21':
    optional: true

  '@swc/core-linux-x64-gnu@1.13.21':
    optional: true

  '@swc/core-linux-x64-musl@1.13.21':
    optional: true

  '@swc/core-win32-arm64-msvc@1.13.21':
    optional: true

  '@swc/core-win32-ia32-msvc@1.13.21':
    optional: true

  '@swc/core-win32-x64-msvc@1.13.21':
    optional: true

  '@swc/core@1.13.21(@swc/helpers@0.5.17)':
    dependencies:
      '@swc/counter': 0.1.3
      '@swc/types': 0.1.25
    optionalDependencies:
      '@swc/core-darwin-arm64': 1.13.21
      '@swc/core-darwin-x64': 1.13.21
      '@swc/core-linux-arm-gnueabihf': 1.13.21
      '@swc/core-linux-arm64-gnu': 1.13.21
      '@swc/core-linux-arm64-musl': 1.13.21
      '@swc/core-linux-x64-gnu': 1.13.21
      '@swc/core-linux-x64-musl': 1.13.21
      '@swc/core-win32-arm64-msvc': 1.13.21
      '@swc/core-win32-ia32-msvc': 1.13.21
      '@swc/core-win32-x64-msvc': 1.13.21
      '@swc/helpers': 0.5.17
    optional: true

  '@swc/counter@0.1.3':
    optional: true

  '@swc/helpers@0.5.15':
    dependencies:
      tslib: 2.8.1

  '@swc/helpers@0.5.17':
    dependencies:
      tslib: 2.8.1
    optional: true

  '@swc/types@0.1.25':
    dependencies:
      '@swc/counter': 0.1.3
    optional: true

  '@tanstack/history@1.141.0': {}

  '@tanstack/react-router@1.141.2(react-dom@19.2.3(react@19.2.3))(react@19.2.3)':
    dependencies:
      '@tanstack/history': 1.141.0
      '@tanstack/react-store': 0.8.0(react-dom@19.2.3(react@19.2.3))(react@19.2.3)
      '@tanstack/router-core': 1.141.2
      isbot: 5.1.32
      react: 19.2.3
      react-dom: 19.2.3(react@19.2.3)
      tiny-invariant: 1.3.3
      tiny-warning: 1.0.3

  '@tanstack/react-store@0.8.0(react-dom@19.2.3(react@19.2.3))(react@19.2.3)':
    dependencies:
      '@tanstack/store': 0.8.0
      react: 19.2.3
      react-dom: 19.2.3(react@19.2.3)
      use-sync-external-store: 1.6.0(react@19.2.3)

  '@tanstack/router-core@1.141.2':
    dependencies:
      '@tanstack/history': 1.141.0
      '@tanstack/store': 0.8.0
      cookie-es: 2.0.0
      seroval: 1.4.0
      seroval-plugins: 1.4.0(seroval@1.4.0)
      tiny-invariant: 1.3.3
      tiny-warning: 1.0.3

  '@tanstack/store@0.8.0': {}

  '@tokenizer/inflate@0.4.1':
    dependencies:
      debug: 4.4.3
      token-types: 6.1.1
    transitivePeerDependencies:
      - supports-color

  '@tokenizer/token@0.3.0': {}

  '@tootallnate/quickjs-emscripten@0.23.0': {}

  '@trpc/server@11.8.0(typescript@5.9.3)':
    dependencies:
      typescript: 5.9.3

  '@tsconfig/node10@1.0.12': {}

  '@tsconfig/node12@1.0.11': {}

  '@tsconfig/node14@1.0.3': {}

  '@tsconfig/node16@1.0.4': {}

  '@turbo/gen@2.6.3(@swc/core@1.13.21(@swc/helpers@0.5.17))(@types/node@25.0.2)(typescript@5.9.3)':
    dependencies:
      '@turbo/workspaces': 2.6.3(@types/node@25.0.2)
      commander: 10.0.1
      fs-extra: 10.1.0
      inquirer: 8.2.7(@types/node@25.0.2)
      minimatch: 9.0.5
      node-plop: 0.26.3
      picocolors: 1.0.1
      proxy-agent: 6.5.0
      ts-node: 10.9.2(@swc/core@1.13.21(@swc/helpers@0.5.17))(@types/node@25.0.2)(typescript@5.9.3)
      update-check: 1.5.4
      validate-npm-package-name: 5.0.1
    transitivePeerDependencies:
      - '@swc/core'
      - '@swc/wasm'
      - '@types/node'
      - supports-color
      - typescript

  '@turbo/workspaces@2.6.3(@types/node@25.0.2)':
    dependencies:
      commander: 10.0.1
      execa: 5.1.1
      fast-glob: 3.3.3
      fs-extra: 10.1.0
      gradient-string: 2.0.2
      inquirer: 8.2.7(@types/node@25.0.2)
      js-yaml: 4.1.1
      ora: 4.1.1
      picocolors: 1.0.1
      semver: 7.6.2
      update-check: 1.5.4
    transitivePeerDependencies:
      - '@types/node'

  '@tybys/wasm-util@0.10.1':
    dependencies:
      tslib: 2.8.1
    optional: true

  '@types/chai@5.2.3':
    dependencies:
      '@types/deep-eql': 4.0.2
      assertion-error: 2.0.1

  '@types/conventional-commits-parser@5.0.2':
    dependencies:
      '@types/node': 25.0.2

  '@types/debug@4.1.12':
    dependencies:
      '@types/ms': 2.1.0

  '@types/deep-eql@4.0.2': {}

  '@types/estree@1.0.8': {}

  '@types/glob@7.2.0':
    dependencies:
      '@types/minimatch': 6.0.0
      '@types/node': 25.0.2

  '@types/hast@3.0.4':
    dependencies:
      '@types/unist': 3.0.3

  '@types/inquirer@6.5.0':
    dependencies:
      '@types/through': 0.0.33
      rxjs: 6.6.7

  '@types/linkify-it@5.0.0': {}

  '@types/markdown-it@14.1.2':
    dependencies:
      '@types/linkify-it': 5.0.0
      '@types/mdurl': 2.0.0

  '@types/mdast@4.0.4':
    dependencies:
      '@types/unist': 3.0.3

  '@types/mdurl@2.0.0': {}

  '@types/minimatch@6.0.0':
    dependencies:
      minimatch: 9.0.5

  '@types/ms@2.1.0': {}

  '@types/node@12.20.55': {}

  '@types/node@25.0.2':
    dependencies:
      undici-types: 7.16.0

  '@types/react@19.2.7':
    dependencies:
      csstype: 3.2.3

  '@types/through@0.0.33':
    dependencies:
      '@types/node': 25.0.2

  '@types/tinycolor2@1.4.6': {}

  '@types/unist@3.0.3': {}

  '@types/web-bluetooth@0.0.21': {}

  '@typescript/vfs@1.6.2(typescript@5.9.3)':
    dependencies:
      debug: 4.4.3
      typescript: 5.9.3
    transitivePeerDependencies:
      - supports-color

  '@ungap/structured-clone@1.3.0': {}

  '@vitejs/plugin-vue@5.2.4(vite@5.4.21(@types/node@25.0.2)(lightningcss@1.30.2)(terser@5.44.1))(vue@3.5.25(typescript@5.9.3))':
    dependencies:
      vite: 5.4.21(@types/node@25.0.2)(lightningcss@1.30.2)(terser@5.44.1)
      vue: 3.5.25(typescript@5.9.3)

  '@vitest/coverage-v8@4.0.15(vitest@4.0.15)':
    dependencies:
      '@bcoe/v8-coverage': 1.0.2
      '@vitest/utils': 4.0.15
      ast-v8-to-istanbul: 0.3.8
      istanbul-lib-coverage: 3.2.2
      istanbul-lib-report: 3.0.1
      istanbul-lib-source-maps: 5.0.6
      istanbul-reports: 3.2.0
      magicast: 0.5.1
      obug: 2.1.1
      std-env: 3.10.0
      tinyrainbow: 3.0.3
      vitest: 4.0.15(@opentelemetry/api@1.9.0)(@types/node@25.0.2)(@vitest/ui@4.0.15)(jiti@2.6.1)(jsdom@27.2.0(postcss@8.5.6))(lightningcss@1.30.2)(terser@5.44.1)(yaml@2.8.2)
    transitivePeerDependencies:
      - supports-color

  '@vitest/expect@4.0.15':
    dependencies:
      '@standard-schema/spec': 1.1.0
      '@types/chai': 5.2.3
      '@vitest/spy': 4.0.15
      '@vitest/utils': 4.0.15
      chai: 6.2.1
      tinyrainbow: 3.0.3

  '@vitest/mocker@4.0.15(vite@7.3.0(@types/node@25.0.2)(jiti@2.6.1)(lightningcss@1.30.2)(terser@5.44.1)(yaml@2.8.2))':
    dependencies:
      '@vitest/spy': 4.0.15
      estree-walker: 3.0.3
      magic-string: 0.30.21
    optionalDependencies:
      vite: 7.3.0(@types/node@25.0.2)(jiti@2.6.1)(lightningcss@1.30.2)(terser@5.44.1)(yaml@2.8.2)

  '@vitest/pretty-format@4.0.15':
    dependencies:
      tinyrainbow: 3.0.3

  '@vitest/runner@4.0.15':
    dependencies:
      '@vitest/utils': 4.0.15
      pathe: 2.0.3

  '@vitest/snapshot@4.0.15':
    dependencies:
      '@vitest/pretty-format': 4.0.15
      magic-string: 0.30.21
      pathe: 2.0.3

  '@vitest/spy@4.0.15': {}

  '@vitest/ui@4.0.15(vitest@4.0.15)':
    dependencies:
      '@vitest/utils': 4.0.15
      fflate: 0.8.2
      flatted: 3.3.3
      pathe: 2.0.3
      sirv: 3.0.2
      tinyglobby: 0.2.15
      tinyrainbow: 3.0.3
      vitest: 4.0.15(@opentelemetry/api@1.9.0)(@types/node@25.0.2)(@vitest/ui@4.0.15)(jiti@2.6.1)(jsdom@27.2.0(postcss@8.5.6))(lightningcss@1.30.2)(terser@5.44.1)(yaml@2.8.2)

  '@vitest/utils@4.0.15':
    dependencies:
      '@vitest/pretty-format': 4.0.15
      tinyrainbow: 3.0.3

  '@volar/language-core@2.4.26':
    dependencies:
      '@volar/source-map': 2.4.26

  '@volar/source-map@2.4.26': {}

  '@vue/compiler-core@3.5.25':
    dependencies:
      '@babel/parser': 7.28.5
      '@vue/shared': 3.5.25
      entities: 4.5.0
      estree-walker: 2.0.2
      source-map-js: 1.2.1

  '@vue/compiler-dom@3.5.25':
    dependencies:
      '@vue/compiler-core': 3.5.25
      '@vue/shared': 3.5.25

  '@vue/compiler-sfc@3.5.25':
    dependencies:
      '@babel/parser': 7.28.5
      '@vue/compiler-core': 3.5.25
      '@vue/compiler-dom': 3.5.25
      '@vue/compiler-ssr': 3.5.25
      '@vue/shared': 3.5.25
      estree-walker: 2.0.2
      magic-string: 0.30.21
      postcss: 8.5.6
      source-map-js: 1.2.1

  '@vue/compiler-ssr@3.5.25':
    dependencies:
      '@vue/compiler-dom': 3.5.25
      '@vue/shared': 3.5.25

  '@vue/devtools-api@7.7.9':
    dependencies:
      '@vue/devtools-kit': 7.7.9

  '@vue/devtools-kit@7.7.9':
    dependencies:
      '@vue/devtools-shared': 7.7.9
      birpc: 2.9.0
      hookable: 5.5.3
      mitt: 3.0.1
      perfect-debounce: 1.0.0
      speakingurl: 14.0.1
      superjson: 2.2.6

  '@vue/devtools-shared@7.7.9':
    dependencies:
      rfdc: 1.4.1

  '@vue/language-core@3.1.8(typescript@5.9.3)':
    dependencies:
      '@volar/language-core': 2.4.26
      '@vue/compiler-dom': 3.5.25
      '@vue/shared': 3.5.25
      alien-signals: 3.1.1
      muggle-string: 0.4.1
      path-browserify: 1.0.1
      picomatch: 4.0.3
    optionalDependencies:
      typescript: 5.9.3

  '@vue/reactivity@3.5.25':
    dependencies:
      '@vue/shared': 3.5.25

  '@vue/runtime-core@3.5.25':
    dependencies:
      '@vue/reactivity': 3.5.25
      '@vue/shared': 3.5.25

  '@vue/runtime-dom@3.5.25':
    dependencies:
      '@vue/reactivity': 3.5.25
      '@vue/runtime-core': 3.5.25
      '@vue/shared': 3.5.25
      csstype: 3.2.3

  '@vue/server-renderer@3.5.25(vue@3.5.25(typescript@5.9.3))':
    dependencies:
      '@vue/compiler-ssr': 3.5.25
      '@vue/shared': 3.5.25
      vue: 3.5.25(typescript@5.9.3)

  '@vue/shared@3.5.25': {}

  '@vueuse/core@12.8.2(typescript@5.9.3)':
    dependencies:
      '@types/web-bluetooth': 0.0.21
      '@vueuse/metadata': 12.8.2
      '@vueuse/shared': 12.8.2(typescript@5.9.3)
      vue: 3.5.25(typescript@5.9.3)
    transitivePeerDependencies:
      - typescript

  '@vueuse/integrations@12.8.2(focus-trap@7.6.6)(fuse.js@7.1.0)(typescript@5.9.3)':
    dependencies:
      '@vueuse/core': 12.8.2(typescript@5.9.3)
      '@vueuse/shared': 12.8.2(typescript@5.9.3)
      vue: 3.5.25(typescript@5.9.3)
    optionalDependencies:
      focus-trap: 7.6.6
      fuse.js: 7.1.0
    transitivePeerDependencies:
      - typescript

  '@vueuse/metadata@12.8.2': {}

  '@vueuse/shared@12.8.2(typescript@5.9.3)':
    dependencies:
      vue: 3.5.25(typescript@5.9.3)
    transitivePeerDependencies:
      - typescript

  JSONStream@1.3.5:
    dependencies:
      jsonparse: 1.3.1
      through: 2.3.8

  acorn-walk@8.3.4:
    dependencies:
      acorn: 8.15.0

  acorn@8.15.0: {}

  agent-base@7.1.4: {}

  aggregate-error@3.1.0:
    dependencies:
      clean-stack: 2.2.0
      indent-string: 4.0.0

  ajv@8.17.1:
    dependencies:
      fast-deep-equal: 3.1.3
      fast-uri: 3.1.0
      json-schema-traverse: 1.0.0
      require-from-string: 2.0.2

  algoliasearch@5.46.0:
    dependencies:
      '@algolia/abtesting': 1.12.0
      '@algolia/client-abtesting': 5.46.0
      '@algolia/client-analytics': 5.46.0
      '@algolia/client-common': 5.46.0
      '@algolia/client-insights': 5.46.0
      '@algolia/client-personalization': 5.46.0
      '@algolia/client-query-suggestions': 5.46.0
      '@algolia/client-search': 5.46.0
      '@algolia/ingestion': 1.46.0
      '@algolia/monitoring': 1.46.0
      '@algolia/recommend': 5.46.0
      '@algolia/requester-browser-xhr': 5.46.0
      '@algolia/requester-fetch': 5.46.0
      '@algolia/requester-node-http': 5.46.0

  alien-signals@3.1.1: {}

  ansi-colors@4.1.3: {}

  ansi-escapes@4.3.2:
    dependencies:
      type-fest: 0.21.3

  ansi-regex@5.0.1: {}

  ansi-styles@3.2.1:
    dependencies:
      color-convert: 1.9.3

  ansi-styles@4.3.0:
    dependencies:
      color-convert: 2.0.1

  ansis@4.2.0: {}

  append-transform@2.0.0:
    dependencies:
      default-require-extensions: 3.0.1

  archy@1.0.0: {}

  arg@4.1.3: {}

  argparse@1.0.10:
    dependencies:
      sprintf-js: 1.0.3

  argparse@2.0.1: {}

  arkregex@0.0.5:
    dependencies:
      '@ark/util': 0.56.0

  arktype@2.1.29:
    dependencies:
      '@ark/schema': 0.56.0
      '@ark/util': 0.56.0
      arkregex: 0.0.5

  array-ify@1.0.0: {}

  array-union@2.1.0: {}

  assertion-error@2.0.1: {}

  ast-kit@2.2.0:
    dependencies:
      '@babel/parser': 7.28.5
      pathe: 2.0.3

  ast-types@0.13.4:
    dependencies:
      tslib: 2.8.1

  ast-v8-to-istanbul@0.3.8:
    dependencies:
      '@jridgewell/trace-mapping': 0.3.31
      estree-walker: 3.0.3
      js-tokens: 9.0.1

  bail@2.0.2: {}

  balanced-match@1.0.2: {}

  base64-js@1.5.1: {}

  baseline-browser-mapping@2.9.7: {}

  basic-ftp@5.0.5: {}

  better-path-resolve@1.0.0:
    dependencies:
      is-windows: 1.0.2

  bidi-js@1.0.3:
    dependencies:
      require-from-string: 2.0.2
    optional: true

  birpc@2.9.0: {}

  birpc@3.0.0: {}

  bl@4.1.0:
    dependencies:
      buffer: 5.7.1
      inherits: 2.0.4
      readable-stream: 3.6.2

  brace-expansion@1.1.12:
    dependencies:
      balanced-match: 1.0.2
      concat-map: 0.0.1

  brace-expansion@2.0.2:
    dependencies:
      balanced-match: 1.0.2

  braces@3.0.3:
    dependencies:
      fill-range: 7.1.1

  browserslist@4.28.1:
    dependencies:
      baseline-browser-mapping: 2.9.7
      caniuse-lite: 1.0.30001760
      electron-to-chromium: 1.5.267
      node-releases: 2.0.27
      update-browserslist-db: 1.2.2(browserslist@4.28.1)

  buffer-from@1.1.2:
    optional: true

  buffer@5.7.1:
    dependencies:
      base64-js: 1.5.1
      ieee754: 1.2.1

  c12@3.3.2(magicast@0.5.1):
    dependencies:
      chokidar: 4.0.3
      confbox: 0.2.2
      defu: 6.1.4
      dotenv: 17.2.3
      exsolve: 1.0.8
      giget: 2.0.0
      jiti: 2.6.1
      ohash: 2.0.11
      pathe: 2.0.3
      perfect-debounce: 2.0.0
      pkg-types: 2.3.0
      rc9: 2.1.2
    optionalDependencies:
      magicast: 0.5.1
    optional: true

  cac@6.7.14: {}

  caching-transform@4.0.0:
    dependencies:
      hasha: 5.2.2
      make-dir: 3.1.0
      package-hash: 4.0.0
      write-file-atomic: 3.0.3

  callsites@3.1.0: {}

  camel-case@3.0.0:
    dependencies:
      no-case: 2.3.2
      upper-case: 1.1.3

  camelcase@5.3.1: {}

  caniuse-lite@1.0.30001760: {}

  ccount@2.0.1: {}

  chai@6.2.1: {}

  chalk@2.4.2:
    dependencies:
      ansi-styles: 3.2.1
      escape-string-regexp: 1.0.5
      supports-color: 5.5.0

  chalk@3.0.0:
    dependencies:
      ansi-styles: 4.3.0
      supports-color: 7.2.0

  chalk@4.1.2:
    dependencies:
      ansi-styles: 4.3.0
      supports-color: 7.2.0

  chalk@5.6.2: {}

  change-case@3.1.0:
    dependencies:
      camel-case: 3.0.0
      constant-case: 2.0.0
      dot-case: 2.1.1
      header-case: 1.0.1
      is-lower-case: 1.1.3
      is-upper-case: 1.1.2
      lower-case: 1.1.4
      lower-case-first: 1.0.2
      no-case: 2.3.2
      param-case: 2.1.1
      pascal-case: 2.0.1
      path-case: 2.1.1
      sentence-case: 2.1.1
      snake-case: 2.1.0
      swap-case: 1.1.2
      title-case: 2.1.1
      upper-case: 1.1.3
      upper-case-first: 1.1.2

  character-entities-html4@2.1.0: {}

  character-entities-legacy@3.0.0: {}

  character-entities@2.0.2: {}

  chardet@0.7.0: {}

  chardet@2.1.1: {}

  chokidar@4.0.3:
    dependencies:
      readdirp: 4.1.2
    optional: true

  ci-info@3.9.0: {}

  citty@0.1.6:
    dependencies:
      consola: 3.4.2

  clean-stack@2.2.0: {}

  cli-cursor@3.1.0:
    dependencies:
      restore-cursor: 3.1.0

  cli-spinners@2.9.2: {}

  cli-width@3.0.0: {}

  client-only@0.0.1: {}

  cliui@6.0.0:
    dependencies:
      string-width: 4.2.3
      strip-ansi: 6.0.1
      wrap-ansi: 6.2.0

  cliui@8.0.1:
    dependencies:
      string-width: 4.2.3
      strip-ansi: 6.0.1
      wrap-ansi: 7.0.0

  clone@1.0.4: {}

  color-convert@1.9.3:
    dependencies:
      color-name: 1.1.3

  color-convert@2.0.1:
    dependencies:
      color-name: 1.1.4

  color-name@1.1.3: {}

  color-name@1.1.4: {}

  comma-separated-tokens@2.0.3: {}

  commander@10.0.1: {}

  commander@14.0.2: {}

  commander@2.20.3:
    optional: true

  commondir@1.0.1: {}

  compare-func@2.0.0:
    dependencies:
      array-ify: 1.0.0
      dot-prop: 5.3.0

  concat-map@0.0.1: {}

  confbox@0.1.8:
    optional: true

  confbox@0.2.2: {}

  consola@3.4.2: {}

  constant-case@2.0.0:
    dependencies:
      snake-case: 2.1.0
      upper-case: 1.1.3

  conventional-changelog-angular@7.0.0:
    dependencies:
      compare-func: 2.0.0

  conventional-changelog-conventionalcommits@7.0.2:
    dependencies:
      compare-func: 2.0.0

  conventional-commits-parser@5.0.0:
    dependencies:
      JSONStream: 1.3.5
      is-text-path: 2.0.0
      meow: 12.1.1
      split2: 4.2.0

  convert-source-map@1.9.0: {}

  convert-source-map@2.0.0: {}

  cookie-es@2.0.0: {}

  cookie@1.1.1: {}

  copy-anything@4.0.5:
    dependencies:
      is-what: 5.5.0

  core-js-pure@3.47.0: {}

  cosmiconfig-typescript-loader@6.2.0(@types/node@25.0.2)(cosmiconfig@9.0.0(typescript@5.9.3))(typescript@5.9.3):
    dependencies:
      '@types/node': 25.0.2
      cosmiconfig: 9.0.0(typescript@5.9.3)
      jiti: 2.6.1
      typescript: 5.9.3

  cosmiconfig@9.0.0(typescript@5.9.3):
    dependencies:
      env-paths: 2.2.1
      import-fresh: 3.3.1
      js-yaml: 4.1.1
      parse-json: 5.2.0
    optionalDependencies:
      typescript: 5.9.3

  create-require@1.1.1: {}

  cross-spawn@7.0.6:
    dependencies:
      path-key: 3.1.1
      shebang-command: 2.0.0
      which: 2.0.2

  css-tree@3.1.0:
    dependencies:
      mdn-data: 2.12.2
      source-map-js: 1.2.1
    optional: true

  cssstyle@5.3.4(postcss@8.5.6):
    dependencies:
      '@asamuzakjp/css-color': 4.1.0
      '@csstools/css-syntax-patches-for-csstree': 1.0.14(postcss@8.5.6)
      css-tree: 3.1.0
    transitivePeerDependencies:
      - postcss
    optional: true

  csstype@3.2.3: {}

  dargs@8.1.0: {}

  data-uri-to-buffer@6.0.2: {}

  data-urls@6.0.0:
    dependencies:
      whatwg-mimetype: 4.0.0
      whatwg-url: 15.1.0
    optional: true

  debug@4.4.3:
    dependencies:
      ms: 2.1.3

  decamelize@1.2.0: {}

  decimal.js@10.6.0:
    optional: true

  decode-named-character-reference@1.2.0:
    dependencies:
      character-entities: 2.0.2

  deep-extend@0.6.0: {}

  deepmerge@4.3.1: {}

  default-require-extensions@3.0.1:
    dependencies:
      strip-bom: 4.0.0

  defaults@1.0.4:
    dependencies:
      clone: 1.0.4

  defu@6.1.4: {}

  degenerator@5.0.1:
    dependencies:
      ast-types: 0.13.4
      escodegen: 2.1.0
      esprima: 4.0.1

  del@5.1.0:
    dependencies:
      globby: 10.0.2
      graceful-fs: 4.2.11
      is-glob: 4.0.3
      is-path-cwd: 2.2.0
      is-path-inside: 3.0.3
      p-map: 3.0.0
      rimraf: 3.0.2
      slash: 3.0.0

  dequal@2.0.3: {}

  destr@2.0.5:
    optional: true

  detect-indent@6.1.0: {}

  detect-libc@2.1.2:
    optional: true

  devlop@1.1.0:
    dependencies:
      dequal: 2.0.3

  diff@4.0.2: {}

  dir-glob@3.0.1:
    dependencies:
      path-type: 4.0.0

  dot-case@2.1.1:
    dependencies:
      no-case: 2.3.2

  dot-prop@5.3.0:
    dependencies:
      is-obj: 2.0.0

  dotenv@17.2.3:
    optional: true

  dts-resolver@2.1.3: {}

  electron-to-chromium@1.5.267: {}

  elysia@1.4.19(@sinclair/typebox@0.34.41)(exact-mirror@0.2.5(@sinclair/typebox@0.34.41))(file-type@21.1.1)(openapi-types@12.1.3)(typescript@5.9.3):
    dependencies:
      '@sinclair/typebox': 0.34.41
      cookie: 1.1.1
      exact-mirror: 0.2.5(@sinclair/typebox@0.34.41)
      fast-decode-uri-component: 1.0.1
      file-type: 21.1.1
      memoirist: 0.4.0
      openapi-types: 12.1.3
    optionalDependencies:
      typescript: 5.9.3

  emoji-regex-xs@1.0.0: {}

  emoji-regex@8.0.0: {}

  empathic@2.0.0: {}

  enquirer@2.4.1:
    dependencies:
      ansi-colors: 4.1.3
      strip-ansi: 6.0.1

  entities@4.5.0: {}

  entities@6.0.1:
    optional: true

  env-paths@2.2.1: {}

  error-ex@1.3.4:
    dependencies:
      is-arrayish: 0.2.1

  errx@0.1.0:
    optional: true

  es-module-lexer@1.7.0: {}

  es6-error@4.1.1: {}

  esbuild@0.21.5:
    optionalDependencies:
      '@esbuild/aix-ppc64': 0.21.5
      '@esbuild/android-arm': 0.21.5
      '@esbuild/android-arm64': 0.21.5
      '@esbuild/android-x64': 0.21.5
      '@esbuild/darwin-arm64': 0.21.5
      '@esbuild/darwin-x64': 0.21.5
      '@esbuild/freebsd-arm64': 0.21.5
      '@esbuild/freebsd-x64': 0.21.5
      '@esbuild/linux-arm': 0.21.5
      '@esbuild/linux-arm64': 0.21.5
      '@esbuild/linux-ia32': 0.21.5
      '@esbuild/linux-loong64': 0.21.5
      '@esbuild/linux-mips64el': 0.21.5
      '@esbuild/linux-ppc64': 0.21.5
      '@esbuild/linux-riscv64': 0.21.5
      '@esbuild/linux-s390x': 0.21.5
      '@esbuild/linux-x64': 0.21.5
      '@esbuild/netbsd-x64': 0.21.5
      '@esbuild/openbsd-x64': 0.21.5
      '@esbuild/sunos-x64': 0.21.5
      '@esbuild/win32-arm64': 0.21.5
      '@esbuild/win32-ia32': 0.21.5
      '@esbuild/win32-x64': 0.21.5

  esbuild@0.27.1:
    optionalDependencies:
      '@esbuild/aix-ppc64': 0.27.1
      '@esbuild/android-arm': 0.27.1
      '@esbuild/android-arm64': 0.27.1
      '@esbuild/android-x64': 0.27.1
      '@esbuild/darwin-arm64': 0.27.1
      '@esbuild/darwin-x64': 0.27.1
      '@esbuild/freebsd-arm64': 0.27.1
      '@esbuild/freebsd-x64': 0.27.1
      '@esbuild/linux-arm': 0.27.1
      '@esbuild/linux-arm64': 0.27.1
      '@esbuild/linux-ia32': 0.27.1
      '@esbuild/linux-loong64': 0.27.1
      '@esbuild/linux-mips64el': 0.27.1
      '@esbuild/linux-ppc64': 0.27.1
      '@esbuild/linux-riscv64': 0.27.1
      '@esbuild/linux-s390x': 0.27.1
      '@esbuild/linux-x64': 0.27.1
      '@esbuild/netbsd-arm64': 0.27.1
      '@esbuild/netbsd-x64': 0.27.1
      '@esbuild/openbsd-arm64': 0.27.1
      '@esbuild/openbsd-x64': 0.27.1
      '@esbuild/openharmony-arm64': 0.27.1
      '@esbuild/sunos-x64': 0.27.1
      '@esbuild/win32-arm64': 0.27.1
      '@esbuild/win32-ia32': 0.27.1
      '@esbuild/win32-x64': 0.27.1

  escalade@3.2.0: {}

  escape-string-regexp@1.0.5: {}

  escape-string-regexp@5.0.0: {}

  escodegen@2.1.0:
    dependencies:
      esprima: 4.0.1
      estraverse: 5.3.0
      esutils: 2.0.3
    optionalDependencies:
      source-map: 0.6.1

  esprima@4.0.1: {}

  estraverse@5.3.0: {}

  estree-walker@2.0.2: {}

  estree-walker@3.0.3:
    dependencies:
      '@types/estree': 1.0.8

  esutils@2.0.3: {}

  exact-mirror@0.2.5(@sinclair/typebox@0.34.41):
    optionalDependencies:
      '@sinclair/typebox': 0.34.41

  execa@5.1.1:
    dependencies:
      cross-spawn: 7.0.6
      get-stream: 6.0.1
      human-signals: 2.1.0
      is-stream: 2.0.1
      merge-stream: 2.0.0
      npm-run-path: 4.0.1
      onetime: 5.1.2
      signal-exit: 3.0.7
      strip-final-newline: 2.0.0

  expect-type@1.3.0: {}

  exsolve@1.0.8: {}

  extend-shallow@2.0.1:
    dependencies:
      is-extendable: 0.1.1

  extend@3.0.2: {}

  extendable-error@0.1.7: {}

  external-editor@3.1.0:
    dependencies:
      chardet: 0.7.0
      iconv-lite: 0.4.24
      tmp: 0.0.33

  fast-decode-uri-component@1.0.1: {}

  fast-deep-equal@3.1.3: {}

  fast-glob@3.3.3:
    dependencies:
      '@nodelib/fs.stat': 2.0.5
      '@nodelib/fs.walk': 1.2.8
      glob-parent: 5.1.2
      merge2: 1.4.1
      micromatch: 4.0.8

  fast-uri@3.1.0: {}

  fastq@1.19.1:
    dependencies:
      reusify: 1.1.0

  fault@2.0.1:
    dependencies:
      format: 0.2.2

  fdir@6.5.0(picomatch@4.0.3):
    optionalDependencies:
      picomatch: 4.0.3

  fflate@0.8.2: {}

  figures@3.2.0:
    dependencies:
      escape-string-regexp: 1.0.5

  file-type@21.1.1:
    dependencies:
      '@tokenizer/inflate': 0.4.1
      strtok3: 10.3.4
      token-types: 6.1.1
      uint8array-extras: 1.5.0
    transitivePeerDependencies:
      - supports-color

  fill-range@7.1.1:
    dependencies:
      to-regex-range: 5.0.1

  find-cache-dir@3.3.2:
    dependencies:
      commondir: 1.0.1
      make-dir: 3.1.0
      pkg-dir: 4.2.0

  find-up@4.1.0:
    dependencies:
      locate-path: 5.0.0
      path-exists: 4.0.0

  find-up@7.0.0:
    dependencies:
      locate-path: 7.2.0
      path-exists: 5.0.0
      unicorn-magic: 0.1.0

  flatted@3.3.3: {}

  floating-vue@5.2.2(@nuxt/kit@3.20.1(magicast@0.5.1))(vue@3.5.25(typescript@5.9.3)):
    dependencies:
      '@floating-ui/dom': 1.1.1
      vue: 3.5.25(typescript@5.9.3)
      vue-resize: 2.0.0-alpha.1(vue@3.5.25(typescript@5.9.3))
    optionalDependencies:
      '@nuxt/kit': 3.20.1(magicast@0.5.1)

  focus-trap@7.6.6:
    dependencies:
      tabbable: 6.3.0

  foreground-child@2.0.0:
    dependencies:
      cross-spawn: 7.0.6
      signal-exit: 3.0.7

  foreground-child@3.3.1:
    dependencies:
      cross-spawn: 7.0.6
      signal-exit: 4.1.0

  format@0.2.2: {}

  fromentries@1.3.2: {}

  fs-extra@10.1.0:
    dependencies:
      graceful-fs: 4.2.11
      jsonfile: 6.2.0
      universalify: 2.0.1

  fs-extra@7.0.1:
    dependencies:
      graceful-fs: 4.2.11
      jsonfile: 4.0.0
      universalify: 0.1.2

  fs-extra@8.1.0:
    dependencies:
      graceful-fs: 4.2.11
      jsonfile: 4.0.0
      universalify: 0.1.2

  fs.realpath@1.0.0: {}

  fsevents@2.3.3:
    optional: true

  function-bind@1.1.2: {}

  fuse.js@7.1.0:
    optional: true

  gensync@1.0.0-beta.2: {}

  get-caller-file@2.0.5: {}

  get-package-type@0.1.0: {}

  get-stream@6.0.1: {}

  get-tsconfig@4.13.0:
    dependencies:
      resolve-pkg-maps: 1.0.0

  get-uri@6.0.5:
    dependencies:
      basic-ftp: 5.0.5
      data-uri-to-buffer: 6.0.2
      debug: 4.4.3
    transitivePeerDependencies:
      - supports-color

  giget@2.0.0:
    dependencies:
      citty: 0.1.6
      consola: 3.4.2
      defu: 6.1.4
      node-fetch-native: 1.6.7
      nypm: 0.6.2
      pathe: 2.0.3
    optional: true

  git-raw-commits@4.0.0:
    dependencies:
      dargs: 8.1.0
      meow: 12.1.1
      split2: 4.2.0

  glob-parent@5.1.2:
    dependencies:
      is-glob: 4.0.3

  glob@13.0.0:
    dependencies:
      minimatch: 10.1.1
      minipass: 7.1.2
      path-scurry: 2.0.1

  glob@7.2.3:
    dependencies:
      fs.realpath: 1.0.0
      inflight: 1.0.6
      inherits: 2.0.4
      minimatch: 3.1.2
      once: 1.4.0
      path-is-absolute: 1.0.1

  global-directory@4.0.1:
    dependencies:
      ini: 4.1.1

  globby@10.0.2:
    dependencies:
      '@types/glob': 7.2.0
      array-union: 2.1.0
      dir-glob: 3.0.1
      fast-glob: 3.3.3
      glob: 7.2.3
      ignore: 5.3.2
      merge2: 1.4.1
      slash: 3.0.0

  globby@11.1.0:
    dependencies:
      array-union: 2.1.0
      dir-glob: 3.0.1
      fast-glob: 3.3.3
      ignore: 5.3.2
      merge2: 1.4.1
      slash: 3.0.0

  graceful-fs@4.2.11: {}

  gradient-string@2.0.2:
    dependencies:
      chalk: 4.1.2
      tinygradient: 1.1.5

  gray-matter@4.0.3:
    dependencies:
      js-yaml: 3.14.2
      kind-of: 6.0.3
      section-matter: 1.0.0
      strip-bom-string: 1.0.0

  handlebars@4.7.8:
    dependencies:
      minimist: 1.2.8
      neo-async: 2.6.2
      source-map: 0.6.1
      wordwrap: 1.0.0
    optionalDependencies:
      uglify-js: 3.19.3

  has-flag@3.0.0: {}

  has-flag@4.0.0: {}

  hasha@5.2.2:
    dependencies:
      is-stream: 2.0.1
      type-fest: 0.8.1

  hasown@2.0.2:
    dependencies:
      function-bind: 1.1.2

  hast-util-to-html@9.0.5:
    dependencies:
      '@types/hast': 3.0.4
      '@types/unist': 3.0.3
      ccount: 2.0.1
      comma-separated-tokens: 2.0.3
      hast-util-whitespace: 3.0.0
      html-void-elements: 3.0.0
      mdast-util-to-hast: 13.2.1
      property-information: 7.1.0
      space-separated-tokens: 2.0.2
      stringify-entities: 4.0.4
      zwitch: 2.0.4

  hast-util-whitespace@3.0.0:
    dependencies:
      '@types/hast': 3.0.4

  header-case@1.0.1:
    dependencies:
      no-case: 2.3.2
      upper-case: 1.1.3

  hono@4.11.1: {}

  hookable@5.5.3: {}

  html-encoding-sniffer@4.0.0:
    dependencies:
      whatwg-encoding: 3.1.1
    optional: true

  html-escaper@2.0.2: {}

  html-void-elements@3.0.0: {}

  http-proxy-agent@7.0.2:
    dependencies:
      agent-base: 7.1.4
      debug: 4.4.3
    transitivePeerDependencies:
      - supports-color

  https-proxy-agent@7.0.6:
    dependencies:
      agent-base: 7.1.4
      debug: 4.4.3
    transitivePeerDependencies:
      - supports-color

  human-id@4.1.3: {}

  human-signals@2.1.0: {}

  iconv-lite@0.4.24:
    dependencies:
      safer-buffer: 2.1.2

  iconv-lite@0.6.3:
    dependencies:
      safer-buffer: 2.1.2
    optional: true

  iconv-lite@0.7.1:
    dependencies:
      safer-buffer: 2.1.2

  ieee754@1.2.1: {}

  ignore@5.3.2: {}

  ignore@7.0.5:
    optional: true

  import-fresh@3.3.1:
    dependencies:
      parent-module: 1.0.1
      resolve-from: 4.0.0

  import-meta-resolve@4.2.0: {}

  import-without-cache@0.2.3: {}

  imurmurhash@0.1.4: {}

  indent-string@4.0.0: {}

  inflight@1.0.6:
    dependencies:
      once: 1.4.0
      wrappy: 1.0.2

  inherits@2.0.4: {}

  ini@1.3.8: {}

  ini@4.1.1: {}

  inquirer@7.3.3:
    dependencies:
      ansi-escapes: 4.3.2
      chalk: 4.1.2
      cli-cursor: 3.1.0
      cli-width: 3.0.0
      external-editor: 3.1.0
      figures: 3.2.0
      lodash: 4.17.21
      mute-stream: 0.0.8
      run-async: 2.4.1
      rxjs: 6.6.7
      string-width: 4.2.3
      strip-ansi: 6.0.1
      through: 2.3.8

  inquirer@8.2.7(@types/node@25.0.2):
    dependencies:
      '@inquirer/external-editor': 1.0.3(@types/node@25.0.2)
      ansi-escapes: 4.3.2
      chalk: 4.1.2
      cli-cursor: 3.1.0
      cli-width: 3.0.0
      figures: 3.2.0
      lodash: 4.17.21
      mute-stream: 0.0.8
      ora: 5.4.1
      run-async: 2.4.1
      rxjs: 7.8.2
      string-width: 4.2.3
      strip-ansi: 6.0.1
      through: 2.3.8
      wrap-ansi: 6.2.0
    transitivePeerDependencies:
      - '@types/node'

  ip-address@10.1.0: {}

  is-arrayish@0.2.1: {}

  is-core-module@2.16.1:
    dependencies:
      hasown: 2.0.2

  is-extendable@0.1.1: {}

  is-extglob@2.1.1: {}

  is-fullwidth-code-point@3.0.0: {}

  is-glob@4.0.3:
    dependencies:
      is-extglob: 2.1.1

  is-interactive@1.0.0: {}

  is-lower-case@1.1.3:
    dependencies:
      lower-case: 1.1.4

  is-number@7.0.0: {}

  is-obj@2.0.0: {}

  is-path-cwd@2.2.0: {}

  is-path-inside@3.0.3: {}

  is-plain-obj@4.1.0: {}

  is-potential-custom-element-name@1.0.1:
    optional: true

  is-stream@2.0.1: {}

  is-subdir@1.2.0:
    dependencies:
      better-path-resolve: 1.0.0

  is-text-path@2.0.0:
    dependencies:
      text-extensions: 2.4.0

  is-typedarray@1.0.0: {}

  is-unicode-supported@0.1.0: {}

  is-upper-case@1.1.2:
    dependencies:
      upper-case: 1.1.3

  is-what@5.5.0: {}

  is-windows@1.0.2: {}

  isbinaryfile@4.0.10: {}

  isbot@5.1.32: {}

  isexe@2.0.0: {}

  istanbul-lib-coverage@3.2.2: {}

  istanbul-lib-hook@3.0.0:
    dependencies:
      append-transform: 2.0.0

  istanbul-lib-instrument@6.0.3:
    dependencies:
      '@babel/core': 7.28.5
      '@babel/parser': 7.28.5
      '@istanbuljs/schema': 0.1.3
      istanbul-lib-coverage: 3.2.2
      semver: 7.7.3
    transitivePeerDependencies:
      - supports-color

  istanbul-lib-processinfo@2.0.3:
    dependencies:
      archy: 1.0.0
      cross-spawn: 7.0.6
      istanbul-lib-coverage: 3.2.2
      p-map: 3.0.0
      rimraf: 3.0.2
      uuid: 8.3.2

  istanbul-lib-report@3.0.1:
    dependencies:
      istanbul-lib-coverage: 3.2.2
      make-dir: 4.0.0
      supports-color: 7.2.0

  istanbul-lib-source-maps@4.0.1:
    dependencies:
      debug: 4.4.3
      istanbul-lib-coverage: 3.2.2
      source-map: 0.6.1
    transitivePeerDependencies:
      - supports-color

  istanbul-lib-source-maps@5.0.6:
    dependencies:
      '@jridgewell/trace-mapping': 0.3.31
      debug: 4.4.3
      istanbul-lib-coverage: 3.2.2
    transitivePeerDependencies:
      - supports-color

  istanbul-reports@3.2.0:
    dependencies:
      html-escaper: 2.0.2
      istanbul-lib-report: 3.0.1

  jiti@2.6.1: {}

  js-tokens@4.0.0: {}

  js-tokens@9.0.1: {}

  js-yaml@3.14.2:
    dependencies:
      argparse: 1.0.10
      esprima: 4.0.1

  js-yaml@4.1.1:
    dependencies:
      argparse: 2.0.1

  jsdom@27.2.0(postcss@8.5.6):
    dependencies:
      '@acemir/cssom': 0.9.29
      '@asamuzakjp/dom-selector': 6.7.6
      cssstyle: 5.3.4(postcss@8.5.6)
      data-urls: 6.0.0
      decimal.js: 10.6.0
      html-encoding-sniffer: 4.0.0
      http-proxy-agent: 7.0.2
      https-proxy-agent: 7.0.6
      is-potential-custom-element-name: 1.0.1
      parse5: 8.0.0
      saxes: 6.0.0
      symbol-tree: 3.2.4
      tough-cookie: 6.0.0
      w3c-xmlserializer: 5.0.0
      webidl-conversions: 8.0.0
      whatwg-encoding: 3.1.1
      whatwg-mimetype: 4.0.0
      whatwg-url: 15.1.0
      ws: 8.18.3
      xml-name-validator: 5.0.0
    transitivePeerDependencies:
      - bufferutil
      - postcss
      - supports-color
      - utf-8-validate
    optional: true

  jsesc@3.1.0: {}

  json-parse-even-better-errors@2.3.1: {}

  json-schema-traverse@1.0.0: {}

  json5@2.2.3: {}

  jsonc-parser@3.3.1: {}

  jsonfile@4.0.0:
    optionalDependencies:
      graceful-fs: 4.2.11

  jsonfile@6.2.0:
    dependencies:
      universalify: 2.0.1
    optionalDependencies:
      graceful-fs: 4.2.11

  jsonparse@1.3.1: {}

  kind-of@6.0.3: {}

  klona@2.0.6:
    optional: true

  knitwork@1.3.0:
    optional: true

  lefthook-darwin-arm64@2.0.12:
    optional: true

  lefthook-darwin-x64@2.0.12:
    optional: true

  lefthook-freebsd-arm64@2.0.12:
    optional: true

  lefthook-freebsd-x64@2.0.12:
    optional: true

  lefthook-linux-arm64@2.0.12:
    optional: true

  lefthook-linux-x64@2.0.12:
    optional: true

  lefthook-openbsd-arm64@2.0.12:
    optional: true

  lefthook-openbsd-x64@2.0.12:
    optional: true

  lefthook-windows-arm64@2.0.12:
    optional: true

  lefthook-windows-x64@2.0.12:
    optional: true

  lefthook@2.0.12:
    optionalDependencies:
      lefthook-darwin-arm64: 2.0.12
      lefthook-darwin-x64: 2.0.12
      lefthook-freebsd-arm64: 2.0.12
      lefthook-freebsd-x64: 2.0.12
      lefthook-linux-arm64: 2.0.12
      lefthook-linux-x64: 2.0.12
      lefthook-openbsd-arm64: 2.0.12
      lefthook-openbsd-x64: 2.0.12
      lefthook-windows-arm64: 2.0.12
      lefthook-windows-x64: 2.0.12

  lightningcss-android-arm64@1.30.2:
    optional: true

  lightningcss-darwin-arm64@1.30.2:
    optional: true

  lightningcss-darwin-x64@1.30.2:
    optional: true

  lightningcss-freebsd-x64@1.30.2:
    optional: true

  lightningcss-linux-arm-gnueabihf@1.30.2:
    optional: true

  lightningcss-linux-arm64-gnu@1.30.2:
    optional: true

  lightningcss-linux-arm64-musl@1.30.2:
    optional: true

  lightningcss-linux-x64-gnu@1.30.2:
    optional: true

  lightningcss-linux-x64-musl@1.30.2:
    optional: true

  lightningcss-win32-arm64-msvc@1.30.2:
    optional: true

  lightningcss-win32-x64-msvc@1.30.2:
    optional: true

  lightningcss@1.30.2:
    dependencies:
      detect-libc: 2.1.2
    optionalDependencies:
      lightningcss-android-arm64: 1.30.2
      lightningcss-darwin-arm64: 1.30.2
      lightningcss-darwin-x64: 1.30.2
      lightningcss-freebsd-x64: 1.30.2
      lightningcss-linux-arm-gnueabihf: 1.30.2
      lightningcss-linux-arm64-gnu: 1.30.2
      lightningcss-linux-arm64-musl: 1.30.2
      lightningcss-linux-x64-gnu: 1.30.2
      lightningcss-linux-x64-musl: 1.30.2
      lightningcss-win32-arm64-msvc: 1.30.2
      lightningcss-win32-x64-msvc: 1.30.2
    optional: true

  lines-and-columns@1.2.4: {}

  linkify-it@5.0.0:
    dependencies:
      uc.micro: 2.1.0

  locate-path@5.0.0:
    dependencies:
      p-locate: 4.1.0

  locate-path@7.2.0:
    dependencies:
      p-locate: 6.0.0

  lodash.camelcase@4.3.0: {}

  lodash.flattendeep@4.4.0: {}

  lodash.get@4.4.2: {}

  lodash.isplainobject@4.0.6: {}

  lodash.kebabcase@4.1.1: {}

  lodash.merge@4.6.2: {}

  lodash.mergewith@4.6.2: {}

  lodash.snakecase@4.1.1: {}

  lodash.startcase@4.4.0: {}

  lodash.uniq@4.5.0: {}

  lodash.upperfirst@4.3.1: {}

  lodash@4.17.21: {}

  log-symbols@3.0.0:
    dependencies:
      chalk: 2.4.2

  log-symbols@4.1.0:
    dependencies:
      chalk: 4.1.2
      is-unicode-supported: 0.1.0

  longest-streak@3.1.0: {}

  lower-case-first@1.0.2:
    dependencies:
      lower-case: 1.1.4

  lower-case@1.1.4: {}

  lru-cache@11.2.4: {}

  lru-cache@5.1.1:
    dependencies:
      yallist: 3.1.1

  lru-cache@7.18.3: {}

  lz-string@1.5.0: {}

  magic-string@0.30.21:
    dependencies:
      '@jridgewell/sourcemap-codec': 1.5.5

  magicast@0.5.1:
    dependencies:
      '@babel/parser': 7.28.5
      '@babel/types': 7.28.5
      source-map-js: 1.2.1

  make-dir@3.1.0:
    dependencies:
      semver: 6.3.1

  make-dir@4.0.0:
    dependencies:
      semver: 7.7.3

  make-error@1.3.6: {}

  mark.js@8.11.1: {}

  markdown-it@14.1.0:
    dependencies:
      argparse: 2.0.1
      entities: 4.5.0
      linkify-it: 5.0.0
      mdurl: 2.0.0
      punycode.js: 2.3.1
      uc.micro: 2.1.0

  markdown-table@3.0.4: {}

  markdown-title@1.0.2: {}

  mdast-util-find-and-replace@3.0.2:
    dependencies:
      '@types/mdast': 4.0.4
      escape-string-regexp: 5.0.0
      unist-util-is: 6.0.1
      unist-util-visit-parents: 6.0.2

  mdast-util-from-markdown@2.0.2:
    dependencies:
      '@types/mdast': 4.0.4
      '@types/unist': 3.0.3
      decode-named-character-reference: 1.2.0
      devlop: 1.1.0
      mdast-util-to-string: 4.0.0
      micromark: 4.0.2
      micromark-util-decode-numeric-character-reference: 2.0.2
      micromark-util-decode-string: 2.0.1
      micromark-util-normalize-identifier: 2.0.1
      micromark-util-symbol: 2.0.1
      micromark-util-types: 2.0.2
      unist-util-stringify-position: 4.0.0
    transitivePeerDependencies:
      - supports-color

  mdast-util-frontmatter@2.0.1:
    dependencies:
      '@types/mdast': 4.0.4
      devlop: 1.1.0
      escape-string-regexp: 5.0.0
      mdast-util-from-markdown: 2.0.2
      mdast-util-to-markdown: 2.1.2
      micromark-extension-frontmatter: 2.0.0
    transitivePeerDependencies:
      - supports-color

  mdast-util-gfm-autolink-literal@2.0.1:
    dependencies:
      '@types/mdast': 4.0.4
      ccount: 2.0.1
      devlop: 1.1.0
      mdast-util-find-and-replace: 3.0.2
      micromark-util-character: 2.1.1

  mdast-util-gfm-footnote@2.1.0:
    dependencies:
      '@types/mdast': 4.0.4
      devlop: 1.1.0
      mdast-util-from-markdown: 2.0.2
      mdast-util-to-markdown: 2.1.2
      micromark-util-normalize-identifier: 2.0.1
    transitivePeerDependencies:
      - supports-color

  mdast-util-gfm-strikethrough@2.0.0:
    dependencies:
      '@types/mdast': 4.0.4
      mdast-util-from-markdown: 2.0.2
      mdast-util-to-markdown: 2.1.2
    transitivePeerDependencies:
      - supports-color

  mdast-util-gfm-table@2.0.0:
    dependencies:
      '@types/mdast': 4.0.4
      devlop: 1.1.0
      markdown-table: 3.0.4
      mdast-util-from-markdown: 2.0.2
      mdast-util-to-markdown: 2.1.2
    transitivePeerDependencies:
      - supports-color

  mdast-util-gfm-task-list-item@2.0.0:
    dependencies:
      '@types/mdast': 4.0.4
      devlop: 1.1.0
      mdast-util-from-markdown: 2.0.2
      mdast-util-to-markdown: 2.1.2
    transitivePeerDependencies:
      - supports-color

  mdast-util-gfm@3.1.0:
    dependencies:
      mdast-util-from-markdown: 2.0.2
      mdast-util-gfm-autolink-literal: 2.0.1
      mdast-util-gfm-footnote: 2.1.0
      mdast-util-gfm-strikethrough: 2.0.0
      mdast-util-gfm-table: 2.0.0
      mdast-util-gfm-task-list-item: 2.0.0
      mdast-util-to-markdown: 2.1.2
    transitivePeerDependencies:
      - supports-color

  mdast-util-phrasing@4.1.0:
    dependencies:
      '@types/mdast': 4.0.4
      unist-util-is: 6.0.1

  mdast-util-to-hast@13.2.1:
    dependencies:
      '@types/hast': 3.0.4
      '@types/mdast': 4.0.4
      '@ungap/structured-clone': 1.3.0
      devlop: 1.1.0
      micromark-util-sanitize-uri: 2.0.1
      trim-lines: 3.0.1
      unist-util-position: 5.0.0
      unist-util-visit: 5.0.0
      vfile: 6.0.3

  mdast-util-to-markdown@2.1.2:
    dependencies:
      '@types/mdast': 4.0.4
      '@types/unist': 3.0.3
      longest-streak: 3.1.0
      mdast-util-phrasing: 4.1.0
      mdast-util-to-string: 4.0.0
      micromark-util-classify-character: 2.0.1
      micromark-util-decode-string: 2.0.1
      unist-util-visit: 5.0.0
      zwitch: 2.0.4

  mdast-util-to-string@4.0.0:
    dependencies:
      '@types/mdast': 4.0.4

  mdn-data@2.12.2:
    optional: true

  mdurl@2.0.0: {}

  memoirist@0.4.0: {}

  meow@12.1.1: {}

  merge-stream@2.0.0: {}

  merge2@1.4.1: {}

  micromark-core-commonmark@2.0.3:
    dependencies:
      decode-named-character-reference: 1.2.0
      devlop: 1.1.0
      micromark-factory-destination: 2.0.1
      micromark-factory-label: 2.0.1
      micromark-factory-space: 2.0.1
      micromark-factory-title: 2.0.1
      micromark-factory-whitespace: 2.0.1
      micromark-util-character: 2.1.1
      micromark-util-chunked: 2.0.1
      micromark-util-classify-character: 2.0.1
      micromark-util-html-tag-name: 2.0.1
      micromark-util-normalize-identifier: 2.0.1
      micromark-util-resolve-all: 2.0.1
      micromark-util-subtokenize: 2.1.0
      micromark-util-symbol: 2.0.1
      micromark-util-types: 2.0.2

  micromark-extension-frontmatter@2.0.0:
    dependencies:
      fault: 2.0.1
      micromark-util-character: 2.1.1
      micromark-util-symbol: 2.0.1
      micromark-util-types: 2.0.2

  micromark-factory-destination@2.0.1:
    dependencies:
      micromark-util-character: 2.1.1
      micromark-util-symbol: 2.0.1
      micromark-util-types: 2.0.2

  micromark-factory-label@2.0.1:
    dependencies:
      devlop: 1.1.0
      micromark-util-character: 2.1.1
      micromark-util-symbol: 2.0.1
      micromark-util-types: 2.0.2

  micromark-factory-space@2.0.1:
    dependencies:
      micromark-util-character: 2.1.1
      micromark-util-types: 2.0.2

  micromark-factory-title@2.0.1:
    dependencies:
      micromark-factory-space: 2.0.1
      micromark-util-character: 2.1.1
      micromark-util-symbol: 2.0.1
      micromark-util-types: 2.0.2

  micromark-factory-whitespace@2.0.1:
    dependencies:
      micromark-factory-space: 2.0.1
      micromark-util-character: 2.1.1
      micromark-util-symbol: 2.0.1
      micromark-util-types: 2.0.2

  micromark-util-character@2.1.1:
    dependencies:
      micromark-util-symbol: 2.0.1
      micromark-util-types: 2.0.2

  micromark-util-chunked@2.0.1:
    dependencies:
      micromark-util-symbol: 2.0.1

  micromark-util-classify-character@2.0.1:
    dependencies:
      micromark-util-character: 2.1.1
      micromark-util-symbol: 2.0.1
      micromark-util-types: 2.0.2

  micromark-util-combine-extensions@2.0.1:
    dependencies:
      micromark-util-chunked: 2.0.1
      micromark-util-types: 2.0.2

  micromark-util-decode-numeric-character-reference@2.0.2:
    dependencies:
      micromark-util-symbol: 2.0.1

  micromark-util-decode-string@2.0.1:
    dependencies:
      decode-named-character-reference: 1.2.0
      micromark-util-character: 2.1.1
      micromark-util-decode-numeric-character-reference: 2.0.2
      micromark-util-symbol: 2.0.1

  micromark-util-encode@2.0.1: {}

  micromark-util-html-tag-name@2.0.1: {}

  micromark-util-normalize-identifier@2.0.1:
    dependencies:
      micromark-util-symbol: 2.0.1

  micromark-util-resolve-all@2.0.1:
    dependencies:
      micromark-util-types: 2.0.2

  micromark-util-sanitize-uri@2.0.1:
    dependencies:
      micromark-util-character: 2.1.1
      micromark-util-encode: 2.0.1
      micromark-util-symbol: 2.0.1

  micromark-util-subtokenize@2.1.0:
    dependencies:
      devlop: 1.1.0
      micromark-util-chunked: 2.0.1
      micromark-util-symbol: 2.0.1
      micromark-util-types: 2.0.2

  micromark-util-symbol@2.0.1: {}

  micromark-util-types@2.0.2: {}

  micromark@4.0.2:
    dependencies:
      '@types/debug': 4.1.12
      debug: 4.4.3
      decode-named-character-reference: 1.2.0
      devlop: 1.1.0
      micromark-core-commonmark: 2.0.3
      micromark-factory-space: 2.0.1
      micromark-util-character: 2.1.1
      micromark-util-chunked: 2.0.1
      micromark-util-combine-extensions: 2.0.1
      micromark-util-decode-numeric-character-reference: 2.0.2
      micromark-util-encode: 2.0.1
      micromark-util-normalize-identifier: 2.0.1
      micromark-util-resolve-all: 2.0.1
      micromark-util-sanitize-uri: 2.0.1
      micromark-util-subtokenize: 2.1.0
      micromark-util-symbol: 2.0.1
      micromark-util-types: 2.0.2
    transitivePeerDependencies:
      - supports-color

  micromatch@4.0.8:
    dependencies:
      braces: 3.0.3
      picomatch: 2.3.1

  millify@6.1.0:
    dependencies:
      yargs: 17.7.2

  mimic-fn@2.1.0: {}

  minimatch@10.1.1:
    dependencies:
      '@isaacs/brace-expansion': 5.0.0

  minimatch@3.1.2:
    dependencies:
      brace-expansion: 1.1.12

  minimatch@9.0.5:
    dependencies:
      brace-expansion: 2.0.2

  minimist@1.2.8: {}

  minipass@7.1.2: {}

  minisearch@7.2.0: {}

  mitt@3.0.1: {}

  mkdirp@0.5.6:
    dependencies:
      minimist: 1.2.8

  mlly@1.8.0:
    dependencies:
      acorn: 8.15.0
      pathe: 2.0.3
      pkg-types: 1.3.1
      ufo: 1.6.1
    optional: true

  mri@1.2.0: {}

  mrmime@2.0.1: {}

  ms@2.1.3: {}

  muggle-string@0.4.1: {}

  mute-stream@0.0.8: {}

  nanoid@3.3.11: {}

  neo-async@2.6.2: {}

  netmask@2.0.2: {}

  next@16.0.10(@babel/core@7.28.5)(@opentelemetry/api@1.9.0)(react-dom@19.2.3(react@19.2.3))(react@19.2.3):
    dependencies:
      '@next/env': 16.0.10
      '@swc/helpers': 0.5.15
      caniuse-lite: 1.0.30001760
      postcss: 8.4.31
      react: 19.2.3
      react-dom: 19.2.3(react@19.2.3)
      styled-jsx: 5.1.6(@babel/core@7.28.5)(react@19.2.3)
    optionalDependencies:
      '@next/swc-darwin-arm64': 16.0.10
      '@next/swc-darwin-x64': 16.0.10
      '@next/swc-linux-arm64-gnu': 16.0.10
      '@next/swc-linux-arm64-musl': 16.0.10
      '@next/swc-linux-x64-gnu': 16.0.10
      '@next/swc-linux-x64-musl': 16.0.10
      '@next/swc-win32-arm64-msvc': 16.0.10
      '@next/swc-win32-x64-msvc': 16.0.10
      '@opentelemetry/api': 1.9.0
      sharp: 0.34.5
    transitivePeerDependencies:
      - '@babel/core'
      - babel-plugin-macros

  no-case@2.3.2:
    dependencies:
      lower-case: 1.1.4

  node-fetch-native@1.6.7:
    optional: true

  node-plop@0.26.3:
    dependencies:
      '@babel/runtime-corejs3': 7.28.4
      '@types/inquirer': 6.5.0
      change-case: 3.1.0
      del: 5.1.0
      globby: 10.0.2
      handlebars: 4.7.8
      inquirer: 7.3.3
      isbinaryfile: 4.0.10
      lodash.get: 4.4.2
      mkdirp: 0.5.6
      resolve: 1.22.11

  node-preload@0.2.1:
    dependencies:
      process-on-spawn: 1.1.0

  node-releases@2.0.27: {}

  npm-run-path@4.0.1:
    dependencies:
      path-key: 3.1.1

  nyc@17.1.0:
    dependencies:
      '@istanbuljs/load-nyc-config': 1.1.0
      '@istanbuljs/schema': 0.1.3
      caching-transform: 4.0.0
      convert-source-map: 1.9.0
      decamelize: 1.2.0
      find-cache-dir: 3.3.2
      find-up: 4.1.0
      foreground-child: 3.3.1
      get-package-type: 0.1.0
      glob: 7.2.3
      istanbul-lib-coverage: 3.2.2
      istanbul-lib-hook: 3.0.0
      istanbul-lib-instrument: 6.0.3
      istanbul-lib-processinfo: 2.0.3
      istanbul-lib-report: 3.0.1
      istanbul-lib-source-maps: 4.0.1
      istanbul-reports: 3.2.0
      make-dir: 3.1.0
      node-preload: 0.2.1
      p-map: 3.0.0
      process-on-spawn: 1.1.0
      resolve-from: 5.0.0
      rimraf: 3.0.2
      signal-exit: 3.0.7
      spawn-wrap: 2.0.0
      test-exclude: 6.0.0
      yargs: 15.4.1
    transitivePeerDependencies:
      - supports-color

  nypm@0.6.2:
    dependencies:
      citty: 0.1.6
      consola: 3.4.2
      pathe: 2.0.3
      pkg-types: 2.3.0
      tinyexec: 1.0.2

  obug@2.1.1: {}

  ohash@2.0.11: {}

  once@1.4.0:
    dependencies:
      wrappy: 1.0.2

  onetime@5.1.2:
    dependencies:
      mimic-fn: 2.1.0

  oniguruma-parser@0.12.1: {}

  oniguruma-to-es@3.1.1:
    dependencies:
      emoji-regex-xs: 1.0.0
      regex: 6.1.0
      regex-recursion: 6.0.2

  oniguruma-to-es@4.3.4:
    dependencies:
      oniguruma-parser: 0.12.1
      regex: 6.1.0
      regex-recursion: 6.0.2

  openapi-types@12.1.3: {}

  ora@4.1.1:
    dependencies:
      chalk: 3.0.0
      cli-cursor: 3.1.0
      cli-spinners: 2.9.2
      is-interactive: 1.0.0
      log-symbols: 3.0.0
      mute-stream: 0.0.8
      strip-ansi: 6.0.1
      wcwidth: 1.0.1

  ora@5.4.1:
    dependencies:
      bl: 4.1.0
      chalk: 4.1.2
      cli-cursor: 3.1.0
      cli-spinners: 2.9.2
      is-interactive: 1.0.0
      is-unicode-supported: 0.1.0
      log-symbols: 4.1.0
      strip-ansi: 6.0.1
      wcwidth: 1.0.1

  os-tmpdir@1.0.2: {}

  outdent@0.5.0: {}

  p-filter@2.1.0:
    dependencies:
      p-map: 2.1.0

  p-limit@2.3.0:
    dependencies:
      p-try: 2.2.0

  p-limit@4.0.0:
    dependencies:
      yocto-queue: 1.2.2

  p-locate@4.1.0:
    dependencies:
      p-limit: 2.3.0

  p-locate@6.0.0:
    dependencies:
      p-limit: 4.0.0

  p-map@2.1.0: {}

  p-map@3.0.0:
    dependencies:
      aggregate-error: 3.1.0

  p-try@2.2.0: {}

  pac-proxy-agent@7.2.0:
    dependencies:
      '@tootallnate/quickjs-emscripten': 0.23.0
      agent-base: 7.1.4
      debug: 4.4.3
      get-uri: 6.0.5
      http-proxy-agent: 7.0.2
      https-proxy-agent: 7.0.6
      pac-resolver: 7.0.1
      socks-proxy-agent: 8.0.5
    transitivePeerDependencies:
      - supports-color

  pac-resolver@7.0.1:
    dependencies:
      degenerator: 5.0.1
      netmask: 2.0.2

  package-hash@4.0.0:
    dependencies:
      graceful-fs: 4.2.11
      hasha: 5.2.2
      lodash.flattendeep: 4.4.0
      release-zalgo: 1.0.0

  package-json-from-dist@1.0.1: {}

  package-manager-detector@0.2.11:
    dependencies:
      quansync: 0.2.11

  param-case@2.1.1:
    dependencies:
      no-case: 2.3.2

  parent-module@1.0.1:
    dependencies:
      callsites: 3.1.0

  parse-json@5.2.0:
    dependencies:
      '@babel/code-frame': 7.27.1
      error-ex: 1.3.4
      json-parse-even-better-errors: 2.3.1
      lines-and-columns: 1.2.4

  parse5@8.0.0:
    dependencies:
      entities: 6.0.1
    optional: true

  pascal-case@2.0.1:
    dependencies:
      camel-case: 3.0.0
      upper-case-first: 1.1.2

  path-browserify@1.0.1: {}

  path-case@2.1.1:
    dependencies:
      no-case: 2.3.2

  path-exists@4.0.0: {}

  path-exists@5.0.0: {}

  path-is-absolute@1.0.1: {}

  path-key@3.1.1: {}

  path-parse@1.0.7: {}

  path-scurry@2.0.1:
    dependencies:
      lru-cache: 11.2.4
      minipass: 7.1.2

  path-to-regexp@8.3.0: {}

  path-type@4.0.0: {}

  pathe@2.0.3: {}

  perfect-debounce@1.0.0: {}

  perfect-debounce@2.0.0:
    optional: true

  picocolors@1.0.1: {}

  picocolors@1.1.1: {}

  picomatch@2.3.1: {}

  picomatch@4.0.3: {}

  pify@4.0.1: {}

  pkg-dir@4.2.0:
    dependencies:
      find-up: 4.1.0

  pkg-types@1.3.1:
    dependencies:
      confbox: 0.1.8
      mlly: 1.8.0
      pathe: 2.0.3
    optional: true

  pkg-types@2.3.0:
    dependencies:
      confbox: 0.2.2
      exsolve: 1.0.8
      pathe: 2.0.3

  postcss@8.4.31:
    dependencies:
      nanoid: 3.3.11
      picocolors: 1.1.1
      source-map-js: 1.2.1

  postcss@8.5.6:
    dependencies:
      nanoid: 3.3.11
      picocolors: 1.1.1
      source-map-js: 1.2.1

  preact@10.28.0: {}

  prettier@2.8.8: {}

  pretty-bytes@7.1.0: {}

  process-on-spawn@1.1.0:
    dependencies:
      fromentries: 1.3.2

  property-information@7.1.0: {}

  proxy-agent@6.5.0:
    dependencies:
      agent-base: 7.1.4
      debug: 4.4.3
      http-proxy-agent: 7.0.2
      https-proxy-agent: 7.0.6
      lru-cache: 7.18.3
      pac-proxy-agent: 7.2.0
      proxy-from-env: 1.1.0
      socks-proxy-agent: 8.0.5
    transitivePeerDependencies:
      - supports-color

  proxy-from-env@1.1.0: {}

  punycode.js@2.3.1: {}

  punycode@2.3.1:
    optional: true

  quansync@0.2.11: {}

  quansync@1.0.0: {}

  queue-microtask@1.2.3: {}

  rc9@2.1.2:
    dependencies:
      defu: 6.1.4
      destr: 2.0.5
    optional: true

  rc@1.2.8:
    dependencies:
      deep-extend: 0.6.0
      ini: 1.3.8
      minimist: 1.2.8
      strip-json-comments: 2.0.1

  react-dom@19.2.3(react@19.2.3):
    dependencies:
      react: 19.2.3
      scheduler: 0.27.0

  react@19.2.3: {}

  read-yaml-file@1.1.0:
    dependencies:
      graceful-fs: 4.2.11
      js-yaml: 3.14.2
      pify: 4.0.1
      strip-bom: 3.0.0

  readable-stream@3.6.2:
    dependencies:
      inherits: 2.0.4
      string_decoder: 1.3.0
      util-deprecate: 1.0.2

  readdirp@4.1.2:
    optional: true

  regex-recursion@6.0.2:
    dependencies:
      regex-utilities: 2.3.0

  regex-utilities@2.3.0: {}

  regex@6.1.0:
    dependencies:
      regex-utilities: 2.3.0

  registry-auth-token@3.3.2:
    dependencies:
      rc: 1.2.8
      safe-buffer: 5.2.1

  registry-url@3.1.0:
    dependencies:
      rc: 1.2.8

  release-zalgo@1.0.0:
    dependencies:
      es6-error: 4.1.1

  remark-frontmatter@5.0.0:
    dependencies:
      '@types/mdast': 4.0.4
      mdast-util-frontmatter: 2.0.1
      micromark-extension-frontmatter: 2.0.0
      unified: 11.0.5
    transitivePeerDependencies:
      - supports-color

  remark-parse@11.0.0:
    dependencies:
      '@types/mdast': 4.0.4
      mdast-util-from-markdown: 2.0.2
      micromark-util-types: 2.0.2
      unified: 11.0.5
    transitivePeerDependencies:
      - supports-color

  remark-stringify@11.0.0:
    dependencies:
      '@types/mdast': 4.0.4
      mdast-util-to-markdown: 2.1.2
      unified: 11.0.5

  remark@15.0.1:
    dependencies:
      '@types/mdast': 4.0.4
      remark-parse: 11.0.0
      remark-stringify: 11.0.0
      unified: 11.0.5
    transitivePeerDependencies:
      - supports-color

  require-directory@2.1.1: {}

  require-from-string@2.0.2: {}

  require-main-filename@2.0.0: {}

  resolve-from@4.0.0: {}

  resolve-from@5.0.0: {}

  resolve-pkg-maps@1.0.0: {}

  resolve@1.22.11:
    dependencies:
      is-core-module: 2.16.1
      path-parse: 1.0.7
      supports-preserve-symlinks-flag: 1.0.0

  restore-cursor@3.1.0:
    dependencies:
      onetime: 5.1.2
      signal-exit: 3.0.7

  reusify@1.1.0: {}

  rfdc@1.4.1: {}

  rimraf@3.0.2:
    dependencies:
      glob: 7.2.3

  rimraf@6.1.2:
    dependencies:
      glob: 13.0.0
      package-json-from-dist: 1.0.1

  rolldown-plugin-dts@0.18.3(rolldown@1.0.0-beta.53)(typescript@5.9.3):
    dependencies:
      '@babel/generator': 7.28.5
      '@babel/parser': 7.28.5
      '@babel/types': 7.28.5
      ast-kit: 2.2.0
      birpc: 3.0.0
      dts-resolver: 2.1.3
      get-tsconfig: 4.13.0
      magic-string: 0.30.21
      obug: 2.1.1
      rolldown: 1.0.0-beta.53
    optionalDependencies:
      typescript: 5.9.3
    transitivePeerDependencies:
      - oxc-resolver

  rolldown@1.0.0-beta.53:
    dependencies:
      '@oxc-project/types': 0.101.0
      '@rolldown/pluginutils': 1.0.0-beta.53
    optionalDependencies:
      '@rolldown/binding-android-arm64': 1.0.0-beta.53
      '@rolldown/binding-darwin-arm64': 1.0.0-beta.53
      '@rolldown/binding-darwin-x64': 1.0.0-beta.53
      '@rolldown/binding-freebsd-x64': 1.0.0-beta.53
      '@rolldown/binding-linux-arm-gnueabihf': 1.0.0-beta.53
      '@rolldown/binding-linux-arm64-gnu': 1.0.0-beta.53
      '@rolldown/binding-linux-arm64-musl': 1.0.0-beta.53
      '@rolldown/binding-linux-x64-gnu': 1.0.0-beta.53
      '@rolldown/binding-linux-x64-musl': 1.0.0-beta.53
      '@rolldown/binding-openharmony-arm64': 1.0.0-beta.53
      '@rolldown/binding-wasm32-wasi': 1.0.0-beta.53
      '@rolldown/binding-win32-arm64-msvc': 1.0.0-beta.53
      '@rolldown/binding-win32-x64-msvc': 1.0.0-beta.53

  rollup@4.53.4:
    dependencies:
      '@types/estree': 1.0.8
    optionalDependencies:
      '@rollup/rollup-android-arm-eabi': 4.53.4
      '@rollup/rollup-android-arm64': 4.53.4
      '@rollup/rollup-darwin-arm64': 4.53.4
      '@rollup/rollup-darwin-x64': 4.53.4
      '@rollup/rollup-freebsd-arm64': 4.53.4
      '@rollup/rollup-freebsd-x64': 4.53.4
      '@rollup/rollup-linux-arm-gnueabihf': 4.53.4
      '@rollup/rollup-linux-arm-musleabihf': 4.53.4
      '@rollup/rollup-linux-arm64-gnu': 4.53.4
      '@rollup/rollup-linux-arm64-musl': 4.53.4
      '@rollup/rollup-linux-loong64-gnu': 4.53.4
      '@rollup/rollup-linux-ppc64-gnu': 4.53.4
      '@rollup/rollup-linux-riscv64-gnu': 4.53.4
      '@rollup/rollup-linux-riscv64-musl': 4.53.4
      '@rollup/rollup-linux-s390x-gnu': 4.53.4
      '@rollup/rollup-linux-x64-gnu': 4.53.4
      '@rollup/rollup-linux-x64-musl': 4.53.4
      '@rollup/rollup-openharmony-arm64': 4.53.4
      '@rollup/rollup-win32-arm64-msvc': 4.53.4
      '@rollup/rollup-win32-ia32-msvc': 4.53.4
      '@rollup/rollup-win32-x64-gnu': 4.53.4
      '@rollup/rollup-win32-x64-msvc': 4.53.4
      fsevents: 2.3.3

  run-async@2.4.1: {}

  run-parallel@1.2.0:
    dependencies:
      queue-microtask: 1.2.3

  rxjs@6.6.7:
    dependencies:
      tslib: 1.14.1

  rxjs@7.8.2:
    dependencies:
      tslib: 2.8.1

  safe-buffer@5.2.1: {}

  safer-buffer@2.1.2: {}

  saxes@6.0.0:
    dependencies:
      xmlchars: 2.2.0
    optional: true

  scheduler@0.27.0: {}

  scule@1.3.0:
    optional: true

  search-insights@2.17.3: {}

  section-matter@1.0.0:
    dependencies:
      extend-shallow: 2.0.1
      kind-of: 6.0.3

  semver@6.3.1: {}

  semver@7.6.2: {}

  semver@7.7.3: {}

  sentence-case@2.1.1:
    dependencies:
      no-case: 2.3.2
      upper-case-first: 1.1.2

  seroval-plugins@1.4.0(seroval@1.4.0):
    dependencies:
      seroval: 1.4.0

  seroval@1.4.0: {}

  set-blocking@2.0.0: {}

  sharp@0.34.5:
    dependencies:
      '@img/colour': 1.0.0
      detect-libc: 2.1.2
      semver: 7.7.3
    optionalDependencies:
      '@img/sharp-darwin-arm64': 0.34.5
      '@img/sharp-darwin-x64': 0.34.5
      '@img/sharp-libvips-darwin-arm64': 1.2.4
      '@img/sharp-libvips-darwin-x64': 1.2.4
      '@img/sharp-libvips-linux-arm': 1.2.4
      '@img/sharp-libvips-linux-arm64': 1.2.4
      '@img/sharp-libvips-linux-ppc64': 1.2.4
      '@img/sharp-libvips-linux-riscv64': 1.2.4
      '@img/sharp-libvips-linux-s390x': 1.2.4
      '@img/sharp-libvips-linux-x64': 1.2.4
      '@img/sharp-libvips-linuxmusl-arm64': 1.2.4
      '@img/sharp-libvips-linuxmusl-x64': 1.2.4
      '@img/sharp-linux-arm': 0.34.5
      '@img/sharp-linux-arm64': 0.34.5
      '@img/sharp-linux-ppc64': 0.34.5
      '@img/sharp-linux-riscv64': 0.34.5
      '@img/sharp-linux-s390x': 0.34.5
      '@img/sharp-linux-x64': 0.34.5
      '@img/sharp-linuxmusl-arm64': 0.34.5
      '@img/sharp-linuxmusl-x64': 0.34.5
      '@img/sharp-wasm32': 0.34.5
      '@img/sharp-win32-arm64': 0.34.5
      '@img/sharp-win32-ia32': 0.34.5
      '@img/sharp-win32-x64': 0.34.5
    optional: true

  shebang-command@2.0.0:
    dependencies:
      shebang-regex: 3.0.0

  shebang-regex@3.0.0: {}

  shiki@2.5.0:
    dependencies:
      '@shikijs/core': 2.5.0
      '@shikijs/engine-javascript': 2.5.0
      '@shikijs/engine-oniguruma': 2.5.0
      '@shikijs/langs': 2.5.0
      '@shikijs/themes': 2.5.0
      '@shikijs/types': 2.5.0
      '@shikijs/vscode-textmate': 10.0.2
      '@types/hast': 3.0.4

  shiki@3.20.0:
    dependencies:
      '@shikijs/core': 3.20.0
      '@shikijs/engine-javascript': 3.20.0
      '@shikijs/engine-oniguruma': 3.20.0
      '@shikijs/langs': 3.20.0
      '@shikijs/themes': 3.20.0
      '@shikijs/types': 3.20.0
      '@shikijs/vscode-textmate': 10.0.2
      '@types/hast': 3.0.4

  siginfo@2.0.0: {}

  signal-exit@3.0.7: {}

  signal-exit@4.1.0: {}

  sirv@3.0.2:
    dependencies:
      '@polka/url': 1.0.0-next.29
      mrmime: 2.0.1
      totalist: 3.0.1

  sisteransi@1.0.5: {}

  slash@3.0.0: {}

  smart-buffer@4.2.0: {}

  snake-case@2.1.0:
    dependencies:
      no-case: 2.3.2

  socks-proxy-agent@8.0.5:
    dependencies:
      agent-base: 7.1.4
      debug: 4.4.3
      socks: 2.8.7
    transitivePeerDependencies:
      - supports-color

  socks@2.8.7:
    dependencies:
      ip-address: 10.1.0
      smart-buffer: 4.2.0

  source-map-js@1.2.1: {}

  source-map-support@0.5.21:
    dependencies:
      buffer-from: 1.1.2
      source-map: 0.6.1
    optional: true

  source-map@0.6.1: {}

  space-separated-tokens@2.0.2: {}

  spawn-wrap@2.0.0:
    dependencies:
      foreground-child: 2.0.0
      is-windows: 1.0.2
      make-dir: 3.1.0
      rimraf: 3.0.2
      signal-exit: 3.0.7
      which: 2.0.2

  spawndamnit@3.0.1:
    dependencies:
      cross-spawn: 7.0.6
      signal-exit: 4.1.0

  speakingurl@14.0.1: {}

  split2@4.2.0: {}

  sprintf-js@1.0.3: {}

  stackback@0.0.2: {}

  std-env@3.10.0: {}

  string-width@4.2.3:
    dependencies:
      emoji-regex: 8.0.0
      is-fullwidth-code-point: 3.0.0
      strip-ansi: 6.0.1

  string_decoder@1.3.0:
    dependencies:
      safe-buffer: 5.2.1

  stringify-entities@4.0.4:
    dependencies:
      character-entities-html4: 2.1.0
      character-entities-legacy: 3.0.0

  strip-ansi@6.0.1:
    dependencies:
      ansi-regex: 5.0.1

  strip-bom-string@1.0.0: {}

  strip-bom@3.0.0: {}

  strip-bom@4.0.0: {}

  strip-final-newline@2.0.0: {}

  strip-json-comments@2.0.1: {}

  strtok3@10.3.4:
    dependencies:
      '@tokenizer/token': 0.3.0

  styled-jsx@5.1.6(@babel/core@7.28.5)(react@19.2.3):
    dependencies:
      client-only: 0.0.1
      react: 19.2.3
    optionalDependencies:
      '@babel/core': 7.28.5

  superjson@2.2.6:
    dependencies:
      copy-anything: 4.0.5

  supports-color@5.5.0:
    dependencies:
      has-flag: 3.0.0

  supports-color@7.2.0:
    dependencies:
      has-flag: 4.0.0

  supports-preserve-symlinks-flag@1.0.0: {}

  swap-case@1.1.2:
    dependencies:
      lower-case: 1.1.4
      upper-case: 1.1.3

  symbol-tree@3.2.4:
    optional: true

  tabbable@6.3.0: {}

  term-size@2.2.1: {}

  terser@5.44.1:
    dependencies:
      '@jridgewell/source-map': 0.3.11
      acorn: 8.15.0
      commander: 2.20.3
      source-map-support: 0.5.21
    optional: true

  test-exclude@6.0.0:
    dependencies:
      '@istanbuljs/schema': 0.1.3
      glob: 7.2.3
      minimatch: 3.1.2

  text-extensions@2.4.0: {}

  through@2.3.8: {}

  tiny-invariant@1.3.3: {}

  tiny-warning@1.0.3: {}

  tinybench@2.9.0: {}

  tinycolor2@1.6.0: {}

  tinyexec@1.0.2: {}

  tinyglobby@0.2.15:
    dependencies:
      fdir: 6.5.0(picomatch@4.0.3)
      picomatch: 4.0.3

  tinygradient@1.1.5:
    dependencies:
      '@types/tinycolor2': 1.4.6
      tinycolor2: 1.6.0

  tinyrainbow@3.0.3: {}

  title-case@2.1.1:
    dependencies:
      no-case: 2.3.2
      upper-case: 1.1.3

  tldts-core@7.0.19:
    optional: true

  tldts@7.0.19:
    dependencies:
      tldts-core: 7.0.19
    optional: true

  tmp@0.0.33:
    dependencies:
      os-tmpdir: 1.0.2

  to-regex-range@5.0.1:
    dependencies:
      is-number: 7.0.0

  token-types@6.1.1:
    dependencies:
      '@borewit/text-codec': 0.1.1
      '@tokenizer/token': 0.3.0
      ieee754: 1.2.1

  tokenx@1.2.1: {}

  totalist@3.0.1: {}

  tough-cookie@6.0.0:
    dependencies:
      tldts: 7.0.19
    optional: true

  tr46@6.0.0:
    dependencies:
      punycode: 2.3.1
    optional: true

  tree-kill@1.2.2: {}

  trim-lines@3.0.1: {}

  trough@2.2.0: {}

  trpc-cli@0.12.1(@trpc/server@11.8.0(typescript@5.9.3))(valibot@1.2.0(typescript@5.9.3))(zod@4.2.0):
    dependencies:
      commander: 14.0.2
    optionalDependencies:
      '@trpc/server': 11.8.0(typescript@5.9.3)
      valibot: 1.2.0(typescript@5.9.3)
      zod: 4.2.0

  ts-node@10.9.2(@swc/core@1.13.21(@swc/helpers@0.5.17))(@types/node@25.0.2)(typescript@5.9.3):
    dependencies:
      '@cspotcode/source-map-support': 0.8.1
      '@tsconfig/node10': 1.0.12
      '@tsconfig/node12': 1.0.11
      '@tsconfig/node14': 1.0.3
      '@tsconfig/node16': 1.0.4
      '@types/node': 25.0.2
      acorn: 8.15.0
      acorn-walk: 8.3.4
      arg: 4.1.3
      create-require: 1.1.1
      diff: 4.0.2
      make-error: 1.3.6
      typescript: 5.9.3
      v8-compile-cache-lib: 3.0.1
      yn: 3.1.1
    optionalDependencies:
      '@swc/core': 1.13.21(@swc/helpers@0.5.17)

  tsdown@0.18.0(typescript@5.9.3):
    dependencies:
      ansis: 4.2.0
      cac: 6.7.14
      defu: 6.1.4
      empathic: 2.0.0
      hookable: 5.5.3
      import-without-cache: 0.2.3
      obug: 2.1.1
      rolldown: 1.0.0-beta.53
      rolldown-plugin-dts: 0.18.3(rolldown@1.0.0-beta.53)(typescript@5.9.3)
      semver: 7.7.3
      tinyexec: 1.0.2
      tinyglobby: 0.2.15
      tree-kill: 1.2.2
      unconfig-core: 7.4.2
      unrun: 0.2.19
    optionalDependencies:
      typescript: 5.9.3
    transitivePeerDependencies:
      - '@ts-macro/tsc'
      - '@typescript/native-preview'
      - oxc-resolver
      - synckit
      - vue-tsc

  tslib@1.14.1: {}

  tslib@2.8.1: {}

  turbo-darwin-64@2.6.3:
    optional: true

  turbo-darwin-arm64@2.6.3:
    optional: true

  turbo-linux-64@2.6.3:
    optional: true

  turbo-linux-arm64@2.6.3:
    optional: true

  turbo-windows-64@2.6.3:
    optional: true

  turbo-windows-arm64@2.6.3:
    optional: true

  turbo@2.6.3:
    optionalDependencies:
      turbo-darwin-64: 2.6.3
      turbo-darwin-arm64: 2.6.3
      turbo-linux-64: 2.6.3
      turbo-linux-arm64: 2.6.3
      turbo-windows-64: 2.6.3
      turbo-windows-arm64: 2.6.3

  twoslash-protocol@0.3.4: {}

  twoslash-vue@0.3.4(typescript@5.9.3):
    dependencies:
      '@vue/language-core': 3.1.8(typescript@5.9.3)
      twoslash: 0.3.4(typescript@5.9.3)
      twoslash-protocol: 0.3.4
      typescript: 5.9.3
    transitivePeerDependencies:
      - supports-color

  twoslash@0.3.4(typescript@5.9.3):
    dependencies:
      '@typescript/vfs': 1.6.2(typescript@5.9.3)
      twoslash-protocol: 0.3.4
      typescript: 5.9.3
    transitivePeerDependencies:
      - supports-color

  type-fest@0.21.3: {}

  type-fest@0.8.1: {}

  typedarray-to-buffer@3.1.5:
    dependencies:
      is-typedarray: 1.0.0

  typescript@5.9.3: {}

  uc.micro@2.1.0: {}

  ufo@1.6.1:
    optional: true

  uglify-js@3.19.3:
    optional: true

  uint8array-extras@1.5.0: {}

  ultracite@6.4.1(typescript@5.9.3)(valibot@1.2.0(typescript@5.9.3)):
    dependencies:
      '@clack/prompts': 0.11.0
      '@trpc/server': 11.8.0(typescript@5.9.3)
      deepmerge: 4.3.1
      glob: 13.0.0
      jsonc-parser: 3.3.1
      nypm: 0.6.2
      picocolors: 1.1.1
      trpc-cli: 0.12.1(@trpc/server@11.8.0(typescript@5.9.3))(valibot@1.2.0(typescript@5.9.3))(zod@4.2.0)
      zod: 4.2.0
    transitivePeerDependencies:
      - '@orpc/server'
      - '@valibot/to-json-schema'
      - effect
      - typescript
      - valibot

  unconfig-core@7.4.2:
    dependencies:
      '@quansync/fs': 1.0.0
      quansync: 1.0.0

  unctx@2.4.1:
    dependencies:
      acorn: 8.15.0
      estree-walker: 3.0.3
      magic-string: 0.30.21
      unplugin: 2.3.11
    optional: true

  undici-types@7.16.0: {}

  unicorn-magic@0.1.0: {}

  unified@11.0.5:
    dependencies:
      '@types/unist': 3.0.3
      bail: 2.0.2
      devlop: 1.1.0
      extend: 3.0.2
      is-plain-obj: 4.1.0
      trough: 2.2.0
      vfile: 6.0.3

  unist-util-is@6.0.1:
    dependencies:
      '@types/unist': 3.0.3

  unist-util-position@5.0.0:
    dependencies:
      '@types/unist': 3.0.3

  unist-util-remove@4.0.0:
    dependencies:
      '@types/unist': 3.0.3
      unist-util-is: 6.0.1
      unist-util-visit-parents: 6.0.2

  unist-util-stringify-position@4.0.0:
    dependencies:
      '@types/unist': 3.0.3

  unist-util-visit-parents@6.0.2:
    dependencies:
      '@types/unist': 3.0.3
      unist-util-is: 6.0.1

  unist-util-visit@5.0.0:
    dependencies:
      '@types/unist': 3.0.3
      unist-util-is: 6.0.1
      unist-util-visit-parents: 6.0.2

  universalify@0.1.2: {}

  universalify@2.0.1: {}

  unplugin@2.3.11:
    dependencies:
      '@jridgewell/remapping': 2.3.5
      acorn: 8.15.0
      picomatch: 4.0.3
      webpack-virtual-modules: 0.6.2
    optional: true

  unrun@0.2.19:
    dependencies:
      rolldown: 1.0.0-beta.53

  untyped@2.0.0:
    dependencies:
      citty: 0.1.6
      defu: 6.1.4
      jiti: 2.6.1
      knitwork: 1.3.0
      scule: 1.3.0
    optional: true

  update-browserslist-db@1.2.2(browserslist@4.28.1):
    dependencies:
      browserslist: 4.28.1
      escalade: 3.2.0
      picocolors: 1.1.1

  update-check@1.5.4:
    dependencies:
      registry-auth-token: 3.3.2
      registry-url: 3.1.0

  upper-case-first@1.1.2:
    dependencies:
      upper-case: 1.1.3

  upper-case@1.1.3: {}

  use-sync-external-store@1.6.0(react@19.2.3):
    dependencies:
      react: 19.2.3

  util-deprecate@1.0.2: {}

  uuid@8.3.2: {}

  v8-compile-cache-lib@3.0.1: {}

  valibot@1.2.0(typescript@5.9.3):
    optionalDependencies:
      typescript: 5.9.3

  validate-npm-package-name@5.0.1: {}

  vfile-message@4.0.3:
    dependencies:
      '@types/unist': 3.0.3
      unist-util-stringify-position: 4.0.0

  vfile@6.0.3:
    dependencies:
      '@types/unist': 3.0.3
      vfile-message: 4.0.3

  vite@5.4.21(@types/node@25.0.2)(lightningcss@1.30.2)(terser@5.44.1):
    dependencies:
      esbuild: 0.21.5
      postcss: 8.5.6
      rollup: 4.53.4
    optionalDependencies:
      '@types/node': 25.0.2
      fsevents: 2.3.3
      lightningcss: 1.30.2
      terser: 5.44.1

  vite@7.3.0(@types/node@25.0.2)(jiti@2.6.1)(lightningcss@1.30.2)(terser@5.44.1)(yaml@2.8.2):
    dependencies:
      esbuild: 0.27.1
      fdir: 6.5.0(picomatch@4.0.3)
      picomatch: 4.0.3
      postcss: 8.5.6
      rollup: 4.53.4
      tinyglobby: 0.2.15
    optionalDependencies:
      '@types/node': 25.0.2
      fsevents: 2.3.3
      jiti: 2.6.1
      lightningcss: 1.30.2
      terser: 5.44.1
      yaml: 2.8.2

  vitepress-plugin-llms@1.9.3:
    dependencies:
      gray-matter: 4.0.3
      markdown-it: 14.1.0
      markdown-title: 1.0.2
      mdast-util-from-markdown: 2.0.2
      millify: 6.1.0
      minimatch: 10.1.1
      path-to-regexp: 8.3.0
      picocolors: 1.1.1
      pretty-bytes: 7.1.0
      remark: 15.0.1
      remark-frontmatter: 5.0.0
      tokenx: 1.2.1
      unist-util-remove: 4.0.0
      unist-util-visit: 5.0.0
    transitivePeerDependencies:
      - supports-color

  vitepress@1.6.4(@algolia/client-search@5.46.0)(@types/node@25.0.2)(fuse.js@7.1.0)(lightningcss@1.30.2)(postcss@8.5.6)(search-insights@2.17.3)(terser@5.44.1)(typescript@5.9.3):
    dependencies:
      '@docsearch/css': 3.8.2
      '@docsearch/js': 3.8.2(@algolia/client-search@5.46.0)(search-insights@2.17.3)
      '@iconify-json/simple-icons': 1.2.63
      '@shikijs/core': 2.5.0
      '@shikijs/transformers': 2.5.0
      '@shikijs/types': 2.5.0
      '@types/markdown-it': 14.1.2
      '@vitejs/plugin-vue': 5.2.4(vite@5.4.21(@types/node@25.0.2)(lightningcss@1.30.2)(terser@5.44.1))(vue@3.5.25(typescript@5.9.3))
      '@vue/devtools-api': 7.7.9
      '@vue/shared': 3.5.25
      '@vueuse/core': 12.8.2(typescript@5.9.3)
      '@vueuse/integrations': 12.8.2(focus-trap@7.6.6)(fuse.js@7.1.0)(typescript@5.9.3)
      focus-trap: 7.6.6
      mark.js: 8.11.1
      minisearch: 7.2.0
      shiki: 2.5.0
      vite: 5.4.21(@types/node@25.0.2)(lightningcss@1.30.2)(terser@5.44.1)
      vue: 3.5.25(typescript@5.9.3)
    optionalDependencies:
      postcss: 8.5.6
    transitivePeerDependencies:
      - '@algolia/client-search'
      - '@types/node'
      - '@types/react'
      - async-validator
      - axios
      - change-case
      - drauu
      - fuse.js
      - idb-keyval
      - jwt-decode
      - less
      - lightningcss
      - nprogress
      - qrcode
      - react
      - react-dom
      - sass
      - sass-embedded
      - search-insights
      - sortablejs
      - stylus
      - sugarss
      - terser
      - typescript
      - universal-cookie

  vitest@4.0.15(@opentelemetry/api@1.9.0)(@types/node@25.0.2)(@vitest/ui@4.0.15)(jiti@2.6.1)(jsdom@27.2.0(postcss@8.5.6))(lightningcss@1.30.2)(terser@5.44.1)(yaml@2.8.2):
    dependencies:
      '@vitest/expect': 4.0.15
      '@vitest/mocker': 4.0.15(vite@7.3.0(@types/node@25.0.2)(jiti@2.6.1)(lightningcss@1.30.2)(terser@5.44.1)(yaml@2.8.2))
      '@vitest/pretty-format': 4.0.15
      '@vitest/runner': 4.0.15
      '@vitest/snapshot': 4.0.15
      '@vitest/spy': 4.0.15
      '@vitest/utils': 4.0.15
      es-module-lexer: 1.7.0
      expect-type: 1.3.0
      magic-string: 0.30.21
      obug: 2.1.1
      pathe: 2.0.3
      picomatch: 4.0.3
      std-env: 3.10.0
      tinybench: 2.9.0
      tinyexec: 1.0.2
      tinyglobby: 0.2.15
      tinyrainbow: 3.0.3
      vite: 7.3.0(@types/node@25.0.2)(jiti@2.6.1)(lightningcss@1.30.2)(terser@5.44.1)(yaml@2.8.2)
      why-is-node-running: 2.3.0
    optionalDependencies:
      '@opentelemetry/api': 1.9.0
      '@types/node': 25.0.2
      '@vitest/ui': 4.0.15(vitest@4.0.15)
      jsdom: 27.2.0(postcss@8.5.6)
    transitivePeerDependencies:
      - jiti
      - less
      - lightningcss
      - msw
      - sass
      - sass-embedded
      - stylus
      - sugarss
      - terser
      - tsx
      - yaml

  vue-resize@2.0.0-alpha.1(vue@3.5.25(typescript@5.9.3)):
    dependencies:
      vue: 3.5.25(typescript@5.9.3)

  vue@3.5.25(typescript@5.9.3):
    dependencies:
      '@vue/compiler-dom': 3.5.25
      '@vue/compiler-sfc': 3.5.25
      '@vue/runtime-dom': 3.5.25
      '@vue/server-renderer': 3.5.25(vue@3.5.25(typescript@5.9.3))
      '@vue/shared': 3.5.25
    optionalDependencies:
      typescript: 5.9.3

  w3c-xmlserializer@5.0.0:
    dependencies:
      xml-name-validator: 5.0.0
    optional: true

  wcwidth@1.0.1:
    dependencies:
      defaults: 1.0.4

  webidl-conversions@8.0.0:
    optional: true

  webpack-virtual-modules@0.6.2:
    optional: true

  whatwg-encoding@3.1.1:
    dependencies:
      iconv-lite: 0.6.3
    optional: true

  whatwg-mimetype@4.0.0:
    optional: true

  whatwg-url@15.1.0:
    dependencies:
      tr46: 6.0.0
      webidl-conversions: 8.0.0
    optional: true

  which-module@2.0.1: {}

  which@2.0.2:
    dependencies:
      isexe: 2.0.0

  why-is-node-running@2.3.0:
    dependencies:
      siginfo: 2.0.0
      stackback: 0.0.2

  wordwrap@1.0.0: {}

  wrap-ansi@6.2.0:
    dependencies:
      ansi-styles: 4.3.0
      string-width: 4.2.3
      strip-ansi: 6.0.1

  wrap-ansi@7.0.0:
    dependencies:
      ansi-styles: 4.3.0
      string-width: 4.2.3
      strip-ansi: 6.0.1

  wrappy@1.0.2: {}

  write-file-atomic@3.0.3:
    dependencies:
      imurmurhash: 0.1.4
      is-typedarray: 1.0.0
      signal-exit: 3.0.7
      typedarray-to-buffer: 3.1.5

  ws@8.18.3:
    optional: true

  xml-name-validator@5.0.0:
    optional: true

  xmlchars@2.2.0:
    optional: true

  y18n@4.0.3: {}

  y18n@5.0.8: {}

  yallist@3.1.1: {}

  yaml@2.8.2:
    optional: true

  yargs-parser@18.1.3:
    dependencies:
      camelcase: 5.3.1
      decamelize: 1.2.0

  yargs-parser@21.1.1: {}

  yargs@15.4.1:
    dependencies:
      cliui: 6.0.0
      decamelize: 1.2.0
      find-up: 4.1.0
      get-caller-file: 2.0.5
      require-directory: 2.1.1
      require-main-filename: 2.0.0
      set-blocking: 2.0.0
      string-width: 4.2.3
      which-module: 2.0.1
      y18n: 4.0.3
      yargs-parser: 18.1.3

  yargs@17.7.2:
    dependencies:
      cliui: 8.0.1
      escalade: 3.2.0
      get-caller-file: 2.0.5
      require-directory: 2.1.1
      string-width: 4.2.3
      y18n: 5.0.8
      yargs-parser: 21.1.1

  yn@3.1.1: {}

  yocto-queue@1.2.2: {}

  zod@4.2.0: {}

  zwitch@2.0.4: {}<|MERGE_RESOLUTION|>--- conflicted
+++ resolved
@@ -59,7 +59,7 @@
   tanstack:
     '@tanstack/react-router':
       specifier: ^1.141.2
-      version: 1.141.2
+      version: 1.141.4
   testing:
     '@vitest/coverage-v8':
       specifier: ^4.0.15
@@ -264,33 +264,21 @@
         specifier: catalog:testing
         version: 4.0.15(@opentelemetry/api@1.9.0)(@types/node@25.0.2)(@vitest/ui@4.0.15)(jiti@2.6.1)(jsdom@27.2.0(postcss@8.5.6))(lightningcss@1.30.2)(terser@5.44.1)(yaml@2.8.2)
 
-<<<<<<< HEAD
   packages/realtime:
     dependencies:
       '@standard-schema/spec':
         specifier: catalog:base
-        version: 1.0.0
+        version: 1.1.0
     devDependencies:
       '@tanstack/react-router':
         specifier: catalog:tanstack
-        version: 1.141.2(react-dom@19.2.3(react@19.2.3))(react@19.2.3)
+        version: 1.141.4(react-dom@19.2.3(react@19.2.3))(react@19.2.3)
       '@types/node':
         specifier: catalog:types
         version: 25.0.2
       '@types/react':
         specifier: catalog:react
         version: 19.2.7
-=======
-  packages/validation:
-    dependencies:
-      '@standard-schema/spec':
-        specifier: catalog:base
-        version: 1.1.0
-    devDependencies:
-      '@types/node':
-        specifier: catalog:types
-        version: 25.0.2
->>>>>>> 70dc930c
       '@vitest/coverage-v8':
         specifier: catalog:testing
         version: 4.0.15(vitest@4.0.15)
@@ -303,7 +291,6 @@
       '@zap-studio/vitest-config':
         specifier: workspace:*
         version: link:../../configs/vitest-config
-<<<<<<< HEAD
       arktype:
         specifier: catalog:base
         version: 2.1.29
@@ -319,15 +306,12 @@
       react:
         specifier: catalog:react
         version: 19.2.3
-=======
->>>>>>> 70dc930c
       tsdown:
         specifier: catalog:base
         version: 0.18.0(typescript@5.9.3)
       typescript:
         specifier: catalog:base
         version: 5.9.3
-<<<<<<< HEAD
       valibot:
         specifier: catalog:base
         version: 1.2.0(typescript@5.9.3)
@@ -337,11 +321,37 @@
       zod:
         specifier: catalog:base
         version: 4.2.0
-=======
+
+  packages/validation:
+    dependencies:
+      '@standard-schema/spec':
+        specifier: catalog:base
+        version: 1.1.0
+    devDependencies:
+      '@types/node':
+        specifier: catalog:types
+        version: 25.0.2
+      '@vitest/coverage-v8':
+        specifier: catalog:testing
+        version: 4.0.15(vitest@4.0.15)
+      '@zap-studio/tsdown-config':
+        specifier: workspace:*
+        version: link:../../configs/tsdown-config
+      '@zap-studio/typescript-config':
+        specifier: workspace:*
+        version: link:../../configs/typescript-config
+      '@zap-studio/vitest-config':
+        specifier: workspace:*
+        version: link:../../configs/vitest-config
+      tsdown:
+        specifier: catalog:base
+        version: 0.18.0(typescript@5.9.3)
+      typescript:
+        specifier: catalog:base
+        version: 5.9.3
       vitest:
         specifier: catalog:testing
         version: 4.0.15(@opentelemetry/api@1.9.0)(@types/node@25.0.2)(@vitest/ui@4.0.15)(jiti@2.6.1)(jsdom@27.2.0(postcss@8.5.6))(lightningcss@1.30.2)(terser@5.44.1)(yaml@2.8.2)
->>>>>>> 70dc930c
 
 packages:
 
@@ -1596,15 +1606,9 @@
   '@shikijs/vscode-textmate@10.0.2':
     resolution: {integrity: sha512-83yeghZ2xxin3Nj8z1NMd/NCuca+gsYXswywDy5bHvwlWL8tpTQmzGeUuHd9FC3E/SBEMvzJRwWEOz5gGes9Qg==}
 
-<<<<<<< HEAD
   '@sinclair/typebox@0.34.41':
     resolution: {integrity: sha512-6gS8pZzSXdyRHTIqoqSVknxolr1kzfy4/CeDnrzsVz8TTIWUbOBr6gnzOmTYJ3eXQNh4IYHIGi5aIL7sOZ2G/g==}
 
-  '@standard-schema/spec@1.0.0':
-    resolution: {integrity: sha512-m2bOd0f2RT9k8QJx1JN85cZYyH1RqFBdlwtkSlf4tBDYLCiiZnv1fIIwacK6cqwXavOydf0NPToMQgpKq+dVlA==}
-
-=======
->>>>>>> 70dc930c
   '@standard-schema/spec@1.1.0':
     resolution: {integrity: sha512-l2aFy5jALhniG5HgqrD6jXLi/rUWrKvqN/qJx6yoJsgKhblVd+iqqU4RCXavm/jPityDo5TCvKMnpjKnOriy0w==}
 
@@ -1693,8 +1697,8 @@
     resolution: {integrity: sha512-LS54XNyxyTs5m/pl1lkwlg7uZM3lvsv2FIIV1rsJgnfwVCnI+n4ZGZ2CcjNT13BPu/3hPP+iHmliBSscJxW5FQ==}
     engines: {node: '>=12'}
 
-  '@tanstack/react-router@1.141.2':
-    resolution: {integrity: sha512-inPEgxYuGPNJvd7wo9BYVKW/BP9GwZO0EaZLBE7+l0RtPcIqAQQLqYhYwb2xikuQg6ueZectj7LObAGivkBpSw==}
+  '@tanstack/react-router@1.141.4':
+    resolution: {integrity: sha512-XuUGPAw+pC58aRXZ4n2SG2AzHhoDx6G1LiWSCckdmfi4lwOuv2IcnCC4z9Av7nUTOxlMYjM6+NNaHKJmMQc5zQ==}
     engines: {node: '>=12'}
     peerDependencies:
       react: '>=18.0.0 || >=19.0.0'
@@ -1706,8 +1710,8 @@
       react: ^16.8.0 || ^17.0.0 || ^18.0.0 || ^19.0.0
       react-dom: ^16.8.0 || ^17.0.0 || ^18.0.0 || ^19.0.0
 
-  '@tanstack/router-core@1.141.2':
-    resolution: {integrity: sha512-6fJSQ+Xcqy6xvB+CTEJljynf5wxQXC/YbtvxAc7wkzBLQwXvwoYrkmUTzqWHFtDZVGKr0cxA+Tg1FikSAZOiQQ==}
+  '@tanstack/router-core@1.141.4':
+    resolution: {integrity: sha512-/7x0Ilo/thg1Hiev6wLL9SA4kk9PICga96qfLuLHVYMEYMfm1+F8BBxgNYeSZfehxTI0Fdo03LjMLYka9JCk4g==}
     engines: {node: '>=12'}
 
   '@tanstack/store@0.8.0':
@@ -6044,13 +6048,8 @@
 
   '@shikijs/vscode-textmate@10.0.2': {}
 
-<<<<<<< HEAD
   '@sinclair/typebox@0.34.41': {}
 
-  '@standard-schema/spec@1.0.0': {}
-
-=======
->>>>>>> 70dc930c
   '@standard-schema/spec@1.1.0': {}
 
   '@swc/core-darwin-arm64@1.13.21':
@@ -6120,11 +6119,11 @@
 
   '@tanstack/history@1.141.0': {}
 
-  '@tanstack/react-router@1.141.2(react-dom@19.2.3(react@19.2.3))(react@19.2.3)':
+  '@tanstack/react-router@1.141.4(react-dom@19.2.3(react@19.2.3))(react@19.2.3)':
     dependencies:
       '@tanstack/history': 1.141.0
       '@tanstack/react-store': 0.8.0(react-dom@19.2.3(react@19.2.3))(react@19.2.3)
-      '@tanstack/router-core': 1.141.2
+      '@tanstack/router-core': 1.141.4
       isbot: 5.1.32
       react: 19.2.3
       react-dom: 19.2.3(react@19.2.3)
@@ -6138,7 +6137,7 @@
       react-dom: 19.2.3(react@19.2.3)
       use-sync-external-store: 1.6.0(react@19.2.3)
 
-  '@tanstack/router-core@1.141.2':
+  '@tanstack/router-core@1.141.4':
     dependencies:
       '@tanstack/history': 1.141.0
       '@tanstack/store': 0.8.0
