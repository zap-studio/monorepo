lockfileVersion: '9.0'

settings:
  autoInstallPeers: true
  excludeLinksFromLockfile: false

importers:

  .:
    devDependencies:
      '@biomejs/biome':
        specifier: ^2.3.0
        version: 2.3.2
      '@changesets/cli':
        specifier: ^2.29.7
        version: 2.29.7(@types/node@24.9.2)
      '@commitlint/cli':
        specifier: ^20.1.0
        version: 20.1.0(@types/node@24.9.2)(typescript@5.9.3)
      '@commitlint/config-conventional':
        specifier: ^20.0.0
        version: 20.0.0
      '@turbo/gen':
        specifier: ^2.5.8
        version: 2.6.0(@swc/core@1.13.21(@swc/helpers@0.5.17))(@types/node@24.9.2)(typescript@5.9.3)
      '@vitest/coverage-v8':
        specifier: ^4.0.3
        version: 4.0.6(vitest@4.0.6(@types/debug@4.1.12)(@types/node@24.9.2)(jiti@2.6.1)(jsdom@27.1.0)(lightningcss@1.30.2))
      lefthook:
        specifier: ^2.0.1
        version: 2.0.2
      nyc:
        specifier: ^17.1.0
        version: 17.1.0
      rimraf:
        specifier: ^6.0.1
        version: 6.1.0
      turbo:
        specifier: ^2.5.8
        version: 2.6.0
      ultracite:
        specifier: ^6.0.1
        version: 6.1.0(typescript@5.9.3)(valibot@1.1.0(typescript@5.9.3))

  apps/website:
    dependencies:
      '@radix-ui/react-slot':
        specifier: ^1.2.3
        version: 1.2.3(@types/react@19.2.2)(react@19.2.0)
      '@tailwindcss/vite':
        specifier: ^4.1.16
        version: 4.1.16(rolldown-vite@7.1.20(@types/node@24.9.2)(esbuild@0.25.11)(jiti@2.6.1))
      class-variance-authority:
        specifier: ^0.7.1
        version: 0.7.1
      clsx:
        specifier: ^2.1.1
        version: 2.1.1
      lucide-react:
        specifier: ^0.552.0
        version: 0.552.0(react@19.2.0)
      react:
        specifier: ^19.2.0
        version: 19.2.0
      react-dom:
        specifier: ^19.2.0
        version: 19.2.0(react@19.2.0)
      tailwind-merge:
        specifier: ^3.3.1
        version: 3.3.1
      tailwindcss:
        specifier: ^4.1.16
        version: 4.1.16
    devDependencies:
      '@types/node':
        specifier: ^24.9.2
        version: 24.9.2
      '@types/react':
        specifier: ^19.2.2
        version: 19.2.2
      '@types/react-dom':
        specifier: ^19.2.2
        version: 19.2.2(@types/react@19.2.2)
      '@vitejs/plugin-react':
        specifier: ^5.1.0
        version: 5.1.0(rolldown-vite@7.1.20(@types/node@24.9.2)(esbuild@0.25.11)(jiti@2.6.1))
      babel-plugin-react-compiler:
        specifier: 19.1.0-rc.3
        version: 19.1.0-rc.3
      globals:
        specifier: ^16.5.0
        version: 16.5.0
      tw-animate-css:
        specifier: ^1.4.0
        version: 1.4.0
      typescript:
        specifier: ~5.9.3
        version: 5.9.3
      typescript-eslint:
        specifier: ^8.46.2
        version: 8.46.2(eslint@9.38.0(jiti@2.6.1))(typescript@5.9.3)
      vite:
        specifier: npm:rolldown-vite@7.1.20
        version: rolldown-vite@7.1.20(@types/node@24.9.2)(esbuild@0.25.11)(jiti@2.6.1)

  apps/zap-ts-docs:
    dependencies:
      '@ai-sdk/openai-compatible':
        specifier: ^1.0.25
        version: 1.0.25(zod@4.1.12)
      '@ai-sdk/react':
        specifier: ^2.0.86
        version: 2.0.86(react@19.2.0)(zod@4.1.12)
      '@bprogress/next':
        specifier: ^3.2.12
        version: 3.2.12(next@16.0.1(@opentelemetry/api@1.9.0)(react-dom@19.2.0(react@19.2.0))(react@19.2.0))(react-dom@19.2.0(react@19.2.0))(react@19.2.0)
      '@radix-ui/react-dialog':
        specifier: ^1.1.15
        version: 1.1.15(@types/react-dom@19.2.2(@types/react@19.2.2))(@types/react@19.2.2)(react-dom@19.2.0(react@19.2.0))(react@19.2.0)
      '@radix-ui/react-slot':
        specifier: ^1.2.3
        version: 1.2.3(@types/react@19.2.2)(react@19.2.0)
      '@remixicon/react':
        specifier: ^4.7.0
        version: 4.7.0(react@19.2.0)
      '@vercel/analytics':
        specifier: ^1.5.0
        version: 1.5.0(next@16.0.1(@opentelemetry/api@1.9.0)(react-dom@19.2.0(react@19.2.0))(react@19.2.0))(react@19.2.0)
      ai:
        specifier: ^5.0.86
        version: 5.0.86(zod@4.1.12)
      class-variance-authority:
        specifier: ^0.7.1
        version: 0.7.1
      clsx:
        specifier: ^2.1.1
        version: 2.1.1
      fumadocs-core:
        specifier: ^16.0.7
        version: 16.0.7(@types/react@19.2.2)(lucide-react@0.552.0(react@19.2.0))(next@16.0.1(@opentelemetry/api@1.9.0)(react-dom@19.2.0(react@19.2.0))(react@19.2.0))(react-dom@19.2.0(react@19.2.0))(react@19.2.0)
      fumadocs-mdx:
        specifier: ^13.0.4
        version: 13.0.4(fumadocs-core@16.0.7(@types/react@19.2.2)(lucide-react@0.552.0(react@19.2.0))(next@16.0.1(@opentelemetry/api@1.9.0)(react-dom@19.2.0(react@19.2.0))(react@19.2.0))(react-dom@19.2.0(react@19.2.0))(react@19.2.0))(next@16.0.1(@opentelemetry/api@1.9.0)(react-dom@19.2.0(react@19.2.0))(react@19.2.0))(react@19.2.0)(vite@7.1.12(@types/node@24.9.2)(jiti@2.6.1)(lightningcss@1.30.2))
      fumadocs-typescript:
        specifier: ^4.0.12
        version: 4.0.12(@types/react@19.2.2)(fumadocs-core@16.0.7(@types/react@19.2.2)(lucide-react@0.552.0(react@19.2.0))(next@16.0.1(@opentelemetry/api@1.9.0)(react-dom@19.2.0(react@19.2.0))(react@19.2.0))(react-dom@19.2.0(react@19.2.0))(react@19.2.0))(fumadocs-ui@16.0.7(@types/react-dom@19.2.2(@types/react@19.2.2))(@types/react@19.2.2)(lucide-react@0.552.0(react@19.2.0))(next@16.0.1(@opentelemetry/api@1.9.0)(react-dom@19.2.0(react@19.2.0))(react@19.2.0))(react-dom@19.2.0(react@19.2.0))(react@19.2.0)(tailwindcss@4.1.16))(typescript@5.9.3)
      fumadocs-ui:
        specifier: ^16.0.7
        version: 16.0.7(@types/react-dom@19.2.2(@types/react@19.2.2))(@types/react@19.2.2)(lucide-react@0.552.0(react@19.2.0))(next@16.0.1(@opentelemetry/api@1.9.0)(react-dom@19.2.0(react@19.2.0))(react@19.2.0))(react-dom@19.2.0(react@19.2.0))(react@19.2.0)(tailwindcss@4.1.16)
      hast-util-to-jsx-runtime:
        specifier: ^2.3.6
        version: 2.3.6
      lucide-react:
        specifier: ^0.552.0
        version: 0.552.0(react@19.2.0)
      next:
        specifier: ^16.0.1
        version: 16.0.1(@opentelemetry/api@1.9.0)(react-dom@19.2.0(react@19.2.0))(react@19.2.0)
      next-themes:
        specifier: ^0.4.6
        version: 0.4.6(react-dom@19.2.0(react@19.2.0))(react@19.2.0)
      react:
        specifier: ^19.2.0
        version: 19.2.0
      react-dom:
        specifier: ^19.2.0
        version: 19.2.0(react@19.2.0)
      react-tweet:
        specifier: ^3.2.2
        version: 3.2.2(react-dom@19.2.0(react@19.2.0))(react@19.2.0)
      remark:
        specifier: ^15.0.1
        version: 15.0.1
      remark-gfm:
        specifier: ^4.0.1
        version: 4.0.1
      remark-rehype:
        specifier: ^11.1.2
        version: 11.1.2
      sonner:
        specifier: ^2.0.7
        version: 2.0.7(react-dom@19.2.0(react@19.2.0))(react@19.2.0)
      tailwind-merge:
        specifier: ^3.3.1
        version: 3.3.1
      zod:
        specifier: ^4.1.12
        version: 4.1.12
    devDependencies:
      '@tailwindcss/postcss':
        specifier: ^4.1.16
        version: 4.1.16
      '@types/mdx':
        specifier: ^2.0.13
        version: 2.0.13
      '@types/node':
        specifier: ^24.9.2
        version: 24.9.2
      '@types/react':
        specifier: ^19.2.2
        version: 19.2.2
      '@types/react-dom':
        specifier: ^19.2.2
        version: 19.2.2(@types/react@19.2.2)
      '@zap-studio/typescript-config':
        specifier: workspace:*
        version: link:../../configs/typescript-config
      postcss:
        specifier: ^8.5.6
        version: 8.5.6
      tailwindcss:
        specifier: ^4.1.16
        version: 4.1.16
      tw-animate-css:
        specifier: ^1.4.0
        version: 1.4.0
      typescript:
        specifier: ^5.9.3
        version: 5.9.3

  configs/tsdown-config:
    devDependencies:
      '@zap-studio/typescript-config':
        specifier: workspace:*
        version: link:../typescript-config
      tsdown:
        specifier: ^0.15.12
        version: 0.15.12(typescript@5.9.3)
      typescript:
        specifier: ^5.9.3
        version: 5.9.3

  configs/typescript-config: {}

  configs/vitest-config:
    devDependencies:
      '@zap-studio/tsdown-config':
        specifier: workspace:*
        version: link:../tsdown-config
      '@zap-studio/typescript-config':
        specifier: workspace:*
        version: link:../typescript-config
      tsdown:
        specifier: ^0.15.12
        version: 0.15.12(typescript@5.9.3)
      typescript:
        specifier: ^5.9.3
        version: 5.9.3

  packages/fetch:
    dependencies:
      zod:
        specifier: ^4.1.12
        version: 4.1.12
    devDependencies:
      '@types/node':
        specifier: latest
        version: 24.9.2
      '@vitest/coverage-v8':
        specifier: ^4.0.6
        version: 4.0.6(vitest@4.0.6(@types/debug@4.1.12)(@types/node@24.9.2)(jiti@2.6.1)(jsdom@27.1.0)(lightningcss@1.30.2))
<<<<<<< HEAD
      '@zap-studio/tsdown-config':
        specifier: workspace:*
        version: link:../../configs/tsdown-config
      '@zap-studio/typescript-config':
        specifier: workspace:*
        version: link:../../configs/typescript-config
      '@zap-studio/vitest-config':
        specifier: workspace:*
        version: link:../../configs/vitest-config
      jsdom:
        specifier: latest
        version: 27.1.0
      tsdown:
        specifier: latest
        version: 0.15.12(typescript@5.9.3)
      typescript:
        specifier: latest
        version: 5.9.3
      vitest:
        specifier: latest
        version: 4.0.6(@types/debug@4.1.12)(@types/node@24.9.2)(jiti@2.6.1)(jsdom@27.1.0)(lightningcss@1.30.2)

  packages/waitlist:
    dependencies:
      nanoid:
        specifier: ^5.1.6
        version: 5.1.6
      zod:
        specifier: ^4.1.12
        version: 4.1.12
    devDependencies:
      '@types/node':
        specifier: latest
        version: 24.9.2
=======
>>>>>>> 5782a94d
      '@zap-studio/tsdown-config':
        specifier: workspace:*
        version: link:../../configs/tsdown-config
      '@zap-studio/typescript-config':
        specifier: workspace:*
        version: link:../../configs/typescript-config
      '@zap-studio/vitest-config':
        specifier: workspace:*
        version: link:../../configs/vitest-config
      jsdom:
        specifier: latest
        version: 27.1.0
      tsdown:
        specifier: latest
        version: 0.15.12(typescript@5.9.3)
      typescript:
        specifier: latest
        version: 5.9.3
      vitest:
        specifier: latest
        version: 4.0.6(@types/debug@4.1.12)(@types/node@24.9.2)(jiti@2.6.1)(jsdom@27.1.0)(lightningcss@1.30.2)

packages:

  '@acemir/cssom@0.9.19':
    resolution: {integrity: sha512-Pp2gAQXPZ2o7lt4j0IMwNRXqQ3pagxtDj5wctL5U2Lz4oV0ocDNlkgx4DpxfyKav4S/bePuI+SMqcBSUHLy9kg==}

  '@ai-sdk/gateway@2.0.5':
    resolution: {integrity: sha512-5TTDSl0USWY6YGnb4QmJGplFZhk+p9OT7hZevAaER6OGiZ17LB1GypsGYDpNo/MiVMklk8kX4gk6p1/R/EiJ8Q==}
    engines: {node: '>=18'}
    peerDependencies:
      zod: ^3.25.76 || ^4.1.8

  '@ai-sdk/openai-compatible@1.0.25':
    resolution: {integrity: sha512-VPylb5ytkOu9Bs1UnVmz4x0wr1VtS30Pw6ghh6GxpGH6lo4GOWqVnYuB+8M755dkof74c5LULZq5C1n/1J4Kvg==}
    engines: {node: '>=18'}
    peerDependencies:
      zod: ^3.25.76 || ^4.1.8

  '@ai-sdk/provider-utils@3.0.15':
    resolution: {integrity: sha512-kOc6Pxb7CsRlNt+sLZKL7/VGQUd7ccl3/tIK+Bqf5/QhHR0Qm3qRBMz1IwU1RmjJEZA73x+KB5cUckbDl2WF7Q==}
    engines: {node: '>=18'}
    peerDependencies:
      zod: ^3.25.76 || ^4.1.8

  '@ai-sdk/provider@2.0.0':
    resolution: {integrity: sha512-6o7Y2SeO9vFKB8lArHXehNuusnpddKPk7xqL7T2/b+OvXMRIXUO1rR4wcv1hAFUAT9avGZshty3Wlua/XA7TvA==}
    engines: {node: '>=18'}

  '@ai-sdk/react@2.0.86':
    resolution: {integrity: sha512-vqxbbMOKMpYFHZy0aYEO4jtDcKaFCHL/rEtTqAIDlH14GT0uusSjN99gkDHHG3EnbyJSQmk9gqtqbd1GDwlRRg==}
    engines: {node: '>=18'}
    peerDependencies:
      react: ^18 || ^19 || ^19.0.0-rc
      zod: ^3.25.76 || ^4.1.8
    peerDependenciesMeta:
      zod:
        optional: true

  '@alloc/quick-lru@5.2.0':
    resolution: {integrity: sha512-UrcABB+4bUrFABwbluTIBErXwvbsU/V7TZWfmbgJfbkwiBuziS9gxdODUyuiecfdGQ85jglMW6juS3+z5TsKLw==}
    engines: {node: '>=10'}

  '@asamuzakjp/css-color@4.0.5':
    resolution: {integrity: sha512-lMrXidNhPGsDjytDy11Vwlb6OIGrT3CmLg3VWNFyWkLWtijKl7xjvForlh8vuj0SHGjgl4qZEQzUmYTeQA2JFQ==}

  '@asamuzakjp/dom-selector@6.7.4':
    resolution: {integrity: sha512-buQDjkm+wDPXd6c13534URWZqbz0RP5PAhXZ+LIoa5LgwInT9HVJvGIJivg75vi8I13CxDGdTnz+aY5YUJlIAA==}

  '@asamuzakjp/nwsapi@2.3.9':
    resolution: {integrity: sha512-n8GuYSrI9bF7FFZ/SjhwevlHc8xaVlb/7HmHelnc/PZXBD2ZR49NnN9sMMuDdEGPeeRQ5d0hqlSlEpgCX3Wl0Q==}

  '@babel/code-frame@7.27.1':
    resolution: {integrity: sha512-cjQ7ZlQ0Mv3b47hABuTevyTuYN4i+loJKGeV9flcCgIK37cCXRh+L1bd3iBHlynerhQ7BhCkn2BPbQUL+rGqFg==}
    engines: {node: '>=6.9.0'}

  '@babel/compat-data@7.28.5':
    resolution: {integrity: sha512-6uFXyCayocRbqhZOB+6XcuZbkMNimwfVGFji8CTZnCzOHVGvDqzvitu1re2AU5LROliz7eQPhB8CpAMvnx9EjA==}
    engines: {node: '>=6.9.0'}

  '@babel/core@7.28.5':
    resolution: {integrity: sha512-e7jT4DxYvIDLk1ZHmU/m/mB19rex9sv0c2ftBtjSBv+kVM/902eh0fINUzD7UwLLNR+jU585GxUJ8/EBfAM5fw==}
    engines: {node: '>=6.9.0'}

  '@babel/generator@7.28.5':
    resolution: {integrity: sha512-3EwLFhZ38J4VyIP6WNtt2kUdW9dokXA9Cr4IVIFHuCpZ3H8/YFOl5JjZHisrn1fATPBmKKqXzDFvh9fUwHz6CQ==}
    engines: {node: '>=6.9.0'}

  '@babel/helper-compilation-targets@7.27.2':
    resolution: {integrity: sha512-2+1thGUUWWjLTYTHZWK1n8Yga0ijBz1XAhUXcKy81rd5g6yh7hGqMp45v7cadSbEHc9G3OTv45SyneRN3ps4DQ==}
    engines: {node: '>=6.9.0'}

  '@babel/helper-globals@7.28.0':
    resolution: {integrity: sha512-+W6cISkXFa1jXsDEdYA8HeevQT/FULhxzR99pxphltZcVaugps53THCeiWA8SguxxpSp3gKPiuYfSWopkLQ4hw==}
    engines: {node: '>=6.9.0'}

  '@babel/helper-module-imports@7.27.1':
    resolution: {integrity: sha512-0gSFWUPNXNopqtIPQvlD5WgXYI5GY2kP2cCvoT8kczjbfcfuIljTbcWrulD1CIPIX2gt1wghbDy08yE1p+/r3w==}
    engines: {node: '>=6.9.0'}

  '@babel/helper-module-transforms@7.28.3':
    resolution: {integrity: sha512-gytXUbs8k2sXS9PnQptz5o0QnpLL51SwASIORY6XaBKF88nsOT0Zw9szLqlSGQDP/4TljBAD5y98p2U1fqkdsw==}
    engines: {node: '>=6.9.0'}
    peerDependencies:
      '@babel/core': ^7.0.0

  '@babel/helper-plugin-utils@7.27.1':
    resolution: {integrity: sha512-1gn1Up5YXka3YYAHGKpbideQ5Yjf1tDa9qYcgysz+cNCXukyLl6DjPXhD3VRwSb8c0J9tA4b2+rHEZtc6R0tlw==}
    engines: {node: '>=6.9.0'}

  '@babel/helper-string-parser@7.27.1':
    resolution: {integrity: sha512-qMlSxKbpRlAridDExk92nSobyDdpPijUq2DW6oDnUqd0iOGxmQjyqhMIihI9+zv4LPyZdRje2cavWPbCbWm3eA==}
    engines: {node: '>=6.9.0'}

  '@babel/helper-validator-identifier@7.28.5':
    resolution: {integrity: sha512-qSs4ifwzKJSV39ucNjsvc6WVHs6b7S03sOh2OcHF9UHfVPqWWALUsNUVzhSBiItjRZoLHx7nIarVjqKVusUZ1Q==}
    engines: {node: '>=6.9.0'}

  '@babel/helper-validator-option@7.27.1':
    resolution: {integrity: sha512-YvjJow9FxbhFFKDSuFnVCe2WxXk1zWc22fFePVNEaWJEu8IrZVlda6N0uHwzZrUM1il7NC9Mlp4MaJYbYd9JSg==}
    engines: {node: '>=6.9.0'}

  '@babel/helpers@7.28.4':
    resolution: {integrity: sha512-HFN59MmQXGHVyYadKLVumYsA9dBFun/ldYxipEjzA4196jpLZd8UjEEBLkbEkvfYreDqJhZxYAWFPtrfhNpj4w==}
    engines: {node: '>=6.9.0'}

  '@babel/parser@7.28.5':
    resolution: {integrity: sha512-KKBU1VGYR7ORr3At5HAtUQ+TV3SzRCXmA/8OdDZiLDBIZxVyzXuztPjfLd3BV1PRAQGCMWWSHYhL0F8d5uHBDQ==}
    engines: {node: '>=6.0.0'}
    hasBin: true

  '@babel/plugin-transform-react-jsx-self@7.27.1':
    resolution: {integrity: sha512-6UzkCs+ejGdZ5mFFC/OCUrv028ab2fp1znZmCZjAOBKiBK2jXD1O+BPSfX8X2qjJ75fZBMSnQn3Rq2mrBJK2mw==}
    engines: {node: '>=6.9.0'}
    peerDependencies:
      '@babel/core': ^7.0.0-0

  '@babel/plugin-transform-react-jsx-source@7.27.1':
    resolution: {integrity: sha512-zbwoTsBruTeKB9hSq73ha66iFeJHuaFkUbwvqElnygoNbj/jHRsSeokowZFN3CZ64IvEqcmmkVe89OPXc7ldAw==}
    engines: {node: '>=6.9.0'}
    peerDependencies:
      '@babel/core': ^7.0.0-0

  '@babel/runtime-corejs3@7.28.4':
    resolution: {integrity: sha512-h7iEYiW4HebClDEhtvFObtPmIvrd1SSfpI9EhOeKk4CtIK/ngBWFpuhCzhdmRKtg71ylcue+9I6dv54XYO1epQ==}
    engines: {node: '>=6.9.0'}

  '@babel/runtime@7.28.4':
    resolution: {integrity: sha512-Q/N6JNWvIvPnLDvjlE1OUBLPQHH6l3CltCEsHIujp45zQUSSh8K+gHnaEX45yAT1nyngnINhvWtzN+Nb9D8RAQ==}
    engines: {node: '>=6.9.0'}

  '@babel/template@7.27.2':
    resolution: {integrity: sha512-LPDZ85aEJyYSd18/DkjNh4/y1ntkE5KwUHWTiqgRxruuZL2F1yuHligVHLvcHY2vMHXttKFpJn6LwfI7cw7ODw==}
    engines: {node: '>=6.9.0'}

  '@babel/traverse@7.28.5':
    resolution: {integrity: sha512-TCCj4t55U90khlYkVV/0TfkJkAkUg3jZFA3Neb7unZT8CPok7iiRfaX0F+WnqWqt7OxhOn0uBKXCw4lbL8W0aQ==}
    engines: {node: '>=6.9.0'}

  '@babel/types@7.28.5':
    resolution: {integrity: sha512-qQ5m48eI/MFLQ5PxQj4PFaprjyCTLI37ElWMmNs0K8Lk3dVeOdNpB3ks8jc7yM5CDmVC73eMVk/trk3fgmrUpA==}
    engines: {node: '>=6.9.0'}

  '@bcoe/v8-coverage@1.0.2':
    resolution: {integrity: sha512-6zABk/ECA/QYSCQ1NGiVwwbQerUCZ+TQbp64Q3AgmfNvurHH0j8TtXa1qbShXA6qqkpAj4V5W8pP6mLe1mcMqA==}
    engines: {node: '>=18'}

  '@biomejs/biome@2.3.2':
    resolution: {integrity: sha512-8e9tzamuDycx7fdrcJ/F/GDZ8SYukc5ud6tDicjjFqURKYFSWMl0H0iXNXZEGmcmNUmABgGuHThPykcM41INgg==}
    engines: {node: '>=14.21.3'}
    hasBin: true

  '@biomejs/cli-darwin-arm64@2.3.2':
    resolution: {integrity: sha512-4LECm4kc3If0JISai4c3KWQzukoUdpxy4fRzlrPcrdMSRFksR9ZoXK7JBcPuLBmd2SoT4/d7CQS33VnZpgBjew==}
    engines: {node: '>=14.21.3'}
    cpu: [arm64]
    os: [darwin]

  '@biomejs/cli-darwin-x64@2.3.2':
    resolution: {integrity: sha512-jNMnfwHT4N3wi+ypRfMTjLGnDmKYGzxVr1EYAPBcauRcDnICFXN81wD6wxJcSUrLynoyyYCdfW6vJHS/IAoTDA==}
    engines: {node: '>=14.21.3'}
    cpu: [x64]
    os: [darwin]

  '@biomejs/cli-linux-arm64-musl@2.3.2':
    resolution: {integrity: sha512-2Zz4usDG1GTTPQnliIeNx6eVGGP2ry5vE/v39nT73a3cKN6t5H5XxjcEoZZh62uVZvED7hXXikclvI64vZkYqw==}
    engines: {node: '>=14.21.3'}
    cpu: [arm64]
    os: [linux]

  '@biomejs/cli-linux-arm64@2.3.2':
    resolution: {integrity: sha512-amnqvk+gWybbQleRRq8TMe0rIv7GHss8mFJEaGuEZYWg1Tw14YKOkeo8h6pf1c+d3qR+JU4iT9KXnBKGON4klw==}
    engines: {node: '>=14.21.3'}
    cpu: [arm64]
    os: [linux]

  '@biomejs/cli-linux-x64-musl@2.3.2':
    resolution: {integrity: sha512-gzB19MpRdTuOuLtPpFBGrV3Lq424gHyq2lFj8wfX9tvLMLdmA/R9C7k/mqBp/spcbWuHeIEKgEs3RviOPcWGBA==}
    engines: {node: '>=14.21.3'}
    cpu: [x64]
    os: [linux]

  '@biomejs/cli-linux-x64@2.3.2':
    resolution: {integrity: sha512-8BG/vRAhFz1pmuyd24FQPhNeueLqPtwvZk6yblABY2gzL2H8fLQAF/Z2OPIc+BPIVPld+8cSiKY/KFh6k81xfA==}
    engines: {node: '>=14.21.3'}
    cpu: [x64]
    os: [linux]

  '@biomejs/cli-win32-arm64@2.3.2':
    resolution: {integrity: sha512-lCruqQlfWjhMlOdyf5pDHOxoNm4WoyY2vZ4YN33/nuZBRstVDuqPPjS0yBkbUlLEte11FbpW+wWSlfnZfSIZvg==}
    engines: {node: '>=14.21.3'}
    cpu: [arm64]
    os: [win32]

  '@biomejs/cli-win32-x64@2.3.2':
    resolution: {integrity: sha512-6Ee9P26DTb4D8sN9nXxgbi9Dw5vSOfH98M7UlmkjKB2vtUbrRqCbZiNfryGiwnPIpd6YUoTl7rLVD2/x1CyEHQ==}
    engines: {node: '>=14.21.3'}
    cpu: [x64]
    os: [win32]

  '@bprogress/core@1.3.4':
    resolution: {integrity: sha512-q/AqpurI/1uJzOrQROuZWixn/+ARekh+uvJGwLCP6HQ/EqAX4SkvNf618tSBxL4NysC0MwqAppb/mRw6Tzi61w==}

  '@bprogress/next@3.2.12':
    resolution: {integrity: sha512-/ZvNwbAd0ty9QiQwCfT2AfwWVdAaEyCPx5RUz3CfiiJS/OLBohhDz/IC/srhwK9GnXeXavvtiUrpKzN5GJDwlw==}
    peerDependencies:
      next: '>=13.0.0'
      react: '>=18.0.0'
      react-dom: '>=18.0.0'

  '@bprogress/react@1.2.7':
    resolution: {integrity: sha512-MqJfHW+R5CQeWqyqrLxUjdBRHk24Xl63OkBLo5DMWqUqocUikRTfCIc/jtQQbPk7BRfdr5OP3Lx7YlfQ9QOZMQ==}
    peerDependencies:
      react: '>=18.0.0'
      react-dom: '>=18.0.0'

  '@changesets/apply-release-plan@7.0.13':
    resolution: {integrity: sha512-BIW7bofD2yAWoE8H4V40FikC+1nNFEKBisMECccS16W1rt6qqhNTBDmIw5HaqmMgtLNz9e7oiALiEUuKrQ4oHg==}

  '@changesets/assemble-release-plan@6.0.9':
    resolution: {integrity: sha512-tPgeeqCHIwNo8sypKlS3gOPmsS3wP0zHt67JDuL20P4QcXiw/O4Hl7oXiuLnP9yg+rXLQ2sScdV1Kkzde61iSQ==}

  '@changesets/changelog-git@0.2.1':
    resolution: {integrity: sha512-x/xEleCFLH28c3bQeQIyeZf8lFXyDFVn1SgcBiR2Tw/r4IAWlk1fzxCEZ6NxQAjF2Nwtczoen3OA2qR+UawQ8Q==}

  '@changesets/cli@2.29.7':
    resolution: {integrity: sha512-R7RqWoaksyyKXbKXBTbT4REdy22yH81mcFK6sWtqSanxUCbUi9Uf+6aqxZtDQouIqPdem2W56CdxXgsxdq7FLQ==}
    hasBin: true

  '@changesets/config@3.1.1':
    resolution: {integrity: sha512-bd+3Ap2TKXxljCggI0mKPfzCQKeV/TU4yO2h2C6vAihIo8tzseAn2e7klSuiyYYXvgu53zMN1OeYMIQkaQoWnA==}

  '@changesets/errors@0.2.0':
    resolution: {integrity: sha512-6BLOQUscTpZeGljvyQXlWOItQyU71kCdGz7Pi8H8zdw6BI0g3m43iL4xKUVPWtG+qrrL9DTjpdn8eYuCQSRpow==}

  '@changesets/get-dependents-graph@2.1.3':
    resolution: {integrity: sha512-gphr+v0mv2I3Oxt19VdWRRUxq3sseyUpX9DaHpTUmLj92Y10AGy+XOtV+kbM6L/fDcpx7/ISDFK6T8A/P3lOdQ==}

  '@changesets/get-release-plan@4.0.13':
    resolution: {integrity: sha512-DWG1pus72FcNeXkM12tx+xtExyH/c9I1z+2aXlObH3i9YA7+WZEVaiHzHl03thpvAgWTRaH64MpfHxozfF7Dvg==}

  '@changesets/get-version-range-type@0.4.0':
    resolution: {integrity: sha512-hwawtob9DryoGTpixy1D3ZXbGgJu1Rhr+ySH2PvTLHvkZuQ7sRT4oQwMh0hbqZH1weAooedEjRsbrWcGLCeyVQ==}

  '@changesets/git@3.0.4':
    resolution: {integrity: sha512-BXANzRFkX+XcC1q/d27NKvlJ1yf7PSAgi8JG6dt8EfbHFHi4neau7mufcSca5zRhwOL8j9s6EqsxmT+s+/E6Sw==}

  '@changesets/logger@0.1.1':
    resolution: {integrity: sha512-OQtR36ZlnuTxKqoW4Sv6x5YIhOmClRd5pWsjZsddYxpWs517R0HkyiefQPIytCVh4ZcC5x9XaG8KTdd5iRQUfg==}

  '@changesets/parse@0.4.1':
    resolution: {integrity: sha512-iwksMs5Bf/wUItfcg+OXrEpravm5rEd9Bf4oyIPL4kVTmJQ7PNDSd6MDYkpSJR1pn7tz/k8Zf2DhTCqX08Ou+Q==}

  '@changesets/pre@2.0.2':
    resolution: {integrity: sha512-HaL/gEyFVvkf9KFg6484wR9s0qjAXlZ8qWPDkTyKF6+zqjBe/I2mygg3MbpZ++hdi0ToqNUF8cjj7fBy0dg8Ug==}

  '@changesets/read@0.6.5':
    resolution: {integrity: sha512-UPzNGhsSjHD3Veb0xO/MwvasGe8eMyNrR/sT9gR8Q3DhOQZirgKhhXv/8hVsI0QpPjR004Z9iFxoJU6in3uGMg==}

  '@changesets/should-skip-package@0.1.2':
    resolution: {integrity: sha512-qAK/WrqWLNCP22UDdBTMPH5f41elVDlsNyat180A33dWxuUDyNpg6fPi/FyTZwRriVjg0L8gnjJn2F9XAoF0qw==}

  '@changesets/types@4.1.0':
    resolution: {integrity: sha512-LDQvVDv5Kb50ny2s25Fhm3d9QSZimsoUGBsUioj6MC3qbMUCuC8GPIvk/M6IvXx3lYhAs0lwWUQLb+VIEUCECw==}

  '@changesets/types@6.1.0':
    resolution: {integrity: sha512-rKQcJ+o1nKNgeoYRHKOS07tAMNd3YSN0uHaJOZYjBAgxfV7TUE7JE+z4BzZdQwb5hKaYbayKN5KrYV7ODb2rAA==}

  '@changesets/write@0.4.0':
    resolution: {integrity: sha512-CdTLvIOPiCNuH71pyDu3rA+Q0n65cmAbXnwWH84rKGiFumFzkmHNT8KHTMEchcxN+Kl8I54xGUhJ7l3E7X396Q==}

  '@clack/core@0.5.0':
    resolution: {integrity: sha512-p3y0FIOwaYRUPRcMO7+dlmLh8PSRcrjuTndsiA0WAFbWES0mLZlrjVoBRZ9DzkPFJZG6KGkJmoEAY0ZcVWTkow==}

  '@clack/prompts@0.11.0':
    resolution: {integrity: sha512-pMN5FcrEw9hUkZA4f+zLlzivQSeQf5dRGJjSUbvVYDLvpKCdQx5OaknvKzgbtXOizhP+SJJJjqEbOe55uKKfAw==}

  '@commitlint/cli@20.1.0':
    resolution: {integrity: sha512-pW5ujjrOovhq5RcYv5xCpb4GkZxkO2+GtOdBW2/qrr0Ll9tl3PX0aBBobGQl3mdZUbOBgwAexEQLeH6uxL0VYg==}
    engines: {node: '>=v18'}
    hasBin: true

  '@commitlint/config-conventional@20.0.0':
    resolution: {integrity: sha512-q7JroPIkDBtyOkVe9Bca0p7kAUYxZMxkrBArCfuD3yN4KjRAenP9PmYwnn7rsw8Q+hHq1QB2BRmBh0/Z19ZoJw==}
    engines: {node: '>=v18'}

  '@commitlint/config-validator@20.0.0':
    resolution: {integrity: sha512-BeyLMaRIJDdroJuYM2EGhDMGwVBMZna9UiIqV9hxj+J551Ctc6yoGuGSmghOy/qPhBSuhA6oMtbEiTmxECafsg==}
    engines: {node: '>=v18'}

  '@commitlint/ensure@20.0.0':
    resolution: {integrity: sha512-WBV47Fffvabe68n+13HJNFBqiMH5U1Ryls4W3ieGwPC0C7kJqp3OVQQzG2GXqOALmzrgAB+7GXmyy8N9ct8/Fg==}
    engines: {node: '>=v18'}

  '@commitlint/execute-rule@20.0.0':
    resolution: {integrity: sha512-xyCoOShoPuPL44gVa+5EdZsBVao/pNzpQhkzq3RdtlFdKZtjWcLlUFQHSWBuhk5utKYykeJPSz2i8ABHQA+ZZw==}
    engines: {node: '>=v18'}

  '@commitlint/format@20.0.0':
    resolution: {integrity: sha512-zrZQXUcSDmQ4eGGrd+gFESiX0Rw+WFJk7nW4VFOmxub4mAATNKBQ4vNw5FgMCVehLUKG2OT2LjOqD0Hk8HvcRg==}
    engines: {node: '>=v18'}

  '@commitlint/is-ignored@20.0.0':
    resolution: {integrity: sha512-ayPLicsqqGAphYIQwh9LdAYOVAQ9Oe5QCgTNTj+BfxZb9b/JW222V5taPoIBzYnAP0z9EfUtljgBk+0BN4T4Cw==}
    engines: {node: '>=v18'}

  '@commitlint/lint@20.0.0':
    resolution: {integrity: sha512-kWrX8SfWk4+4nCexfLaQT3f3EcNjJwJBsSZ5rMBw6JCd6OzXufFHgel2Curos4LKIxwec9WSvs2YUD87rXlxNQ==}
    engines: {node: '>=v18'}

  '@commitlint/load@20.1.0':
    resolution: {integrity: sha512-qo9ER0XiAimATQR5QhvvzePfeDfApi/AFlC1G+YN+ZAY8/Ua6IRrDrxRvQAr+YXUKAxUsTDSp9KXeXLBPsNRWg==}
    engines: {node: '>=v18'}

  '@commitlint/message@20.0.0':
    resolution: {integrity: sha512-gLX4YmKnZqSwkmSB9OckQUrI5VyXEYiv3J5JKZRxIp8jOQsWjZgHSG/OgEfMQBK9ibdclEdAyIPYggwXoFGXjQ==}
    engines: {node: '>=v18'}

  '@commitlint/parse@20.0.0':
    resolution: {integrity: sha512-j/PHCDX2bGM5xGcWObOvpOc54cXjn9g6xScXzAeOLwTsScaL4Y+qd0pFC6HBwTtrH92NvJQc+2Lx9HFkVi48cg==}
    engines: {node: '>=v18'}

  '@commitlint/read@20.0.0':
    resolution: {integrity: sha512-Ti7Y7aEgxsM1nkwA4ZIJczkTFRX/+USMjNrL9NXwWQHqNqrBX2iMi+zfuzZXqfZ327WXBjdkRaytJ+z5vNqTOA==}
    engines: {node: '>=v18'}

  '@commitlint/resolve-extends@20.1.0':
    resolution: {integrity: sha512-cxKXQrqHjZT3o+XPdqDCwOWVFQiae++uwd9dUBC7f2MdV58ons3uUvASdW7m55eat5sRiQ6xUHyMWMRm6atZWw==}
    engines: {node: '>=v18'}

  '@commitlint/rules@20.0.0':
    resolution: {integrity: sha512-gvg2k10I/RfvHn5I5sxvVZKM1fl72Sqrv2YY/BnM7lMHcYqO0E2jnRWoYguvBfEcZ39t+rbATlciggVe77E4zA==}
    engines: {node: '>=v18'}

  '@commitlint/to-lines@20.0.0':
    resolution: {integrity: sha512-2l9gmwiCRqZNWgV+pX1X7z4yP0b3ex/86UmUFgoRt672Ez6cAM2lOQeHFRUTuE6sPpi8XBCGnd8Kh3bMoyHwJw==}
    engines: {node: '>=v18'}

  '@commitlint/top-level@20.0.0':
    resolution: {integrity: sha512-drXaPSP2EcopukrUXvUXmsQMu3Ey/FuJDc/5oiW4heoCfoE5BdLQyuc7veGeE3aoQaTVqZnh4D5WTWe2vefYKg==}
    engines: {node: '>=v18'}

  '@commitlint/types@20.0.0':
    resolution: {integrity: sha512-bVUNBqG6aznYcYjTjnc3+Cat/iBgbgpflxbIBTnsHTX0YVpnmINPEkSRWymT2Q8aSH3Y7aKnEbunilkYe8TybA==}
    engines: {node: '>=v18'}

  '@cspotcode/source-map-support@0.8.1':
    resolution: {integrity: sha512-IchNf6dN4tHoMFIn/7OE8LWZ19Y6q/67Bmf6vnGREv8RSbBVb9LPJxEcnwrcwX6ixSvaiGoomAUvu4YSxXrVgw==}
    engines: {node: '>=12'}

  '@csstools/color-helpers@5.1.0':
    resolution: {integrity: sha512-S11EXWJyy0Mz5SYvRmY8nJYTFFd1LCNV+7cXyAgQtOOuzb4EsgfqDufL+9esx72/eLhsRdGZwaldu/h+E4t4BA==}
    engines: {node: '>=18'}

  '@csstools/css-calc@2.1.4':
    resolution: {integrity: sha512-3N8oaj+0juUw/1H3YwmDDJXCgTB1gKU6Hc/bB502u9zR0q2vd786XJH9QfrKIEgFlZmhZiq6epXl4rHqhzsIgQ==}
    engines: {node: '>=18'}
    peerDependencies:
      '@csstools/css-parser-algorithms': ^3.0.5
      '@csstools/css-tokenizer': ^3.0.4

  '@csstools/css-color-parser@3.1.0':
    resolution: {integrity: sha512-nbtKwh3a6xNVIp/VRuXV64yTKnb1IjTAEEh3irzS+HkKjAOYLTGNb9pmVNntZ8iVBHcWDA2Dof0QtPgFI1BaTA==}
    engines: {node: '>=18'}
    peerDependencies:
      '@csstools/css-parser-algorithms': ^3.0.5
      '@csstools/css-tokenizer': ^3.0.4

  '@csstools/css-parser-algorithms@3.0.5':
    resolution: {integrity: sha512-DaDeUkXZKjdGhgYaHNJTV9pV7Y9B3b644jCLs9Upc3VeNGg6LWARAT6O+Q+/COo+2gg/bM5rhpMAtf70WqfBdQ==}
    engines: {node: '>=18'}
    peerDependencies:
      '@csstools/css-tokenizer': ^3.0.4

  '@csstools/css-syntax-patches-for-csstree@1.0.15':
    resolution: {integrity: sha512-q0p6zkVq2lJnmzZVPR33doA51G7YOja+FBvRdp5ISIthL0MtFCgYHHhR563z9WFGxcOn0WfjSkPDJ5Qig3H3Sw==}
    engines: {node: '>=18'}

  '@csstools/css-tokenizer@3.0.4':
    resolution: {integrity: sha512-Vd/9EVDiu6PPJt9yAh6roZP6El1xHrdvIVGjyBsHR0RYwNHgL7FJPyIIW4fANJNG6FtyZfvlRPpFI4ZM/lubvw==}
    engines: {node: '>=18'}

  '@emnapi/core@1.6.0':
    resolution: {integrity: sha512-zq/ay+9fNIJJtJiZxdTnXS20PllcYMX3OE23ESc4HK/bdYu3cOWYVhsOhVnXALfU/uqJIxn5NBPd9z4v+SfoSg==}

  '@emnapi/runtime@1.6.0':
    resolution: {integrity: sha512-obtUmAHTMjll499P+D9A3axeJFlhdjOWdKUNs/U6QIGT7V5RjcUW1xToAzjvmgTSQhDbYn/NwfTRoJcQ2rNBxA==}

  '@emnapi/wasi-threads@1.1.0':
    resolution: {integrity: sha512-WI0DdZ8xFSbgMjR1sFsKABJ/C5OnRrjT06JXbZKexJGrDuPTzZdDYfFlsgcCXCyf+suG5QU2e/y1Wo2V/OapLQ==}

  '@esbuild/aix-ppc64@0.25.11':
    resolution: {integrity: sha512-Xt1dOL13m8u0WE8iplx9Ibbm+hFAO0GsU2P34UNoDGvZYkY8ifSiy6Zuc1lYxfG7svWE2fzqCUmFp5HCn51gJg==}
    engines: {node: '>=18'}
    cpu: [ppc64]
    os: [aix]

  '@esbuild/android-arm64@0.25.11':
    resolution: {integrity: sha512-9slpyFBc4FPPz48+f6jyiXOx/Y4v34TUeDDXJpZqAWQn/08lKGeD8aDp9TMn9jDz2CiEuHwfhRmGBvpnd/PWIQ==}
    engines: {node: '>=18'}
    cpu: [arm64]
    os: [android]

  '@esbuild/android-arm@0.25.11':
    resolution: {integrity: sha512-uoa7dU+Dt3HYsethkJ1k6Z9YdcHjTrSb5NUy66ZfZaSV8hEYGD5ZHbEMXnqLFlbBflLsl89Zke7CAdDJ4JI+Gg==}
    engines: {node: '>=18'}
    cpu: [arm]
    os: [android]

  '@esbuild/android-x64@0.25.11':
    resolution: {integrity: sha512-Sgiab4xBjPU1QoPEIqS3Xx+R2lezu0LKIEcYe6pftr56PqPygbB7+szVnzoShbx64MUupqoE0KyRlN7gezbl8g==}
    engines: {node: '>=18'}
    cpu: [x64]
    os: [android]

  '@esbuild/darwin-arm64@0.25.11':
    resolution: {integrity: sha512-VekY0PBCukppoQrycFxUqkCojnTQhdec0vevUL/EDOCnXd9LKWqD/bHwMPzigIJXPhC59Vd1WFIL57SKs2mg4w==}
    engines: {node: '>=18'}
    cpu: [arm64]
    os: [darwin]

  '@esbuild/darwin-x64@0.25.11':
    resolution: {integrity: sha512-+hfp3yfBalNEpTGp9loYgbknjR695HkqtY3d3/JjSRUyPg/xd6q+mQqIb5qdywnDxRZykIHs3axEqU6l1+oWEQ==}
    engines: {node: '>=18'}
    cpu: [x64]
    os: [darwin]

  '@esbuild/freebsd-arm64@0.25.11':
    resolution: {integrity: sha512-CmKjrnayyTJF2eVuO//uSjl/K3KsMIeYeyN7FyDBjsR3lnSJHaXlVoAK8DZa7lXWChbuOk7NjAc7ygAwrnPBhA==}
    engines: {node: '>=18'}
    cpu: [arm64]
    os: [freebsd]

  '@esbuild/freebsd-x64@0.25.11':
    resolution: {integrity: sha512-Dyq+5oscTJvMaYPvW3x3FLpi2+gSZTCE/1ffdwuM6G1ARang/mb3jvjxs0mw6n3Lsw84ocfo9CrNMqc5lTfGOw==}
    engines: {node: '>=18'}
    cpu: [x64]
    os: [freebsd]

  '@esbuild/linux-arm64@0.25.11':
    resolution: {integrity: sha512-Qr8AzcplUhGvdyUF08A1kHU3Vr2O88xxP0Tm8GcdVOUm25XYcMPp2YqSVHbLuXzYQMf9Bh/iKx7YPqECs6ffLA==}
    engines: {node: '>=18'}
    cpu: [arm64]
    os: [linux]

  '@esbuild/linux-arm@0.25.11':
    resolution: {integrity: sha512-TBMv6B4kCfrGJ8cUPo7vd6NECZH/8hPpBHHlYI3qzoYFvWu2AdTvZNuU/7hsbKWqu/COU7NIK12dHAAqBLLXgw==}
    engines: {node: '>=18'}
    cpu: [arm]
    os: [linux]

  '@esbuild/linux-ia32@0.25.11':
    resolution: {integrity: sha512-TmnJg8BMGPehs5JKrCLqyWTVAvielc615jbkOirATQvWWB1NMXY77oLMzsUjRLa0+ngecEmDGqt5jiDC6bfvOw==}
    engines: {node: '>=18'}
    cpu: [ia32]
    os: [linux]

  '@esbuild/linux-loong64@0.25.11':
    resolution: {integrity: sha512-DIGXL2+gvDaXlaq8xruNXUJdT5tF+SBbJQKbWy/0J7OhU8gOHOzKmGIlfTTl6nHaCOoipxQbuJi7O++ldrxgMw==}
    engines: {node: '>=18'}
    cpu: [loong64]
    os: [linux]

  '@esbuild/linux-mips64el@0.25.11':
    resolution: {integrity: sha512-Osx1nALUJu4pU43o9OyjSCXokFkFbyzjXb6VhGIJZQ5JZi8ylCQ9/LFagolPsHtgw6himDSyb5ETSfmp4rpiKQ==}
    engines: {node: '>=18'}
    cpu: [mips64el]
    os: [linux]

  '@esbuild/linux-ppc64@0.25.11':
    resolution: {integrity: sha512-nbLFgsQQEsBa8XSgSTSlrnBSrpoWh7ioFDUmwo158gIm5NNP+17IYmNWzaIzWmgCxq56vfr34xGkOcZ7jX6CPw==}
    engines: {node: '>=18'}
    cpu: [ppc64]
    os: [linux]

  '@esbuild/linux-riscv64@0.25.11':
    resolution: {integrity: sha512-HfyAmqZi9uBAbgKYP1yGuI7tSREXwIb438q0nqvlpxAOs3XnZ8RsisRfmVsgV486NdjD7Mw2UrFSw51lzUk1ww==}
    engines: {node: '>=18'}
    cpu: [riscv64]
    os: [linux]

  '@esbuild/linux-s390x@0.25.11':
    resolution: {integrity: sha512-HjLqVgSSYnVXRisyfmzsH6mXqyvj0SA7pG5g+9W7ESgwA70AXYNpfKBqh1KbTxmQVaYxpzA/SvlB9oclGPbApw==}
    engines: {node: '>=18'}
    cpu: [s390x]
    os: [linux]

  '@esbuild/linux-x64@0.25.11':
    resolution: {integrity: sha512-HSFAT4+WYjIhrHxKBwGmOOSpphjYkcswF449j6EjsjbinTZbp8PJtjsVK1XFJStdzXdy/jaddAep2FGY+wyFAQ==}
    engines: {node: '>=18'}
    cpu: [x64]
    os: [linux]

  '@esbuild/netbsd-arm64@0.25.11':
    resolution: {integrity: sha512-hr9Oxj1Fa4r04dNpWr3P8QKVVsjQhqrMSUzZzf+LZcYjZNqhA3IAfPQdEh1FLVUJSiu6sgAwp3OmwBfbFgG2Xg==}
    engines: {node: '>=18'}
    cpu: [arm64]
    os: [netbsd]

  '@esbuild/netbsd-x64@0.25.11':
    resolution: {integrity: sha512-u7tKA+qbzBydyj0vgpu+5h5AeudxOAGncb8N6C9Kh1N4n7wU1Xw1JDApsRjpShRpXRQlJLb9wY28ELpwdPcZ7A==}
    engines: {node: '>=18'}
    cpu: [x64]
    os: [netbsd]

  '@esbuild/openbsd-arm64@0.25.11':
    resolution: {integrity: sha512-Qq6YHhayieor3DxFOoYM1q0q1uMFYb7cSpLD2qzDSvK1NAvqFi8Xgivv0cFC6J+hWVw2teCYltyy9/m/14ryHg==}
    engines: {node: '>=18'}
    cpu: [arm64]
    os: [openbsd]

  '@esbuild/openbsd-x64@0.25.11':
    resolution: {integrity: sha512-CN+7c++kkbrckTOz5hrehxWN7uIhFFlmS/hqziSFVWpAzpWrQoAG4chH+nN3Be+Kzv/uuo7zhX716x3Sn2Jduw==}
    engines: {node: '>=18'}
    cpu: [x64]
    os: [openbsd]

  '@esbuild/openharmony-arm64@0.25.11':
    resolution: {integrity: sha512-rOREuNIQgaiR+9QuNkbkxubbp8MSO9rONmwP5nKncnWJ9v5jQ4JxFnLu4zDSRPf3x4u+2VN4pM4RdyIzDty/wQ==}
    engines: {node: '>=18'}
    cpu: [arm64]
    os: [openharmony]

  '@esbuild/sunos-x64@0.25.11':
    resolution: {integrity: sha512-nq2xdYaWxyg9DcIyXkZhcYulC6pQ2FuCgem3LI92IwMgIZ69KHeY8T4Y88pcwoLIjbed8n36CyKoYRDygNSGhA==}
    engines: {node: '>=18'}
    cpu: [x64]
    os: [sunos]

  '@esbuild/win32-arm64@0.25.11':
    resolution: {integrity: sha512-3XxECOWJq1qMZ3MN8srCJ/QfoLpL+VaxD/WfNRm1O3B4+AZ/BnLVgFbUV3eiRYDMXetciH16dwPbbHqwe1uU0Q==}
    engines: {node: '>=18'}
    cpu: [arm64]
    os: [win32]

  '@esbuild/win32-ia32@0.25.11':
    resolution: {integrity: sha512-3ukss6gb9XZ8TlRyJlgLn17ecsK4NSQTmdIXRASVsiS2sQ6zPPZklNJT5GR5tE/MUarymmy8kCEf5xPCNCqVOA==}
    engines: {node: '>=18'}
    cpu: [ia32]
    os: [win32]

  '@esbuild/win32-x64@0.25.11':
    resolution: {integrity: sha512-D7Hpz6A2L4hzsRpPaCYkQnGOotdUpDzSGRIv9I+1ITdHROSFUWW95ZPZWQmGka1Fg7W3zFJowyn9WGwMJ0+KPA==}
    engines: {node: '>=18'}
    cpu: [x64]
    os: [win32]

  '@eslint-community/eslint-utils@4.9.0':
    resolution: {integrity: sha512-ayVFHdtZ+hsq1t2Dy24wCmGXGe4q9Gu3smhLYALJrr473ZH27MsnSL+LKUlimp4BWJqMDMLmPpx/Q9R3OAlL4g==}
    engines: {node: ^12.22.0 || ^14.17.0 || >=16.0.0}
    peerDependencies:
      eslint: ^6.0.0 || ^7.0.0 || >=8.0.0

  '@eslint-community/regexpp@4.12.2':
    resolution: {integrity: sha512-EriSTlt5OC9/7SXkRSCAhfSxxoSUgBm33OH+IkwbdpgoqsSsUg7y3uh+IICI/Qg4BBWr3U2i39RpmycbxMq4ew==}
    engines: {node: ^12.0.0 || ^14.0.0 || >=16.0.0}

  '@eslint/config-array@0.21.1':
    resolution: {integrity: sha512-aw1gNayWpdI/jSYVgzN5pL0cfzU02GT3NBpeT/DXbx1/1x7ZKxFPd9bwrzygx/qiwIQiJ1sw/zD8qY/kRvlGHA==}
    engines: {node: ^18.18.0 || ^20.9.0 || >=21.1.0}

  '@eslint/config-helpers@0.4.2':
    resolution: {integrity: sha512-gBrxN88gOIf3R7ja5K9slwNayVcZgK6SOUORm2uBzTeIEfeVaIhOpCtTox3P6R7o2jLFwLFTLnC7kU/RGcYEgw==}
    engines: {node: ^18.18.0 || ^20.9.0 || >=21.1.0}

  '@eslint/core@0.16.0':
    resolution: {integrity: sha512-nmC8/totwobIiFcGkDza3GIKfAw1+hLiYVrh3I1nIomQ8PEr5cxg34jnkmGawul/ep52wGRAcyeDCNtWKSOj4Q==}
    engines: {node: ^18.18.0 || ^20.9.0 || >=21.1.0}

  '@eslint/core@0.17.0':
    resolution: {integrity: sha512-yL/sLrpmtDaFEiUj1osRP4TI2MDz1AddJL+jZ7KSqvBuliN4xqYY54IfdN8qD8Toa6g1iloph1fxQNkjOxrrpQ==}
    engines: {node: ^18.18.0 || ^20.9.0 || >=21.1.0}

  '@eslint/eslintrc@3.3.1':
    resolution: {integrity: sha512-gtF186CXhIl1p4pJNGZw8Yc6RlshoePRvE0X91oPGb3vZ8pM3qOS9W9NGPat9LziaBV7XrJWGylNQXkGcnM3IQ==}
    engines: {node: ^18.18.0 || ^20.9.0 || >=21.1.0}

  '@eslint/js@9.38.0':
    resolution: {integrity: sha512-UZ1VpFvXf9J06YG9xQBdnzU+kthors6KjhMAl6f4gH4usHyh31rUf2DLGInT8RFYIReYXNSydgPY0V2LuWgl7A==}
    engines: {node: ^18.18.0 || ^20.9.0 || >=21.1.0}

  '@eslint/object-schema@2.1.7':
    resolution: {integrity: sha512-VtAOaymWVfZcmZbp6E2mympDIHvyjXs/12LqWYjVw6qjrfF+VK+fyG33kChz3nnK+SU5/NeHOqrTEHS8sXO3OA==}
    engines: {node: ^18.18.0 || ^20.9.0 || >=21.1.0}

  '@eslint/plugin-kit@0.4.1':
    resolution: {integrity: sha512-43/qtrDUokr7LJqoF2c3+RInu/t4zfrpYdoSDfYyhg52rwLV6TnOvdG4fXm7IkSB3wErkcmJS9iEhjVtOSEjjA==}
    engines: {node: ^18.18.0 || ^20.9.0 || >=21.1.0}

  '@floating-ui/core@1.7.3':
    resolution: {integrity: sha512-sGnvb5dmrJaKEZ+LDIpguvdX3bDlEllmv4/ClQ9awcmCZrlx5jQyyMWFM5kBI+EyNOCDDiKk8il0zeuX3Zlg/w==}

  '@floating-ui/dom@1.7.4':
    resolution: {integrity: sha512-OOchDgh4F2CchOX94cRVqhvy7b3AFb+/rQXyswmzmGakRfkMgoWVjfnLWkRirfLEfuD4ysVW16eXzwt3jHIzKA==}

  '@floating-ui/react-dom@2.1.6':
    resolution: {integrity: sha512-4JX6rEatQEvlmgU80wZyq9RT96HZJa88q8hp0pBd+LrczeDI4o6uA2M+uvxngVHo4Ihr8uibXxH6+70zhAFrVw==}
    peerDependencies:
      react: '>=16.8.0'
      react-dom: '>=16.8.0'

  '@floating-ui/utils@0.2.10':
    resolution: {integrity: sha512-aGTxbpbg8/b5JfU1HXSrbH3wXZuLPJcNEcZQFMxLs3oSzgtVu6nFPkbbGGUvBcUjKV2YyB9Wxxabo+HEH9tcRQ==}

  '@formatjs/intl-localematcher@0.6.2':
    resolution: {integrity: sha512-XOMO2Hupl0wdd172Y06h6kLpBz6Dv+J4okPLl4LPtzbr8f66WbIoy4ev98EBuZ6ZK4h5ydTN6XneT4QVpD7cdA==}

  '@humanfs/core@0.19.1':
    resolution: {integrity: sha512-5DyQ4+1JEUzejeK1JGICcideyfUbGixgS9jNgex5nqkW+cY7WZhxBigmieN5Qnw9ZosSNVC9KQKyb+GUaGyKUA==}
    engines: {node: '>=18.18.0'}

  '@humanfs/node@0.16.7':
    resolution: {integrity: sha512-/zUx+yOsIrG4Y43Eh2peDeKCxlRt/gET6aHfaKpuq267qXdYDFViVHfMaLyygZOnl0kGWxFIgsBy8QFuTLUXEQ==}
    engines: {node: '>=18.18.0'}

  '@humanwhocodes/module-importer@1.0.1':
    resolution: {integrity: sha512-bxveV4V8v5Yb4ncFTT3rPSgZBOpCkjfK0y4oVVVJwIuDVBRMDXrPyXRL988i5ap9m9bnyEEjWfm5WkBmtffLfA==}
    engines: {node: '>=12.22'}

  '@humanwhocodes/retry@0.4.3':
    resolution: {integrity: sha512-bV0Tgo9K4hfPCek+aMAn81RppFKv2ySDQeMoSZuvTASywNTnVJCArCZE2FWqpvIatKu7VMRLWlR1EazvVhDyhQ==}
    engines: {node: '>=18.18'}

  '@img/colour@1.0.0':
    resolution: {integrity: sha512-A5P/LfWGFSl6nsckYtjw9da+19jB8hkJ6ACTGcDfEJ0aE+l2n2El7dsVM7UVHZQ9s2lmYMWlrS21YLy2IR1LUw==}
    engines: {node: '>=18'}

  '@img/sharp-darwin-arm64@0.34.4':
    resolution: {integrity: sha512-sitdlPzDVyvmINUdJle3TNHl+AG9QcwiAMsXmccqsCOMZNIdW2/7S26w0LyU8euiLVzFBL3dXPwVCq/ODnf2vA==}
    engines: {node: ^18.17.0 || ^20.3.0 || >=21.0.0}
    cpu: [arm64]
    os: [darwin]

  '@img/sharp-darwin-x64@0.34.4':
    resolution: {integrity: sha512-rZheupWIoa3+SOdF/IcUe1ah4ZDpKBGWcsPX6MT0lYniH9micvIU7HQkYTfrx5Xi8u+YqwLtxC/3vl8TQN6rMg==}
    engines: {node: ^18.17.0 || ^20.3.0 || >=21.0.0}
    cpu: [x64]
    os: [darwin]

  '@img/sharp-libvips-darwin-arm64@1.2.3':
    resolution: {integrity: sha512-QzWAKo7kpHxbuHqUC28DZ9pIKpSi2ts2OJnoIGI26+HMgq92ZZ4vk8iJd4XsxN+tYfNJxzH6W62X5eTcsBymHw==}
    cpu: [arm64]
    os: [darwin]

  '@img/sharp-libvips-darwin-x64@1.2.3':
    resolution: {integrity: sha512-Ju+g2xn1E2AKO6YBhxjj+ACcsPQRHT0bhpglxcEf+3uyPY+/gL8veniKoo96335ZaPo03bdDXMv0t+BBFAbmRA==}
    cpu: [x64]
    os: [darwin]

  '@img/sharp-libvips-linux-arm64@1.2.3':
    resolution: {integrity: sha512-I4RxkXU90cpufazhGPyVujYwfIm9Nk1QDEmiIsaPwdnm013F7RIceaCc87kAH+oUB1ezqEvC6ga4m7MSlqsJvQ==}
    cpu: [arm64]
    os: [linux]

  '@img/sharp-libvips-linux-arm@1.2.3':
    resolution: {integrity: sha512-x1uE93lyP6wEwGvgAIV0gP6zmaL/a0tGzJs/BIDDG0zeBhMnuUPm7ptxGhUbcGs4okDJrk4nxgrmxpib9g6HpA==}
    cpu: [arm]
    os: [linux]

  '@img/sharp-libvips-linux-ppc64@1.2.3':
    resolution: {integrity: sha512-Y2T7IsQvJLMCBM+pmPbM3bKT/yYJvVtLJGfCs4Sp95SjvnFIjynbjzsa7dY1fRJX45FTSfDksbTp6AGWudiyCg==}
    cpu: [ppc64]
    os: [linux]

  '@img/sharp-libvips-linux-s390x@1.2.3':
    resolution: {integrity: sha512-RgWrs/gVU7f+K7P+KeHFaBAJlNkD1nIZuVXdQv6S+fNA6syCcoboNjsV2Pou7zNlVdNQoQUpQTk8SWDHUA3y/w==}
    cpu: [s390x]
    os: [linux]

  '@img/sharp-libvips-linux-x64@1.2.3':
    resolution: {integrity: sha512-3JU7LmR85K6bBiRzSUc/Ff9JBVIFVvq6bomKE0e63UXGeRw2HPVEjoJke1Yx+iU4rL7/7kUjES4dZ/81Qjhyxg==}
    cpu: [x64]
    os: [linux]

  '@img/sharp-libvips-linuxmusl-arm64@1.2.3':
    resolution: {integrity: sha512-F9q83RZ8yaCwENw1GieztSfj5msz7GGykG/BA+MOUefvER69K/ubgFHNeSyUu64amHIYKGDs4sRCMzXVj8sEyw==}
    cpu: [arm64]
    os: [linux]

  '@img/sharp-libvips-linuxmusl-x64@1.2.3':
    resolution: {integrity: sha512-U5PUY5jbc45ANM6tSJpsgqmBF/VsL6LnxJmIf11kB7J5DctHgqm0SkuXzVWtIY90GnJxKnC/JT251TDnk1fu/g==}
    cpu: [x64]
    os: [linux]

  '@img/sharp-linux-arm64@0.34.4':
    resolution: {integrity: sha512-YXU1F/mN/Wu786tl72CyJjP/Ngl8mGHN1hST4BGl+hiW5jhCnV2uRVTNOcaYPs73NeT/H8Upm3y9582JVuZHrQ==}
    engines: {node: ^18.17.0 || ^20.3.0 || >=21.0.0}
    cpu: [arm64]
    os: [linux]

  '@img/sharp-linux-arm@0.34.4':
    resolution: {integrity: sha512-Xyam4mlqM0KkTHYVSuc6wXRmM7LGN0P12li03jAnZ3EJWZqj83+hi8Y9UxZUbxsgsK1qOEwg7O0Bc0LjqQVtxA==}
    engines: {node: ^18.17.0 || ^20.3.0 || >=21.0.0}
    cpu: [arm]
    os: [linux]

  '@img/sharp-linux-ppc64@0.34.4':
    resolution: {integrity: sha512-F4PDtF4Cy8L8hXA2p3TO6s4aDt93v+LKmpcYFLAVdkkD3hSxZzee0rh6/+94FpAynsuMpLX5h+LRsSG3rIciUQ==}
    engines: {node: ^18.17.0 || ^20.3.0 || >=21.0.0}
    cpu: [ppc64]
    os: [linux]

  '@img/sharp-linux-s390x@0.34.4':
    resolution: {integrity: sha512-qVrZKE9Bsnzy+myf7lFKvng6bQzhNUAYcVORq2P7bDlvmF6u2sCmK2KyEQEBdYk+u3T01pVsPrkj943T1aJAsw==}
    engines: {node: ^18.17.0 || ^20.3.0 || >=21.0.0}
    cpu: [s390x]
    os: [linux]

  '@img/sharp-linux-x64@0.34.4':
    resolution: {integrity: sha512-ZfGtcp2xS51iG79c6Vhw9CWqQC8l2Ot8dygxoDoIQPTat/Ov3qAa8qpxSrtAEAJW+UjTXc4yxCjNfxm4h6Xm2A==}
    engines: {node: ^18.17.0 || ^20.3.0 || >=21.0.0}
    cpu: [x64]
    os: [linux]

  '@img/sharp-linuxmusl-arm64@0.34.4':
    resolution: {integrity: sha512-8hDVvW9eu4yHWnjaOOR8kHVrew1iIX+MUgwxSuH2XyYeNRtLUe4VNioSqbNkB7ZYQJj9rUTT4PyRscyk2PXFKA==}
    engines: {node: ^18.17.0 || ^20.3.0 || >=21.0.0}
    cpu: [arm64]
    os: [linux]

  '@img/sharp-linuxmusl-x64@0.34.4':
    resolution: {integrity: sha512-lU0aA5L8QTlfKjpDCEFOZsTYGn3AEiO6db8W5aQDxj0nQkVrZWmN3ZP9sYKWJdtq3PWPhUNlqehWyXpYDcI9Sg==}
    engines: {node: ^18.17.0 || ^20.3.0 || >=21.0.0}
    cpu: [x64]
    os: [linux]

  '@img/sharp-wasm32@0.34.4':
    resolution: {integrity: sha512-33QL6ZO/qpRyG7woB/HUALz28WnTMI2W1jgX3Nu2bypqLIKx/QKMILLJzJjI+SIbvXdG9fUnmrxR7vbi1sTBeA==}
    engines: {node: ^18.17.0 || ^20.3.0 || >=21.0.0}
    cpu: [wasm32]

  '@img/sharp-win32-arm64@0.34.4':
    resolution: {integrity: sha512-2Q250do/5WXTwxW3zjsEuMSv5sUU4Tq9VThWKlU2EYLm4MB7ZeMwF+SFJutldYODXF6jzc6YEOC+VfX0SZQPqA==}
    engines: {node: ^18.17.0 || ^20.3.0 || >=21.0.0}
    cpu: [arm64]
    os: [win32]

  '@img/sharp-win32-ia32@0.34.4':
    resolution: {integrity: sha512-3ZeLue5V82dT92CNL6rsal6I2weKw1cYu+rGKm8fOCCtJTR2gYeUfY3FqUnIJsMUPIH68oS5jmZ0NiJ508YpEw==}
    engines: {node: ^18.17.0 || ^20.3.0 || >=21.0.0}
    cpu: [ia32]
    os: [win32]

  '@img/sharp-win32-x64@0.34.4':
    resolution: {integrity: sha512-xIyj4wpYs8J18sVN3mSQjwrw7fKUqRw+Z5rnHNCy5fYTxigBz81u5mOMPmFumwjcn8+ld1ppptMBCLic1nz6ig==}
    engines: {node: ^18.17.0 || ^20.3.0 || >=21.0.0}
    cpu: [x64]
    os: [win32]

  '@inquirer/external-editor@1.0.2':
    resolution: {integrity: sha512-yy9cOoBnx58TlsPrIxauKIFQTiyH+0MK4e97y4sV9ERbI+zDxw7i2hxHLCIEGIE/8PPvDxGhgzIOTSOWcs6/MQ==}
    engines: {node: '>=18'}
    peerDependencies:
      '@types/node': '>=18'
    peerDependenciesMeta:
      '@types/node':
        optional: true

  '@isaacs/balanced-match@4.0.1':
    resolution: {integrity: sha512-yzMTt9lEb8Gv7zRioUilSglI0c0smZ9k5D65677DLWLtWJaXIS3CqcGyUFByYKlnUj6TkjLVs54fBl6+TiGQDQ==}
    engines: {node: 20 || >=22}

  '@isaacs/brace-expansion@5.0.0':
    resolution: {integrity: sha512-ZT55BDLV0yv0RBm2czMiZ+SqCGO7AvmOM3G/w2xhVPH+te0aKgFjmBvGlL1dH+ql2tgGO3MVrbb3jCKyvpgnxA==}
    engines: {node: 20 || >=22}

  '@isaacs/cliui@8.0.2':
    resolution: {integrity: sha512-O8jcjabXaleOG9DQ0+ARXWZBTfnP4WNAqzuiJK7ll44AmxGKv/J2M4TPjxjY3znBCfvBXFzucm1twdyFybFqEA==}
    engines: {node: '>=12'}

  '@istanbuljs/load-nyc-config@1.1.0':
    resolution: {integrity: sha512-VjeHSlIzpv/NyD3N0YuHfXOPDIixcA1q2ZV98wsMqcYlPmv2n3Yb2lYP9XMElnaFVXg5A7YLTeLu6V84uQDjmQ==}
    engines: {node: '>=8'}

  '@istanbuljs/schema@0.1.3':
    resolution: {integrity: sha512-ZXRY4jNvVgSVQ8DL3LTcakaAtXwTVUxE81hslsyD2AtoXW/wVob10HkOJ1X/pAlcI7D+2YoZKg5do8G/w6RYgA==}
    engines: {node: '>=8'}

  '@jridgewell/gen-mapping@0.3.13':
    resolution: {integrity: sha512-2kkt/7niJ6MgEPxF0bYdQ6etZaA+fQvDcLKckhy1yIQOzaoKjBBjSj63/aLVjYE3qhRt5dvM+uUyfCg6UKCBbA==}

  '@jridgewell/remapping@2.3.5':
    resolution: {integrity: sha512-LI9u/+laYG4Ds1TDKSJW2YPrIlcVYOwi2fUC6xB43lueCjgxV4lffOCZCtYFiH6TNOX+tQKXx97T4IKHbhyHEQ==}

  '@jridgewell/resolve-uri@3.1.2':
    resolution: {integrity: sha512-bRISgCIjP20/tbWSPWMEi54QVPRZExkuD9lJL+UIxUKtwVJA8wW1Trb1jMs1RFXo1CBTNZ/5hpC9QvmKWdopKw==}
    engines: {node: '>=6.0.0'}

  '@jridgewell/sourcemap-codec@1.5.5':
    resolution: {integrity: sha512-cYQ9310grqxueWbl+WuIUIaiUaDcj7WOq5fVhEljNVgRfOUhY9fy2zTvfoqWsnebh8Sl70VScFbICvJnLKB0Og==}

  '@jridgewell/trace-mapping@0.3.31':
    resolution: {integrity: sha512-zzNR+SdQSDJzc8joaeP8QQoCQr8NuYx2dIIytl1QeBEZHJ9uW6hebsrYgbz8hJwUQao3TWCMtmfV8Nu1twOLAw==}

  '@jridgewell/trace-mapping@0.3.9':
    resolution: {integrity: sha512-3Belt6tdc8bPgAtbcmdtNJlirVoTmEb5e2gC94PnkwEW9jI6CAHUeoG85tjWP5WquqfavoMtMwiG4P926ZKKuQ==}

  '@manypkg/find-root@1.1.0':
    resolution: {integrity: sha512-mki5uBvhHzO8kYYix/WRy2WX8S3B5wdVSc9D6KcU5lQNglP2yt58/VfLuAK49glRXChosY8ap2oJ1qgma3GUVA==}

  '@manypkg/get-packages@1.1.3':
    resolution: {integrity: sha512-fo+QhuU3qE/2TQMQmbVMqaQ6EWbMhi4ABWP+O4AM1NqPBuy0OrApV5LO6BrrgnhtAHS2NH6RrVk9OL181tTi8A==}

  '@mdx-js/mdx@3.1.1':
    resolution: {integrity: sha512-f6ZO2ifpwAQIpzGWaBQT2TXxPv6z3RBzQKpVftEWN78Vl/YweF1uwussDx8ECAXVtr3Rs89fKyG9YlzUs9DyGQ==}

  '@napi-rs/wasm-runtime@1.0.7':
    resolution: {integrity: sha512-SeDnOO0Tk7Okiq6DbXmmBODgOAb9dp9gjlphokTUxmt8U3liIP1ZsozBahH69j/RJv+Rfs6IwUKHTgQYJ/HBAw==}

  '@next/env@16.0.1':
    resolution: {integrity: sha512-LFvlK0TG2L3fEOX77OC35KowL8D7DlFF45C0OvKMC4hy8c/md1RC4UMNDlUGJqfCoCS2VWrZ4dSE6OjaX5+8mw==}

  '@next/swc-darwin-arm64@16.0.1':
    resolution: {integrity: sha512-R0YxRp6/4W7yG1nKbfu41bp3d96a0EalonQXiMe+1H9GTHfKxGNCGFNWUho18avRBPsO8T3RmdWuzmfurlQPbg==}
    engines: {node: '>= 10'}
    cpu: [arm64]
    os: [darwin]

  '@next/swc-darwin-x64@16.0.1':
    resolution: {integrity: sha512-kETZBocRux3xITiZtOtVoVvXyQLB7VBxN7L6EPqgI5paZiUlnsgYv4q8diTNYeHmF9EiehydOBo20lTttCbHAg==}
    engines: {node: '>= 10'}
    cpu: [x64]
    os: [darwin]

  '@next/swc-linux-arm64-gnu@16.0.1':
    resolution: {integrity: sha512-hWg3BtsxQuSKhfe0LunJoqxjO4NEpBmKkE+P2Sroos7yB//OOX3jD5ISP2wv8QdUwtRehMdwYz6VB50mY6hqAg==}
    engines: {node: '>= 10'}
    cpu: [arm64]
    os: [linux]

  '@next/swc-linux-arm64-musl@16.0.1':
    resolution: {integrity: sha512-UPnOvYg+fjAhP3b1iQStcYPWeBFRLrugEyK/lDKGk7kLNua8t5/DvDbAEFotfV1YfcOY6bru76qN9qnjLoyHCQ==}
    engines: {node: '>= 10'}
    cpu: [arm64]
    os: [linux]

  '@next/swc-linux-x64-gnu@16.0.1':
    resolution: {integrity: sha512-Et81SdWkcRqAJziIgFtsFyJizHoWne4fzJkvjd6V4wEkWTB4MX6J0uByUb0peiJQ4WeAt6GGmMszE5KrXK6WKg==}
    engines: {node: '>= 10'}
    cpu: [x64]
    os: [linux]

  '@next/swc-linux-x64-musl@16.0.1':
    resolution: {integrity: sha512-qBbgYEBRrC1egcG03FZaVfVxrJm8wBl7vr8UFKplnxNRprctdP26xEv9nJ07Ggq4y1adwa0nz2mz83CELY7N6Q==}
    engines: {node: '>= 10'}
    cpu: [x64]
    os: [linux]

  '@next/swc-win32-arm64-msvc@16.0.1':
    resolution: {integrity: sha512-cPuBjYP6I699/RdbHJonb3BiRNEDm5CKEBuJ6SD8k3oLam2fDRMKAvmrli4QMDgT2ixyRJ0+DTkiODbIQhRkeQ==}
    engines: {node: '>= 10'}
    cpu: [arm64]
    os: [win32]

  '@next/swc-win32-x64-msvc@16.0.1':
    resolution: {integrity: sha512-XeEUJsE4JYtfrXe/LaJn3z1pD19fK0Q6Er8Qoufi+HqvdO4LEPyCxLUt4rxA+4RfYo6S9gMlmzCMU2F+AatFqQ==}
    engines: {node: '>= 10'}
    cpu: [x64]
    os: [win32]

  '@nodelib/fs.scandir@2.1.5':
    resolution: {integrity: sha512-vq24Bq3ym5HEQm2NKCr3yXDwjc7vTsEThRDnkp2DK9p1uqLR+DHurm/NOTo0KG7HYHU7eppKZj3MyqYuMBf62g==}
    engines: {node: '>= 8'}

  '@nodelib/fs.stat@2.0.5':
    resolution: {integrity: sha512-RkhPPp2zrqDAQA/2jNhnztcPAlv64XdhIp7a7454A5ovI7Bukxgt7MX7udwAu3zg1DcpPU0rz3VV1SeaqvY4+A==}
    engines: {node: '>= 8'}

  '@nodelib/fs.walk@1.2.8':
    resolution: {integrity: sha512-oGB+UxlgWcgQkgwo8GcEGwemoTFt3FIO9ababBmaGwXIoBKZ+GTy0pP185beGg7Llih/NSHSV2XAs1lnznocSg==}
    engines: {node: '>= 8'}

  '@opentelemetry/api@1.9.0':
    resolution: {integrity: sha512-3giAOQvZiH5F9bMlMiv8+GSPMeqg0dbaeo58/0SlA9sxSqZhnUtxzX9/2FzyhS9sWQf5S0GJE0AKBrFqjpeYcg==}
    engines: {node: '>=8.0.0'}

  '@orama/orama@3.1.16':
    resolution: {integrity: sha512-scSmQBD8eANlMUOglxHrN1JdSW8tDghsPuS83otqealBiIeMukCQMOf/wc0JJjDXomqwNdEQFLXLGHrU6PGxuA==}
    engines: {node: '>= 20.0.0'}

  '@oxc-project/runtime@0.95.0':
    resolution: {integrity: sha512-qJS5pNepwMGnafO9ayKGz7rfPQgUBuunHpnP1//9Qa0zK3oT3t1EhT+I+pV9MUA+ZKez//OFqxCxf1vijCKb2Q==}
    engines: {node: ^20.19.0 || >=22.12.0}

  '@oxc-project/types@0.95.0':
    resolution: {integrity: sha512-vACy7vhpMPhjEJhULNxrdR0D943TkA/MigMpJCHmBHvMXxRStRi/dPtTlfQ3uDwWSzRpT8z+7ImjZVf8JWBocQ==}

  '@quansync/fs@0.1.5':
    resolution: {integrity: sha512-lNS9hL2aS2NZgNW7BBj+6EBl4rOf8l+tQ0eRY6JWCI8jI2kc53gSoqbjojU0OnAWhzoXiOjFyGsHcDGePB3lhA==}

  '@radix-ui/number@1.1.1':
    resolution: {integrity: sha512-MkKCwxlXTgz6CFoJx3pCwn07GKp36+aZyu/u2Ln2VrA5DcdyCZkASEDBTd8x5whTQQL5CiYf4prXKLcgQdv29g==}

  '@radix-ui/primitive@1.1.3':
    resolution: {integrity: sha512-JTF99U/6XIjCBo0wqkU5sK10glYe27MRRsfwoiq5zzOEZLHU3A3KCMa5X/azekYRCJ0HlwI0crAXS/5dEHTzDg==}

  '@radix-ui/react-accordion@1.2.12':
    resolution: {integrity: sha512-T4nygeh9YE9dLRPhAHSeOZi7HBXo+0kYIPJXayZfvWOWA0+n3dESrZbjfDPUABkUNym6Hd+f2IR113To8D2GPA==}
    peerDependencies:
      '@types/react': '*'
      '@types/react-dom': '*'
      react: ^16.8 || ^17.0 || ^18.0 || ^19.0 || ^19.0.0-rc
      react-dom: ^16.8 || ^17.0 || ^18.0 || ^19.0 || ^19.0.0-rc
    peerDependenciesMeta:
      '@types/react':
        optional: true
      '@types/react-dom':
        optional: true

  '@radix-ui/react-arrow@1.1.7':
    resolution: {integrity: sha512-F+M1tLhO+mlQaOWspE8Wstg+z6PwxwRd8oQ8IXceWz92kfAmalTRf0EjrouQeo7QssEPfCn05B4Ihs1K9WQ/7w==}
    peerDependencies:
      '@types/react': '*'
      '@types/react-dom': '*'
      react: ^16.8 || ^17.0 || ^18.0 || ^19.0 || ^19.0.0-rc
      react-dom: ^16.8 || ^17.0 || ^18.0 || ^19.0 || ^19.0.0-rc
    peerDependenciesMeta:
      '@types/react':
        optional: true
      '@types/react-dom':
        optional: true

  '@radix-ui/react-collapsible@1.1.12':
    resolution: {integrity: sha512-Uu+mSh4agx2ib1uIGPP4/CKNULyajb3p92LsVXmH2EHVMTfZWpll88XJ0j4W0z3f8NK1eYl1+Mf/szHPmcHzyA==}
    peerDependencies:
      '@types/react': '*'
      '@types/react-dom': '*'
      react: ^16.8 || ^17.0 || ^18.0 || ^19.0 || ^19.0.0-rc
      react-dom: ^16.8 || ^17.0 || ^18.0 || ^19.0 || ^19.0.0-rc
    peerDependenciesMeta:
      '@types/react':
        optional: true
      '@types/react-dom':
        optional: true

  '@radix-ui/react-collection@1.1.7':
    resolution: {integrity: sha512-Fh9rGN0MoI4ZFUNyfFVNU4y9LUz93u9/0K+yLgA2bwRojxM8JU1DyvvMBabnZPBgMWREAJvU2jjVzq+LrFUglw==}
    peerDependencies:
      '@types/react': '*'
      '@types/react-dom': '*'
      react: ^16.8 || ^17.0 || ^18.0 || ^19.0 || ^19.0.0-rc
      react-dom: ^16.8 || ^17.0 || ^18.0 || ^19.0 || ^19.0.0-rc
    peerDependenciesMeta:
      '@types/react':
        optional: true
      '@types/react-dom':
        optional: true

  '@radix-ui/react-compose-refs@1.1.2':
    resolution: {integrity: sha512-z4eqJvfiNnFMHIIvXP3CY57y2WJs5g2v3X0zm9mEJkrkNv4rDxu+sg9Jh8EkXyeqBkB7SOcboo9dMVqhyrACIg==}
    peerDependencies:
      '@types/react': '*'
      react: ^16.8 || ^17.0 || ^18.0 || ^19.0 || ^19.0.0-rc
    peerDependenciesMeta:
      '@types/react':
        optional: true

  '@radix-ui/react-context@1.1.2':
    resolution: {integrity: sha512-jCi/QKUM2r1Ju5a3J64TH2A5SpKAgh0LpknyqdQ4m6DCV0xJ2HG1xARRwNGPQfi1SLdLWZ1OJz6F4OMBBNiGJA==}
    peerDependencies:
      '@types/react': '*'
      react: ^16.8 || ^17.0 || ^18.0 || ^19.0 || ^19.0.0-rc
    peerDependenciesMeta:
      '@types/react':
        optional: true

  '@radix-ui/react-dialog@1.1.15':
    resolution: {integrity: sha512-TCglVRtzlffRNxRMEyR36DGBLJpeusFcgMVD9PZEzAKnUs1lKCgX5u9BmC2Yg+LL9MgZDugFFs1Vl+Jp4t/PGw==}
    peerDependencies:
      '@types/react': '*'
      '@types/react-dom': '*'
      react: ^16.8 || ^17.0 || ^18.0 || ^19.0 || ^19.0.0-rc
      react-dom: ^16.8 || ^17.0 || ^18.0 || ^19.0 || ^19.0.0-rc
    peerDependenciesMeta:
      '@types/react':
        optional: true
      '@types/react-dom':
        optional: true

  '@radix-ui/react-direction@1.1.1':
    resolution: {integrity: sha512-1UEWRX6jnOA2y4H5WczZ44gOOjTEmlqv1uNW4GAJEO5+bauCBhv8snY65Iw5/VOS/ghKN9gr2KjnLKxrsvoMVw==}
    peerDependencies:
      '@types/react': '*'
      react: ^16.8 || ^17.0 || ^18.0 || ^19.0 || ^19.0.0-rc
    peerDependenciesMeta:
      '@types/react':
        optional: true

  '@radix-ui/react-dismissable-layer@1.1.11':
    resolution: {integrity: sha512-Nqcp+t5cTB8BinFkZgXiMJniQH0PsUt2k51FUhbdfeKvc4ACcG2uQniY/8+h1Yv6Kza4Q7lD7PQV0z0oicE0Mg==}
    peerDependencies:
      '@types/react': '*'
      '@types/react-dom': '*'
      react: ^16.8 || ^17.0 || ^18.0 || ^19.0 || ^19.0.0-rc
      react-dom: ^16.8 || ^17.0 || ^18.0 || ^19.0 || ^19.0.0-rc
    peerDependenciesMeta:
      '@types/react':
        optional: true
      '@types/react-dom':
        optional: true

  '@radix-ui/react-focus-guards@1.1.3':
    resolution: {integrity: sha512-0rFg/Rj2Q62NCm62jZw0QX7a3sz6QCQU0LpZdNrJX8byRGaGVTqbrW9jAoIAHyMQqsNpeZ81YgSizOt5WXq0Pw==}
    peerDependencies:
      '@types/react': '*'
      react: ^16.8 || ^17.0 || ^18.0 || ^19.0 || ^19.0.0-rc
    peerDependenciesMeta:
      '@types/react':
        optional: true

  '@radix-ui/react-focus-scope@1.1.7':
    resolution: {integrity: sha512-t2ODlkXBQyn7jkl6TNaw/MtVEVvIGelJDCG41Okq/KwUsJBwQ4XVZsHAVUkK4mBv3ewiAS3PGuUWuY2BoK4ZUw==}
    peerDependencies:
      '@types/react': '*'
      '@types/react-dom': '*'
      react: ^16.8 || ^17.0 || ^18.0 || ^19.0 || ^19.0.0-rc
      react-dom: ^16.8 || ^17.0 || ^18.0 || ^19.0 || ^19.0.0-rc
    peerDependenciesMeta:
      '@types/react':
        optional: true
      '@types/react-dom':
        optional: true

  '@radix-ui/react-id@1.1.1':
    resolution: {integrity: sha512-kGkGegYIdQsOb4XjsfM97rXsiHaBwco+hFI66oO4s9LU+PLAC5oJ7khdOVFxkhsmlbpUqDAvXw11CluXP+jkHg==}
    peerDependencies:
      '@types/react': '*'
      react: ^16.8 || ^17.0 || ^18.0 || ^19.0 || ^19.0.0-rc
    peerDependenciesMeta:
      '@types/react':
        optional: true

  '@radix-ui/react-navigation-menu@1.2.14':
    resolution: {integrity: sha512-YB9mTFQvCOAQMHU+C/jVl96WmuWeltyUEpRJJky51huhds5W2FQr1J8D/16sQlf0ozxkPK8uF3niQMdUwZPv5w==}
    peerDependencies:
      '@types/react': '*'
      '@types/react-dom': '*'
      react: ^16.8 || ^17.0 || ^18.0 || ^19.0 || ^19.0.0-rc
      react-dom: ^16.8 || ^17.0 || ^18.0 || ^19.0 || ^19.0.0-rc
    peerDependenciesMeta:
      '@types/react':
        optional: true
      '@types/react-dom':
        optional: true

  '@radix-ui/react-popover@1.1.15':
    resolution: {integrity: sha512-kr0X2+6Yy/vJzLYJUPCZEc8SfQcf+1COFoAqauJm74umQhta9M7lNJHP7QQS3vkvcGLQUbWpMzwrXYwrYztHKA==}
    peerDependencies:
      '@types/react': '*'
      '@types/react-dom': '*'
      react: ^16.8 || ^17.0 || ^18.0 || ^19.0 || ^19.0.0-rc
      react-dom: ^16.8 || ^17.0 || ^18.0 || ^19.0 || ^19.0.0-rc
    peerDependenciesMeta:
      '@types/react':
        optional: true
      '@types/react-dom':
        optional: true

  '@radix-ui/react-popper@1.2.8':
    resolution: {integrity: sha512-0NJQ4LFFUuWkE7Oxf0htBKS6zLkkjBH+hM1uk7Ng705ReR8m/uelduy1DBo0PyBXPKVnBA6YBlU94MBGXrSBCw==}
    peerDependencies:
      '@types/react': '*'
      '@types/react-dom': '*'
      react: ^16.8 || ^17.0 || ^18.0 || ^19.0 || ^19.0.0-rc
      react-dom: ^16.8 || ^17.0 || ^18.0 || ^19.0 || ^19.0.0-rc
    peerDependenciesMeta:
      '@types/react':
        optional: true
      '@types/react-dom':
        optional: true

  '@radix-ui/react-portal@1.1.9':
    resolution: {integrity: sha512-bpIxvq03if6UNwXZ+HTK71JLh4APvnXntDc6XOX8UVq4XQOVl7lwok0AvIl+b8zgCw3fSaVTZMpAPPagXbKmHQ==}
    peerDependencies:
      '@types/react': '*'
      '@types/react-dom': '*'
      react: ^16.8 || ^17.0 || ^18.0 || ^19.0 || ^19.0.0-rc
      react-dom: ^16.8 || ^17.0 || ^18.0 || ^19.0 || ^19.0.0-rc
    peerDependenciesMeta:
      '@types/react':
        optional: true
      '@types/react-dom':
        optional: true

  '@radix-ui/react-presence@1.1.5':
    resolution: {integrity: sha512-/jfEwNDdQVBCNvjkGit4h6pMOzq8bHkopq458dPt2lMjx+eBQUohZNG9A7DtO/O5ukSbxuaNGXMjHicgwy6rQQ==}
    peerDependencies:
      '@types/react': '*'
      '@types/react-dom': '*'
      react: ^16.8 || ^17.0 || ^18.0 || ^19.0 || ^19.0.0-rc
      react-dom: ^16.8 || ^17.0 || ^18.0 || ^19.0 || ^19.0.0-rc
    peerDependenciesMeta:
      '@types/react':
        optional: true
      '@types/react-dom':
        optional: true

  '@radix-ui/react-primitive@2.1.3':
    resolution: {integrity: sha512-m9gTwRkhy2lvCPe6QJp4d3G1TYEUHn/FzJUtq9MjH46an1wJU+GdoGC5VLof8RX8Ft/DlpshApkhswDLZzHIcQ==}
    peerDependencies:
      '@types/react': '*'
      '@types/react-dom': '*'
      react: ^16.8 || ^17.0 || ^18.0 || ^19.0 || ^19.0.0-rc
      react-dom: ^16.8 || ^17.0 || ^18.0 || ^19.0 || ^19.0.0-rc
    peerDependenciesMeta:
      '@types/react':
        optional: true
      '@types/react-dom':
        optional: true

  '@radix-ui/react-roving-focus@1.1.11':
    resolution: {integrity: sha512-7A6S9jSgm/S+7MdtNDSb+IU859vQqJ/QAtcYQcfFC6W8RS4IxIZDldLR0xqCFZ6DCyrQLjLPsxtTNch5jVA4lA==}
    peerDependencies:
      '@types/react': '*'
      '@types/react-dom': '*'
      react: ^16.8 || ^17.0 || ^18.0 || ^19.0 || ^19.0.0-rc
      react-dom: ^16.8 || ^17.0 || ^18.0 || ^19.0 || ^19.0.0-rc
    peerDependenciesMeta:
      '@types/react':
        optional: true
      '@types/react-dom':
        optional: true

  '@radix-ui/react-scroll-area@1.2.10':
    resolution: {integrity: sha512-tAXIa1g3sM5CGpVT0uIbUx/U3Gs5N8T52IICuCtObaos1S8fzsrPXG5WObkQN3S6NVl6wKgPhAIiBGbWnvc97A==}
    peerDependencies:
      '@types/react': '*'
      '@types/react-dom': '*'
      react: ^16.8 || ^17.0 || ^18.0 || ^19.0 || ^19.0.0-rc
      react-dom: ^16.8 || ^17.0 || ^18.0 || ^19.0 || ^19.0.0-rc
    peerDependenciesMeta:
      '@types/react':
        optional: true
      '@types/react-dom':
        optional: true

  '@radix-ui/react-slot@1.2.3':
    resolution: {integrity: sha512-aeNmHnBxbi2St0au6VBVC7JXFlhLlOnvIIlePNniyUNAClzmtAUEY8/pBiK3iHjufOlwA+c20/8jngo7xcrg8A==}
    peerDependencies:
      '@types/react': '*'
      react: ^16.8 || ^17.0 || ^18.0 || ^19.0 || ^19.0.0-rc
    peerDependenciesMeta:
      '@types/react':
        optional: true

  '@radix-ui/react-tabs@1.1.13':
    resolution: {integrity: sha512-7xdcatg7/U+7+Udyoj2zodtI9H/IIopqo+YOIcZOq1nJwXWBZ9p8xiu5llXlekDbZkca79a/fozEYQXIA4sW6A==}
    peerDependencies:
      '@types/react': '*'
      '@types/react-dom': '*'
      react: ^16.8 || ^17.0 || ^18.0 || ^19.0 || ^19.0.0-rc
      react-dom: ^16.8 || ^17.0 || ^18.0 || ^19.0 || ^19.0.0-rc
    peerDependenciesMeta:
      '@types/react':
        optional: true
      '@types/react-dom':
        optional: true

  '@radix-ui/react-use-callback-ref@1.1.1':
    resolution: {integrity: sha512-FkBMwD+qbGQeMu1cOHnuGB6x4yzPjho8ap5WtbEJ26umhgqVXbhekKUQO+hZEL1vU92a3wHwdp0HAcqAUF5iDg==}
    peerDependencies:
      '@types/react': '*'
      react: ^16.8 || ^17.0 || ^18.0 || ^19.0 || ^19.0.0-rc
    peerDependenciesMeta:
      '@types/react':
        optional: true

  '@radix-ui/react-use-controllable-state@1.2.2':
    resolution: {integrity: sha512-BjasUjixPFdS+NKkypcyyN5Pmg83Olst0+c6vGov0diwTEo6mgdqVR6hxcEgFuh4QrAs7Rc+9KuGJ9TVCj0Zzg==}
    peerDependencies:
      '@types/react': '*'
      react: ^16.8 || ^17.0 || ^18.0 || ^19.0 || ^19.0.0-rc
    peerDependenciesMeta:
      '@types/react':
        optional: true

  '@radix-ui/react-use-effect-event@0.0.2':
    resolution: {integrity: sha512-Qp8WbZOBe+blgpuUT+lw2xheLP8q0oatc9UpmiemEICxGvFLYmHm9QowVZGHtJlGbS6A6yJ3iViad/2cVjnOiA==}
    peerDependencies:
      '@types/react': '*'
      react: ^16.8 || ^17.0 || ^18.0 || ^19.0 || ^19.0.0-rc
    peerDependenciesMeta:
      '@types/react':
        optional: true

  '@radix-ui/react-use-escape-keydown@1.1.1':
    resolution: {integrity: sha512-Il0+boE7w/XebUHyBjroE+DbByORGR9KKmITzbR7MyQ4akpORYP/ZmbhAr0DG7RmmBqoOnZdy2QlvajJ2QA59g==}
    peerDependencies:
      '@types/react': '*'
      react: ^16.8 || ^17.0 || ^18.0 || ^19.0 || ^19.0.0-rc
    peerDependenciesMeta:
      '@types/react':
        optional: true

  '@radix-ui/react-use-layout-effect@1.1.1':
    resolution: {integrity: sha512-RbJRS4UWQFkzHTTwVymMTUv8EqYhOp8dOOviLj2ugtTiXRaRQS7GLGxZTLL1jWhMeoSCf5zmcZkqTl9IiYfXcQ==}
    peerDependencies:
      '@types/react': '*'
      react: ^16.8 || ^17.0 || ^18.0 || ^19.0 || ^19.0.0-rc
    peerDependenciesMeta:
      '@types/react':
        optional: true

  '@radix-ui/react-use-previous@1.1.1':
    resolution: {integrity: sha512-2dHfToCj/pzca2Ck724OZ5L0EVrr3eHRNsG/b3xQJLA2hZpVCS99bLAX+hm1IHXDEnzU6by5z/5MIY794/a8NQ==}
    peerDependencies:
      '@types/react': '*'
      react: ^16.8 || ^17.0 || ^18.0 || ^19.0 || ^19.0.0-rc
    peerDependenciesMeta:
      '@types/react':
        optional: true

  '@radix-ui/react-use-rect@1.1.1':
    resolution: {integrity: sha512-QTYuDesS0VtuHNNvMh+CjlKJ4LJickCMUAqjlE3+j8w+RlRpwyX3apEQKGFzbZGdo7XNG1tXa+bQqIE7HIXT2w==}
    peerDependencies:
      '@types/react': '*'
      react: ^16.8 || ^17.0 || ^18.0 || ^19.0 || ^19.0.0-rc
    peerDependenciesMeta:
      '@types/react':
        optional: true

  '@radix-ui/react-use-size@1.1.1':
    resolution: {integrity: sha512-ewrXRDTAqAXlkl6t/fkXWNAhFX9I+CkKlw6zjEwk86RSPKwZr3xpBRso655aqYafwtnbpHLj6toFzmd6xdVptQ==}
    peerDependencies:
      '@types/react': '*'
      react: ^16.8 || ^17.0 || ^18.0 || ^19.0 || ^19.0.0-rc
    peerDependenciesMeta:
      '@types/react':
        optional: true

  '@radix-ui/react-visually-hidden@1.2.3':
    resolution: {integrity: sha512-pzJq12tEaaIhqjbzpCuv/OypJY/BPavOofm+dbab+MHLajy277+1lLm6JFcGgF5eskJ6mquGirhXY2GD/8u8Ug==}
    peerDependencies:
      '@types/react': '*'
      '@types/react-dom': '*'
      react: ^16.8 || ^17.0 || ^18.0 || ^19.0 || ^19.0.0-rc
      react-dom: ^16.8 || ^17.0 || ^18.0 || ^19.0 || ^19.0.0-rc
    peerDependenciesMeta:
      '@types/react':
        optional: true
      '@types/react-dom':
        optional: true

  '@radix-ui/rect@1.1.1':
    resolution: {integrity: sha512-HPwpGIzkl28mWyZqG52jiqDJ12waP11Pa1lGoiyUkIEuMLBP0oeK/C89esbXrxsky5we7dfd8U58nm0SgAWpVw==}

  '@remixicon/react@4.7.0':
    resolution: {integrity: sha512-ODBQjdbOjnFguCqctYkpDjERXOInNaBnRPDKfZOBvbzExBAwr2BaH/6AHFTg/UAFzBDkwtylfMT8iKPAkLwPLQ==}
    peerDependencies:
      react: '>=18.2.0'

  '@rolldown/binding-android-arm64@1.0.0-beta.45':
    resolution: {integrity: sha512-bfgKYhFiXJALeA/riil908+2vlyWGdwa7Ju5S+JgWZYdR4jtiPOGdM6WLfso1dojCh+4ZWeiTwPeV9IKQEX+4g==}
    engines: {node: ^20.19.0 || >=22.12.0}
    cpu: [arm64]
    os: [android]

  '@rolldown/binding-darwin-arm64@1.0.0-beta.45':
    resolution: {integrity: sha512-xjCv4CRVsSnnIxTuyH1RDJl5OEQ1c9JYOwfDAHddjJDxCw46ZX9q80+xq7Eok7KC4bRSZudMJllkvOKv0T9SeA==}
    engines: {node: ^20.19.0 || >=22.12.0}
    cpu: [arm64]
    os: [darwin]

  '@rolldown/binding-darwin-x64@1.0.0-beta.45':
    resolution: {integrity: sha512-ddcO9TD3D/CLUa/l8GO8LHzBOaZqWg5ClMy3jICoxwCuoz47h9dtqPsIeTiB6yR501LQTeDsjA4lIFd7u3Ljfw==}
    engines: {node: ^20.19.0 || >=22.12.0}
    cpu: [x64]
    os: [darwin]

  '@rolldown/binding-freebsd-x64@1.0.0-beta.45':
    resolution: {integrity: sha512-MBTWdrzW9w+UMYDUvnEuh0pQvLENkl2Sis15fHTfHVW7ClbGuez+RWopZudIDEGkpZXdeI4CkRXk+vdIIebrmg==}
    engines: {node: ^20.19.0 || >=22.12.0}
    cpu: [x64]
    os: [freebsd]

  '@rolldown/binding-linux-arm-gnueabihf@1.0.0-beta.45':
    resolution: {integrity: sha512-4YgoCFiki1HR6oSg+GxxfzfnVCesQxLF1LEnw9uXS/MpBmuog0EOO2rYfy69rWP4tFZL9IWp6KEfGZLrZ7aUog==}
    engines: {node: ^20.19.0 || >=22.12.0}
    cpu: [arm]
    os: [linux]

  '@rolldown/binding-linux-arm64-gnu@1.0.0-beta.45':
    resolution: {integrity: sha512-LE1gjAwQRrbCOorJJ7LFr10s5vqYf5a00V5Ea9wXcT2+56n5YosJkcp8eQ12FxRBv2YX8dsdQJb+ZTtYJwb6XQ==}
    engines: {node: ^20.19.0 || >=22.12.0}
    cpu: [arm64]
    os: [linux]

  '@rolldown/binding-linux-arm64-musl@1.0.0-beta.45':
    resolution: {integrity: sha512-tdy8ThO/fPp40B81v0YK3QC+KODOmzJzSUOO37DinQxzlTJ026gqUSOM8tzlVixRbQJltgVDCTYF8HNPRErQTA==}
    engines: {node: ^20.19.0 || >=22.12.0}
    cpu: [arm64]
    os: [linux]

  '@rolldown/binding-linux-x64-gnu@1.0.0-beta.45':
    resolution: {integrity: sha512-lS082ROBWdmOyVY/0YB3JmsiClaWoxvC+dA8/rbhyB9VLkvVEaihLEOr4CYmrMse151C4+S6hCw6oa1iewox7g==}
    engines: {node: ^20.19.0 || >=22.12.0}
    cpu: [x64]
    os: [linux]

  '@rolldown/binding-linux-x64-musl@1.0.0-beta.45':
    resolution: {integrity: sha512-Hi73aYY0cBkr1/SvNQqH8Cd+rSV6S9RB5izCv0ySBcRnd/Wfn5plguUoGYwBnhHgFbh6cPw9m2dUVBR6BG1gxA==}
    engines: {node: ^20.19.0 || >=22.12.0}
    cpu: [x64]
    os: [linux]

  '@rolldown/binding-openharmony-arm64@1.0.0-beta.45':
    resolution: {integrity: sha512-fljEqbO7RHHogNDxYtTzr+GNjlfOx21RUyGmF+NrkebZ8emYYiIqzPxsaMZuRx0rgZmVmliOzEp86/CQFDKhJQ==}
    engines: {node: ^20.19.0 || >=22.12.0}
    cpu: [arm64]
    os: [openharmony]

  '@rolldown/binding-wasm32-wasi@1.0.0-beta.45':
    resolution: {integrity: sha512-ZJDB7lkuZE9XUnWQSYrBObZxczut+8FZ5pdanm8nNS1DAo8zsrPuvGwn+U3fwU98WaiFsNrA4XHngesCGr8tEQ==}
    engines: {node: '>=14.0.0'}
    cpu: [wasm32]

  '@rolldown/binding-win32-arm64-msvc@1.0.0-beta.45':
    resolution: {integrity: sha512-zyzAjItHPUmxg6Z8SyRhLdXlJn3/D9KL5b9mObUrBHhWS/GwRH4665xCiFqeuktAhhWutqfc+rOV2LjK4VYQGQ==}
    engines: {node: ^20.19.0 || >=22.12.0}
    cpu: [arm64]
    os: [win32]

  '@rolldown/binding-win32-ia32-msvc@1.0.0-beta.45':
    resolution: {integrity: sha512-wODcGzlfxqS6D7BR0srkJk3drPwXYLu7jPHN27ce2c4PUnVVmJnp9mJzUQGT4LpmHmmVdMZ+P6hKvyTGBzc1CA==}
    engines: {node: ^20.19.0 || >=22.12.0}
    cpu: [ia32]
    os: [win32]

  '@rolldown/binding-win32-x64-msvc@1.0.0-beta.45':
    resolution: {integrity: sha512-wiU40G1nQo9rtfvF9jLbl79lUgjfaD/LTyUEw2Wg/gdF5OhjzpKMVugZQngO+RNdwYaNj+Fs+kWBWfp4VXPMHA==}
    engines: {node: ^20.19.0 || >=22.12.0}
    cpu: [x64]
    os: [win32]

  '@rolldown/pluginutils@1.0.0-beta.43':
    resolution: {integrity: sha512-5Uxg7fQUCmfhax7FJke2+8B6cqgeUJUD9o2uXIKXhD+mG0mL6NObmVoi9wXEU1tY89mZKgAYA6fTbftx3q2ZPQ==}

  '@rolldown/pluginutils@1.0.0-beta.45':
    resolution: {integrity: sha512-Le9ulGCrD8ggInzWw/k2J8QcbPz7eGIOWqfJ2L+1R0Opm7n6J37s2hiDWlh6LJN0Lk9L5sUzMvRHKW7UxBZsQA==}

  '@rollup/rollup-android-arm-eabi@4.52.5':
    resolution: {integrity: sha512-8c1vW4ocv3UOMp9K+gToY5zL2XiiVw3k7f1ksf4yO1FlDFQ1C2u72iACFnSOceJFsWskc2WZNqeRhFRPzv+wtQ==}
    cpu: [arm]
    os: [android]

  '@rollup/rollup-android-arm64@4.52.5':
    resolution: {integrity: sha512-mQGfsIEFcu21mvqkEKKu2dYmtuSZOBMmAl5CFlPGLY94Vlcm+zWApK7F/eocsNzp8tKmbeBP8yXyAbx0XHsFNA==}
    cpu: [arm64]
    os: [android]

  '@rollup/rollup-darwin-arm64@4.52.5':
    resolution: {integrity: sha512-takF3CR71mCAGA+v794QUZ0b6ZSrgJkArC+gUiG6LB6TQty9T0Mqh3m2ImRBOxS2IeYBo4lKWIieSvnEk2OQWA==}
    cpu: [arm64]
    os: [darwin]

  '@rollup/rollup-darwin-x64@4.52.5':
    resolution: {integrity: sha512-W901Pla8Ya95WpxDn//VF9K9u2JbocwV/v75TE0YIHNTbhqUTv9w4VuQ9MaWlNOkkEfFwkdNhXgcLqPSmHy0fA==}
    cpu: [x64]
    os: [darwin]

  '@rollup/rollup-freebsd-arm64@4.52.5':
    resolution: {integrity: sha512-QofO7i7JycsYOWxe0GFqhLmF6l1TqBswJMvICnRUjqCx8b47MTo46W8AoeQwiokAx3zVryVnxtBMcGcnX12LvA==}
    cpu: [arm64]
    os: [freebsd]

  '@rollup/rollup-freebsd-x64@4.52.5':
    resolution: {integrity: sha512-jr21b/99ew8ujZubPo9skbrItHEIE50WdV86cdSoRkKtmWa+DDr6fu2c/xyRT0F/WazZpam6kk7IHBerSL7LDQ==}
    cpu: [x64]
    os: [freebsd]

  '@rollup/rollup-linux-arm-gnueabihf@4.52.5':
    resolution: {integrity: sha512-PsNAbcyv9CcecAUagQefwX8fQn9LQ4nZkpDboBOttmyffnInRy8R8dSg6hxxl2Re5QhHBf6FYIDhIj5v982ATQ==}
    cpu: [arm]
    os: [linux]

  '@rollup/rollup-linux-arm-musleabihf@4.52.5':
    resolution: {integrity: sha512-Fw4tysRutyQc/wwkmcyoqFtJhh0u31K+Q6jYjeicsGJJ7bbEq8LwPWV/w0cnzOqR2m694/Af6hpFayLJZkG2VQ==}
    cpu: [arm]
    os: [linux]

  '@rollup/rollup-linux-arm64-gnu@4.52.5':
    resolution: {integrity: sha512-a+3wVnAYdQClOTlyapKmyI6BLPAFYs0JM8HRpgYZQO02rMR09ZcV9LbQB+NL6sljzG38869YqThrRnfPMCDtZg==}
    cpu: [arm64]
    os: [linux]

  '@rollup/rollup-linux-arm64-musl@4.52.5':
    resolution: {integrity: sha512-AvttBOMwO9Pcuuf7m9PkC1PUIKsfaAJ4AYhy944qeTJgQOqJYJ9oVl2nYgY7Rk0mkbsuOpCAYSs6wLYB2Xiw0Q==}
    cpu: [arm64]
    os: [linux]

  '@rollup/rollup-linux-loong64-gnu@4.52.5':
    resolution: {integrity: sha512-DkDk8pmXQV2wVrF6oq5tONK6UHLz/XcEVow4JTTerdeV1uqPeHxwcg7aFsfnSm9L+OO8WJsWotKM2JJPMWrQtA==}
    cpu: [loong64]
    os: [linux]

  '@rollup/rollup-linux-ppc64-gnu@4.52.5':
    resolution: {integrity: sha512-W/b9ZN/U9+hPQVvlGwjzi+Wy4xdoH2I8EjaCkMvzpI7wJUs8sWJ03Rq96jRnHkSrcHTpQe8h5Tg3ZzUPGauvAw==}
    cpu: [ppc64]
    os: [linux]

  '@rollup/rollup-linux-riscv64-gnu@4.52.5':
    resolution: {integrity: sha512-sjQLr9BW7R/ZiXnQiWPkErNfLMkkWIoCz7YMn27HldKsADEKa5WYdobaa1hmN6slu9oWQbB6/jFpJ+P2IkVrmw==}
    cpu: [riscv64]
    os: [linux]

  '@rollup/rollup-linux-riscv64-musl@4.52.5':
    resolution: {integrity: sha512-hq3jU/kGyjXWTvAh2awn8oHroCbrPm8JqM7RUpKjalIRWWXE01CQOf/tUNWNHjmbMHg/hmNCwc/Pz3k1T/j/Lg==}
    cpu: [riscv64]
    os: [linux]

  '@rollup/rollup-linux-s390x-gnu@4.52.5':
    resolution: {integrity: sha512-gn8kHOrku8D4NGHMK1Y7NA7INQTRdVOntt1OCYypZPRt6skGbddska44K8iocdpxHTMMNui5oH4elPH4QOLrFQ==}
    cpu: [s390x]
    os: [linux]

  '@rollup/rollup-linux-x64-gnu@4.52.5':
    resolution: {integrity: sha512-hXGLYpdhiNElzN770+H2nlx+jRog8TyynpTVzdlc6bndktjKWyZyiCsuDAlpd+j+W+WNqfcyAWz9HxxIGfZm1Q==}
    cpu: [x64]
    os: [linux]

  '@rollup/rollup-linux-x64-musl@4.52.5':
    resolution: {integrity: sha512-arCGIcuNKjBoKAXD+y7XomR9gY6Mw7HnFBv5Rw7wQRvwYLR7gBAgV7Mb2QTyjXfTveBNFAtPt46/36vV9STLNg==}
    cpu: [x64]
    os: [linux]

  '@rollup/rollup-openharmony-arm64@4.52.5':
    resolution: {integrity: sha512-QoFqB6+/9Rly/RiPjaomPLmR/13cgkIGfA40LHly9zcH1S0bN2HVFYk3a1eAyHQyjs3ZJYlXvIGtcCs5tko9Cw==}
    cpu: [arm64]
    os: [openharmony]

  '@rollup/rollup-win32-arm64-msvc@4.52.5':
    resolution: {integrity: sha512-w0cDWVR6MlTstla1cIfOGyl8+qb93FlAVutcor14Gf5Md5ap5ySfQ7R9S/NjNaMLSFdUnKGEasmVnu3lCMqB7w==}
    cpu: [arm64]
    os: [win32]

  '@rollup/rollup-win32-ia32-msvc@4.52.5':
    resolution: {integrity: sha512-Aufdpzp7DpOTULJCuvzqcItSGDH73pF3ko/f+ckJhxQyHtp67rHw3HMNxoIdDMUITJESNE6a8uh4Lo4SLouOUg==}
    cpu: [ia32]
    os: [win32]

  '@rollup/rollup-win32-x64-gnu@4.52.5':
    resolution: {integrity: sha512-UGBUGPFp1vkj6p8wCRraqNhqwX/4kNQPS57BCFc8wYh0g94iVIW33wJtQAx3G7vrjjNtRaxiMUylM0ktp/TRSQ==}
    cpu: [x64]
    os: [win32]

  '@rollup/rollup-win32-x64-msvc@4.52.5':
    resolution: {integrity: sha512-TAcgQh2sSkykPRWLrdyy2AiceMckNf5loITqXxFI5VuQjS5tSuw3WlwdN8qv8vzjLAUTvYaH/mVjSFpbkFbpTg==}
    cpu: [x64]
    os: [win32]

  '@shikijs/core@3.14.0':
    resolution: {integrity: sha512-qRSeuP5vlYHCNUIrpEBQFO7vSkR7jn7Kv+5X3FO/zBKVDGQbcnlScD3XhkrHi/R8Ltz0kEjvFR9Szp/XMRbFMw==}

  '@shikijs/engine-javascript@3.14.0':
    resolution: {integrity: sha512-3v1kAXI2TsWQuwv86cREH/+FK9Pjw3dorVEykzQDhwrZj0lwsHYlfyARaKmn6vr5Gasf8aeVpb8JkzeWspxOLQ==}

  '@shikijs/engine-oniguruma@3.14.0':
    resolution: {integrity: sha512-TNcYTYMbJyy+ZjzWtt0bG5y4YyMIWC2nyePz+CFMWqm+HnZZyy9SWMgo8Z6KBJVIZnx8XUXS8U2afO6Y0g1Oug==}

  '@shikijs/langs@3.14.0':
    resolution: {integrity: sha512-DIB2EQY7yPX1/ZH7lMcwrK5pl+ZkP/xoSpUzg9YC8R+evRCCiSQ7yyrvEyBsMnfZq4eBzLzBlugMyTAf13+pzg==}

  '@shikijs/rehype@3.14.0':
    resolution: {integrity: sha512-In2G6yvT0ZFDqNGbJumd7gEAwtxuaXuchCc0O3qOytIUTlpzs8/D0CQF3wktdfOB6B869eab6Z6EIJr4Td4hQQ==}

  '@shikijs/themes@3.14.0':
    resolution: {integrity: sha512-fAo/OnfWckNmv4uBoUu6dSlkcBc+SA1xzj5oUSaz5z3KqHtEbUypg/9xxgJARtM6+7RVm0Q6Xnty41xA1ma1IA==}

  '@shikijs/transformers@3.14.0':
    resolution: {integrity: sha512-i67zQnY9wLMMnKasonVW1L9fKneSLZDj1ePsA4o0AZWU4uUobmJY9baRDa36z+a9/g0aG76/2tybQvm4hrwxIQ==}

  '@shikijs/types@3.14.0':
    resolution: {integrity: sha512-bQGgC6vrY8U/9ObG1Z/vTro+uclbjjD/uG58RvfxKZVD5p9Yc1ka3tVyEFy7BNJLzxuWyHH5NWynP9zZZS59eQ==}

  '@shikijs/vscode-textmate@10.0.2':
    resolution: {integrity: sha512-83yeghZ2xxin3Nj8z1NMd/NCuca+gsYXswywDy5bHvwlWL8tpTQmzGeUuHd9FC3E/SBEMvzJRwWEOz5gGes9Qg==}

  '@standard-schema/spec@1.0.0':
    resolution: {integrity: sha512-m2bOd0f2RT9k8QJx1JN85cZYyH1RqFBdlwtkSlf4tBDYLCiiZnv1fIIwacK6cqwXavOydf0NPToMQgpKq+dVlA==}

  '@swc/core-darwin-arm64@1.13.21':
    resolution: {integrity: sha512-0jaz9r7f0PDK8OyyVooadv8dkFlQmVmBK6DtAnWSRjkCbNt4sdqsc9ZkyEDJXaxOVcMQ3pJx/Igniyw5xqACLw==}
    engines: {node: '>=10'}
    cpu: [arm64]
    os: [darwin]

  '@swc/core-darwin-x64@1.13.21':
    resolution: {integrity: sha512-pLeZn+NTGa7oW/ysD6oM82BjKZl71WNJR9BKXRsOhrNQeUWv55DCoZT2P4DzeU5Xgjmos+iMoDLg/9R6Ngc0PA==}
    engines: {node: '>=10'}
    cpu: [x64]
    os: [darwin]

  '@swc/core-linux-arm-gnueabihf@1.13.21':
    resolution: {integrity: sha512-p9aYzTmP7qVDPkXxnbekOfbT11kxnPiuLrUbgpN/vn6sxXDCObMAiY63WlDR0IauBK571WUdmgb04goe/xTQWw==}
    engines: {node: '>=10'}
    cpu: [arm]
    os: [linux]

  '@swc/core-linux-arm64-gnu@1.13.21':
    resolution: {integrity: sha512-yRqFoGlCwEX1nS7OajBE23d0LPeONmFAgoe4rgRYvaUb60qGxIJoMMdvF2g3dum9ZyVDYAb3kP09hbXFbMGr4A==}
    engines: {node: '>=10'}
    cpu: [arm64]
    os: [linux]

  '@swc/core-linux-arm64-musl@1.13.21':
    resolution: {integrity: sha512-wu5EGA86gtdYMW69eU80jROzArzD3/6G6zzK0VVR+OFt/0zqbajiiszIpaniOVACObLfJEcShQ05B3q0+CpUEg==}
    engines: {node: '>=10'}
    cpu: [arm64]
    os: [linux]

  '@swc/core-linux-x64-gnu@1.13.21':
    resolution: {integrity: sha512-AoGGVPNXH3C4S7WlJOxN1nGW5nj//J9uKysS7CIBotRmHXfHO4wPK3TVFRTA4cuouAWBBn7O8m3A99p/GR+iaw==}
    engines: {node: '>=10'}
    cpu: [x64]
    os: [linux]

  '@swc/core-linux-x64-musl@1.13.21':
    resolution: {integrity: sha512-cBy2amuDuxMZnEq16MqGu+DUlEFqI+7F/OACNlk7zEJKq48jJKGEMqJz3X2ucJE5jqUIg6Pos6Uo/y+vuWQymQ==}
    engines: {node: '>=10'}
    cpu: [x64]
    os: [linux]

  '@swc/core-win32-arm64-msvc@1.13.21':
    resolution: {integrity: sha512-2xfR5gnqBGOMOlY3s1QiFTXZaivTILMwX67FD2uzT6OCbT/3lyAM/4+3BptBXD8pUkkOGMFLsdeHw4fbO1GrpQ==}
    engines: {node: '>=10'}
    cpu: [arm64]
    os: [win32]

  '@swc/core-win32-ia32-msvc@1.13.21':
    resolution: {integrity: sha512-0pkpgKlBDwUImWTQxLakKbzZI6TIGVVAxk658oxrY8VK+hxRy2iezFY6m5Urmeds47M/cnW3dO+OY4C2caOF8A==}
    engines: {node: '>=10'}
    cpu: [ia32]
    os: [win32]

  '@swc/core-win32-x64-msvc@1.13.21':
    resolution: {integrity: sha512-DAnIw2J95TOW4Kr7NBx12vlZPW3QndbpFMmuC7x+fPoozoLpEscaDkiYhk7/sTtY9pubPMfHFPBORlbqyQCfOQ==}
    engines: {node: '>=10'}
    cpu: [x64]
    os: [win32]

  '@swc/core@1.13.21':
    resolution: {integrity: sha512-umBaSb65O1v6Lt8RV3o5srw0nKr25amf/yRIGFPug63sAerL9n2UkmfGywA1l1aN81W7faXIynF0JmlQ2wPSdw==}
    engines: {node: '>=10'}
    peerDependencies:
      '@swc/helpers': '>=0.5.17'
    peerDependenciesMeta:
      '@swc/helpers':
        optional: true

  '@swc/counter@0.1.3':
    resolution: {integrity: sha512-e2BR4lsJkkRlKZ/qCHPw9ZaSxc0MVUd7gtbtaB7aMvHeJVYe8sOB8DBZkP2DtISHGSku9sCK6T6cnY0CtXrOCQ==}

  '@swc/helpers@0.5.15':
    resolution: {integrity: sha512-JQ5TuMi45Owi4/BIMAJBoSQoOJu12oOk/gADqlcUL9JEdHB8vyjUSsxqeNXnmXHjYKMi2WcYtezGEEhqUI/E2g==}

  '@swc/helpers@0.5.17':
    resolution: {integrity: sha512-5IKx/Y13RsYd+sauPb2x+U/xZikHjolzfuDgTAl/Tdf3Q8rslRvC19NKDLgAJQ6wsqADk10ntlv08nPFw/gO/A==}

  '@swc/types@0.1.25':
    resolution: {integrity: sha512-iAoY/qRhNH8a/hBvm3zKj9qQ4oc2+3w1unPJa2XvTK3XjeLXtzcCingVPw/9e5mn1+0yPqxcBGp9Jf0pkfMb1g==}

  '@tailwindcss/node@4.1.16':
    resolution: {integrity: sha512-BX5iaSsloNuvKNHRN3k2RcCuTEgASTo77mofW0vmeHkfrDWaoFAFvNHpEgtu0eqyypcyiBkDWzSMxJhp3AUVcw==}

  '@tailwindcss/oxide-android-arm64@4.1.16':
    resolution: {integrity: sha512-8+ctzkjHgwDJ5caq9IqRSgsP70xhdhJvm+oueS/yhD5ixLhqTw9fSL1OurzMUhBwE5zK26FXLCz2f/RtkISqHA==}
    engines: {node: '>= 10'}
    cpu: [arm64]
    os: [android]

  '@tailwindcss/oxide-darwin-arm64@4.1.16':
    resolution: {integrity: sha512-C3oZy5042v2FOALBZtY0JTDnGNdS6w7DxL/odvSny17ORUnaRKhyTse8xYi3yKGyfnTUOdavRCdmc8QqJYwFKA==}
    engines: {node: '>= 10'}
    cpu: [arm64]
    os: [darwin]

  '@tailwindcss/oxide-darwin-x64@4.1.16':
    resolution: {integrity: sha512-vjrl/1Ub9+JwU6BP0emgipGjowzYZMjbWCDqwA2Z4vCa+HBSpP4v6U2ddejcHsolsYxwL5r4bPNoamlV0xDdLg==}
    engines: {node: '>= 10'}
    cpu: [x64]
    os: [darwin]

  '@tailwindcss/oxide-freebsd-x64@4.1.16':
    resolution: {integrity: sha512-TSMpPYpQLm+aR1wW5rKuUuEruc/oOX3C7H0BTnPDn7W/eMw8W+MRMpiypKMkXZfwH8wqPIRKppuZoedTtNj2tg==}
    engines: {node: '>= 10'}
    cpu: [x64]
    os: [freebsd]

  '@tailwindcss/oxide-linux-arm-gnueabihf@4.1.16':
    resolution: {integrity: sha512-p0GGfRg/w0sdsFKBjMYvvKIiKy/LNWLWgV/plR4lUgrsxFAoQBFrXkZ4C0w8IOXfslB9vHK/JGASWD2IefIpvw==}
    engines: {node: '>= 10'}
    cpu: [arm]
    os: [linux]

  '@tailwindcss/oxide-linux-arm64-gnu@4.1.16':
    resolution: {integrity: sha512-DoixyMmTNO19rwRPdqviTrG1rYzpxgyYJl8RgQvdAQUzxC1ToLRqtNJpU/ATURSKgIg6uerPw2feW0aS8SNr/w==}
    engines: {node: '>= 10'}
    cpu: [arm64]
    os: [linux]

  '@tailwindcss/oxide-linux-arm64-musl@4.1.16':
    resolution: {integrity: sha512-H81UXMa9hJhWhaAUca6bU2wm5RRFpuHImrwXBUvPbYb+3jo32I9VIwpOX6hms0fPmA6f2pGVlybO6qU8pF4fzQ==}
    engines: {node: '>= 10'}
    cpu: [arm64]
    os: [linux]

  '@tailwindcss/oxide-linux-x64-gnu@4.1.16':
    resolution: {integrity: sha512-ZGHQxDtFC2/ruo7t99Qo2TTIvOERULPl5l0K1g0oK6b5PGqjYMga+FcY1wIUnrUxY56h28FxybtDEla+ICOyew==}
    engines: {node: '>= 10'}
    cpu: [x64]
    os: [linux]

  '@tailwindcss/oxide-linux-x64-musl@4.1.16':
    resolution: {integrity: sha512-Oi1tAaa0rcKf1Og9MzKeINZzMLPbhxvm7rno5/zuP1WYmpiG0bEHq4AcRUiG2165/WUzvxkW4XDYCscZWbTLZw==}
    engines: {node: '>= 10'}
    cpu: [x64]
    os: [linux]

  '@tailwindcss/oxide-wasm32-wasi@4.1.16':
    resolution: {integrity: sha512-B01u/b8LteGRwucIBmCQ07FVXLzImWESAIMcUU6nvFt/tYsQ6IHz8DmZ5KtvmwxD+iTYBtM1xwoGXswnlu9v0Q==}
    engines: {node: '>=14.0.0'}
    cpu: [wasm32]
    bundledDependencies:
      - '@napi-rs/wasm-runtime'
      - '@emnapi/core'
      - '@emnapi/runtime'
      - '@tybys/wasm-util'
      - '@emnapi/wasi-threads'
      - tslib

  '@tailwindcss/oxide-win32-arm64-msvc@4.1.16':
    resolution: {integrity: sha512-zX+Q8sSkGj6HKRTMJXuPvOcP8XfYON24zJBRPlszcH1Np7xuHXhWn8qfFjIujVzvH3BHU+16jBXwgpl20i+v9A==}
    engines: {node: '>= 10'}
    cpu: [arm64]
    os: [win32]

  '@tailwindcss/oxide-win32-x64-msvc@4.1.16':
    resolution: {integrity: sha512-m5dDFJUEejbFqP+UXVstd4W/wnxA4F61q8SoL+mqTypId2T2ZpuxosNSgowiCnLp2+Z+rivdU0AqpfgiD7yCBg==}
    engines: {node: '>= 10'}
    cpu: [x64]
    os: [win32]

  '@tailwindcss/oxide@4.1.16':
    resolution: {integrity: sha512-2OSv52FRuhdlgyOQqgtQHuCgXnS8nFSYRp2tJ+4WZXKgTxqPy7SMSls8c3mPT5pkZ17SBToGM5LHEJBO7miEdg==}
    engines: {node: '>= 10'}

  '@tailwindcss/postcss@4.1.16':
    resolution: {integrity: sha512-Qn3SFGPXYQMKR/UtqS+dqvPrzEeBZHrFA92maT4zijCVggdsXnDBMsPFJo1eArX3J+O+Gi+8pV4PkqjLCNBk3A==}

  '@tailwindcss/vite@4.1.16':
    resolution: {integrity: sha512-bbguNBcDxsRmi9nnlWJxhfDWamY3lmcyACHcdO1crxfzuLpOhHLLtEIN/nCbbAtj5rchUgQD17QVAKi1f7IsKg==}
    peerDependencies:
      vite: ^5.2.0 || ^6 || ^7

  '@tootallnate/quickjs-emscripten@0.23.0':
    resolution: {integrity: sha512-C5Mc6rdnsaJDjO3UpGW/CQTHtCKaYlScZTly4JIu97Jxo/odCiH0ITnDXSJPTOrEKk/ycSZ0AOgTmkDtkOsvIA==}

  '@trpc/server@11.7.1':
    resolution: {integrity: sha512-N3U8LNLIP4g9C7LJ/sLkjuPHwqlvE3bnspzC4DEFVdvx2+usbn70P80E3wj5cjOTLhmhRiwJCSXhlB+MHfGeCw==}
    peerDependencies:
      typescript: '>=5.7.2'

  '@ts-morph/common@0.28.1':
    resolution: {integrity: sha512-W74iWf7ILp1ZKNYXY5qbddNaml7e9Sedv5lvU1V8lftlitkc9Pq1A+jlH23ltDgWYeZFFEqGCD1Ies9hqu3O+g==}

  '@tsconfig/node10@1.0.11':
    resolution: {integrity: sha512-DcRjDCujK/kCk/cUe8Xz8ZSpm8mS3mNNpta+jGCA6USEDfktlNvm1+IuZ9eTcDbNk41BHwpHHeW+N1lKCz4zOw==}

  '@tsconfig/node12@1.0.11':
    resolution: {integrity: sha512-cqefuRsh12pWyGsIoBKJA9luFu3mRxCA+ORZvA4ktLSzIuCUtWVxGIuXigEwO5/ywWFMZ2QEGKWvkZG1zDMTag==}

  '@tsconfig/node14@1.0.3':
    resolution: {integrity: sha512-ysT8mhdixWK6Hw3i1V2AeRqZ5WfXg1G43mqoYlM2nc6388Fq5jcXyr5mRsqViLx/GJYdoL0bfXD8nmF+Zn/Iow==}

  '@tsconfig/node16@1.0.4':
    resolution: {integrity: sha512-vxhUy4J8lyeyinH7Azl1pdd43GJhZH/tP2weN8TntQblOY+A0XbT8DJk1/oCPuOOyg/Ja757rG0CgHcWC8OfMA==}

  '@turbo/gen@2.6.0':
    resolution: {integrity: sha512-Bwg2HnzW9LUnFwM39CkiCTLFRWcgzA6UAPfbRRCGQzZGMvA/bdAq2kx/bSbknpbn2oNd1qwtWYBgBPrVVtZkTw==}
    hasBin: true

  '@turbo/workspaces@2.6.0':
    resolution: {integrity: sha512-Kh6KBcHgEUy+dPzePzGxhxDVY4QsxD7PKAJM3srbHESOILTh2LahU7IhwDFUvr1SzCQj2y0DSFUQ4h+Vu6fYKQ==}
    hasBin: true

  '@tybys/wasm-util@0.10.1':
    resolution: {integrity: sha512-9tTaPJLSiejZKx+Bmog4uSubteqTvFrVrURwkmHixBo0G4seD0zUxp98E1DzUBJxLQ3NPwXrGKDiVjwx/DpPsg==}

  '@types/babel__core@7.20.5':
    resolution: {integrity: sha512-qoQprZvz5wQFJwMDqeseRXWv3rqMvhgpbXFfVyWhbx9X47POIA6i/+dXefEmZKoAgOaTdaIgNSMqMIU61yRyzA==}

  '@types/babel__generator@7.27.0':
    resolution: {integrity: sha512-ufFd2Xi92OAVPYsy+P4n7/U7e68fex0+Ee8gSG9KX7eo084CWiQ4sdxktvdl0bOPupXtVJPY19zk6EwWqUQ8lg==}

  '@types/babel__template@7.4.4':
    resolution: {integrity: sha512-h/NUaSyG5EyxBIp8YRxo4RMe2/qQgvyowRwVMzhYhBCONbW8PUsg4lkFMrhgZhUe5z3L3MiLDuvyJ/CaPa2A8A==}

  '@types/babel__traverse@7.28.0':
    resolution: {integrity: sha512-8PvcXf70gTDZBgt9ptxJ8elBeBjcLOAcOtoO/mPJjtji1+CdGbHgm77om1GrsPxsiE+uXIpNSK64UYaIwQXd4Q==}

  '@types/chai@5.2.3':
    resolution: {integrity: sha512-Mw558oeA9fFbv65/y4mHtXDs9bPnFMZAL/jxdPFUpOHHIXX91mcgEHbS5Lahr+pwZFR8A7GQleRWeI6cGFC2UA==}

  '@types/conventional-commits-parser@5.0.2':
    resolution: {integrity: sha512-BgT2szDXnVypgpNxOK8aL5SGjUdaQbC++WZNjF1Qge3Og2+zhHj+RWhmehLhYyvQwqAmvezruVfOf8+3m74W+g==}

  '@types/debug@4.1.12':
    resolution: {integrity: sha512-vIChWdVG3LG1SMxEvI/AK+FWJthlrqlTu7fbrlywTkkaONwk/UAGaULXRlf8vkzFBLVm0zkMdCquhL5aOjhXPQ==}

  '@types/deep-eql@4.0.2':
    resolution: {integrity: sha512-c9h9dVVMigMPc4bwTvC5dxqtqJZwQPePsWjPlpSOnojbor6pGqdk541lfA7AqFQr5pB1BRdq0juY9db81BwyFw==}

  '@types/estree-jsx@1.0.5':
    resolution: {integrity: sha512-52CcUVNFyfb1A2ALocQw/Dd1BQFNmSdkuC3BkZ6iqhdMfQz7JWOFRuJFloOzjk+6WijU56m9oKXFAXc7o3Towg==}

  '@types/estree@1.0.8':
    resolution: {integrity: sha512-dWHzHa2WqEXI/O1E9OjrocMTKJl2mSrEolh1Iomrv6U+JuNwaHXsXx9bLu5gG7BUWFIN0skIQJQ/L1rIex4X6w==}

  '@types/glob@7.2.0':
    resolution: {integrity: sha512-ZUxbzKl0IfJILTS6t7ip5fQQM/J3TJYubDm3nMbgubNNYS62eXeUpoLUC8/7fJNiFYHTrGPQn7hspDUzIHX3UA==}

  '@types/hast@3.0.4':
    resolution: {integrity: sha512-WPs+bbQw5aCj+x6laNGWLH3wviHtoCv/P3+otBhbOhJgG8qtpdAMlTCxLtsTWA7LH1Oh/bFCHsBn0TPS5m30EQ==}

  '@types/inquirer@6.5.0':
    resolution: {integrity: sha512-rjaYQ9b9y/VFGOpqBEXRavc3jh0a+e6evAbI31tMda8VlPaSy0AZJfXsvmIe3wklc7W6C3zCSfleuMXR7NOyXw==}

  '@types/json-schema@7.0.15':
    resolution: {integrity: sha512-5+fP8P8MFNC+AyZCDxrB2pkZFPGzqQWUzpSeuuVLvm8VMcorNYavBqoFcxK8bQz4Qsbn4oUEEem4wDLfcysGHA==}

  '@types/mdast@4.0.4':
    resolution: {integrity: sha512-kGaNbPh1k7AFzgpud/gMdvIm5xuECykRR+JnWKQno9TAXVa6WIVCGTPvYGekIDL4uwCZQSYbUxNBSb1aUo79oA==}

  '@types/mdx@2.0.13':
    resolution: {integrity: sha512-+OWZQfAYyio6YkJb3HLxDrvnx6SWWDbC0zVPfBRzUk0/nqoDyf6dNxQi3eArPe8rJ473nobTMQ/8Zk+LxJ+Yuw==}

  '@types/minimatch@6.0.0':
    resolution: {integrity: sha512-zmPitbQ8+6zNutpwgcQuLcsEpn/Cj54Kbn7L5pX0Os5kdWplB7xPgEh/g+SWOB/qmows2gpuCaPyduq8ZZRnxA==}
    deprecated: This is a stub types definition. minimatch provides its own type definitions, so you do not need this installed.

  '@types/ms@2.1.0':
    resolution: {integrity: sha512-GsCCIZDE/p3i96vtEqx+7dBUGXrc7zeSK3wwPHIaRThS+9OhWIXRqzs4d6k1SVU8g91DrNRWxWUGhp5KXQb2VA==}

  '@types/node@12.20.55':
    resolution: {integrity: sha512-J8xLz7q2OFulZ2cyGTLE1TbbZcjpno7FaN6zdJNrgAdrJ+DZzh/uFR6YrTb4C+nXakvud8Q4+rbhoIWlYQbUFQ==}

  '@types/node@24.9.2':
    resolution: {integrity: sha512-uWN8YqxXxqFMX2RqGOrumsKeti4LlmIMIyV0lgut4jx7KQBcBiW6vkDtIBvHnHIquwNfJhk8v2OtmO8zXWHfPA==}

  '@types/react-dom@19.2.2':
    resolution: {integrity: sha512-9KQPoO6mZCi7jcIStSnlOWn2nEF3mNmyr3rIAsGnAbQKYbRLyqmeSc39EVgtxXVia+LMT8j3knZLAZAh+xLmrw==}
    peerDependencies:
      '@types/react': ^19.2.0

  '@types/react@19.2.2':
    resolution: {integrity: sha512-6mDvHUFSjyT2B2yeNx2nUgMxh9LtOWvkhIU3uePn2I2oyNymUAX1NIsdgviM4CH+JSrp2D2hsMvJOkxY+0wNRA==}

  '@types/through@0.0.33':
    resolution: {integrity: sha512-HsJ+z3QuETzP3cswwtzt2vEIiHBk/dCcHGhbmG5X3ecnwFD/lPrMpliGXxSCg03L9AhrdwA4Oz/qfspkDW+xGQ==}

  '@types/tinycolor2@1.4.6':
    resolution: {integrity: sha512-iEN8J0BoMnsWBqjVbWH/c0G0Hh7O21lpR2/+PrvAVgWdzL7eexIFm4JN/Wn10PTcmNdtS6U67r499mlWMXOxNw==}

  '@types/unist@2.0.11':
    resolution: {integrity: sha512-CmBKiL6NNo/OqgmMn95Fk9Whlp2mtvIv+KNpQKN2F4SjvrEesubTRWGYSg+BnWZOnlCaSTU1sMpsBOzgbYhnsA==}

  '@types/unist@3.0.3':
    resolution: {integrity: sha512-ko/gIFJRv177XgZsZcBwnqJN5x/Gien8qNOn0D5bQU/zAzVf9Zt3BlcUiLqhV9y4ARk0GbT3tnUiPNgnTXzc/Q==}

  '@typescript-eslint/eslint-plugin@8.46.2':
    resolution: {integrity: sha512-ZGBMToy857/NIPaaCucIUQgqueOiq7HeAKkhlvqVV4lm089zUFW6ikRySx2v+cAhKeUCPuWVHeimyk6Dw1iY3w==}
    engines: {node: ^18.18.0 || ^20.9.0 || >=21.1.0}
    peerDependencies:
      '@typescript-eslint/parser': ^8.46.2
      eslint: ^8.57.0 || ^9.0.0
      typescript: '>=4.8.4 <6.0.0'

  '@typescript-eslint/parser@8.46.2':
    resolution: {integrity: sha512-BnOroVl1SgrPLywqxyqdJ4l3S2MsKVLDVxZvjI1Eoe8ev2r3kGDo+PcMihNmDE+6/KjkTubSJnmqGZZjQSBq/g==}
    engines: {node: ^18.18.0 || ^20.9.0 || >=21.1.0}
    peerDependencies:
      eslint: ^8.57.0 || ^9.0.0
      typescript: '>=4.8.4 <6.0.0'

  '@typescript-eslint/project-service@8.46.2':
    resolution: {integrity: sha512-PULOLZ9iqwI7hXcmL4fVfIsBi6AN9YxRc0frbvmg8f+4hQAjQ5GYNKK0DIArNo+rOKmR/iBYwkpBmnIwin4wBg==}
    engines: {node: ^18.18.0 || ^20.9.0 || >=21.1.0}
    peerDependencies:
      typescript: '>=4.8.4 <6.0.0'

  '@typescript-eslint/scope-manager@8.46.2':
    resolution: {integrity: sha512-LF4b/NmGvdWEHD2H4MsHD8ny6JpiVNDzrSZr3CsckEgCbAGZbYM4Cqxvi9L+WqDMT+51Ozy7lt2M+d0JLEuBqA==}
    engines: {node: ^18.18.0 || ^20.9.0 || >=21.1.0}

  '@typescript-eslint/tsconfig-utils@8.46.2':
    resolution: {integrity: sha512-a7QH6fw4S57+F5y2FIxxSDyi5M4UfGF+Jl1bCGd7+L4KsaUY80GsiF/t0UoRFDHAguKlBaACWJRmdrc6Xfkkag==}
    engines: {node: ^18.18.0 || ^20.9.0 || >=21.1.0}
    peerDependencies:
      typescript: '>=4.8.4 <6.0.0'

  '@typescript-eslint/type-utils@8.46.2':
    resolution: {integrity: sha512-HbPM4LbaAAt/DjxXaG9yiS9brOOz6fabal4uvUmaUYe6l3K1phQDMQKBRUrr06BQkxkvIZVVHttqiybM9nJsLA==}
    engines: {node: ^18.18.0 || ^20.9.0 || >=21.1.0}
    peerDependencies:
      eslint: ^8.57.0 || ^9.0.0
      typescript: '>=4.8.4 <6.0.0'

  '@typescript-eslint/types@8.46.2':
    resolution: {integrity: sha512-lNCWCbq7rpg7qDsQrd3D6NyWYu+gkTENkG5IKYhUIcxSb59SQC/hEQ+MrG4sTgBVghTonNWq42bA/d4yYumldQ==}
    engines: {node: ^18.18.0 || ^20.9.0 || >=21.1.0}

  '@typescript-eslint/typescript-estree@8.46.2':
    resolution: {integrity: sha512-f7rW7LJ2b7Uh2EiQ+7sza6RDZnajbNbemn54Ob6fRwQbgcIn+GWfyuHDHRYgRoZu1P4AayVScrRW+YfbTvPQoQ==}
    engines: {node: ^18.18.0 || ^20.9.0 || >=21.1.0}
    peerDependencies:
      typescript: '>=4.8.4 <6.0.0'

  '@typescript-eslint/utils@8.46.2':
    resolution: {integrity: sha512-sExxzucx0Tud5tE0XqR0lT0psBQvEpnpiul9XbGUB1QwpWJJAps1O/Z7hJxLGiZLBKMCutjTzDgmd1muEhBnVg==}
    engines: {node: ^18.18.0 || ^20.9.0 || >=21.1.0}
    peerDependencies:
      eslint: ^8.57.0 || ^9.0.0
      typescript: '>=4.8.4 <6.0.0'

  '@typescript-eslint/visitor-keys@8.46.2':
    resolution: {integrity: sha512-tUFMXI4gxzzMXt4xpGJEsBsTox0XbNQ1y94EwlD/CuZwFcQP79xfQqMhau9HsRc/J0cAPA/HZt1dZPtGn9V/7w==}
    engines: {node: ^18.18.0 || ^20.9.0 || >=21.1.0}

  '@ungap/structured-clone@1.3.0':
    resolution: {integrity: sha512-WmoN8qaIAo7WTYWbAZuG8PYEhn5fkz7dZrqTBZ7dtt//lL2Gwms1IcnQ5yHqjDfX8Ft5j4YzDM23f87zBfDe9g==}

  '@vercel/analytics@1.5.0':
    resolution: {integrity: sha512-MYsBzfPki4gthY5HnYN7jgInhAZ7Ac1cYDoRWFomwGHWEX7odTEzbtg9kf/QSo7XEsEAqlQugA6gJ2WS2DEa3g==}
    peerDependencies:
      '@remix-run/react': ^2
      '@sveltejs/kit': ^1 || ^2
      next: '>= 13'
      react: ^18 || ^19 || ^19.0.0-rc
      svelte: '>= 4'
      vue: ^3
      vue-router: ^4
    peerDependenciesMeta:
      '@remix-run/react':
        optional: true
      '@sveltejs/kit':
        optional: true
      next:
        optional: true
      react:
        optional: true
      svelte:
        optional: true
      vue:
        optional: true
      vue-router:
        optional: true

  '@vercel/oidc@3.0.3':
    resolution: {integrity: sha512-yNEQvPcVrK9sIe637+I0jD6leluPxzwJKx/Haw6F4H77CdDsszUn5V3o96LPziXkSNE2B83+Z3mjqGKBK/R6Gg==}
    engines: {node: '>= 20'}

  '@vitejs/plugin-react@5.1.0':
    resolution: {integrity: sha512-4LuWrg7EKWgQaMJfnN+wcmbAW+VSsCmqGohftWjuct47bv8uE4n/nPpq4XjJPsxgq00GGG5J8dvBczp8uxScew==}
    engines: {node: ^20.19.0 || >=22.12.0}
    peerDependencies:
      vite: ^4.2.0 || ^5.0.0 || ^6.0.0 || ^7.0.0

  '@vitest/coverage-v8@4.0.6':
    resolution: {integrity: sha512-cv6pFXj9/Otk7q1Ocoj8k3BUVVwnFr3jqcqpwYrU5LkKClU9DpaMEdX+zptx/RyIJS+/VpoxMWmfISXchmVDPQ==}
    peerDependencies:
      '@vitest/browser': 4.0.6
      vitest: 4.0.6
    peerDependenciesMeta:
      '@vitest/browser':
        optional: true

  '@vitest/expect@4.0.6':
    resolution: {integrity: sha512-5j8UUlBVhOjhj4lR2Nt9sEV8b4WtbcYh8vnfhTNA2Kn5+smtevzjNq+xlBuVhnFGXiyPPNzGrOVvmyHWkS5QGg==}

  '@vitest/mocker@4.0.6':
    resolution: {integrity: sha512-3COEIew5HqdzBFEYN9+u0dT3i/NCwppLnO1HkjGfAP1Vs3vti1Hxm/MvcbC4DAn3Szo1M7M3otiAaT83jvqIjA==}
    peerDependencies:
      msw: ^2.4.9
      vite: ^6.0.0 || ^7.0.0-0
    peerDependenciesMeta:
      msw:
        optional: true
      vite:
        optional: true

  '@vitest/pretty-format@4.0.6':
    resolution: {integrity: sha512-4vptgNkLIA1W1Nn5X4x8rLJBzPiJwnPc+awKtfBE5hNMVsoAl/JCCPPzNrbf+L4NKgklsis5Yp2gYa+XAS442g==}

  '@vitest/runner@4.0.6':
    resolution: {integrity: sha512-trPk5qpd7Jj+AiLZbV/e+KiiaGXZ8ECsRxtnPnCrJr9OW2mLB72Cb824IXgxVz/mVU3Aj4VebY+tDTPn++j1Og==}

  '@vitest/snapshot@4.0.6':
    resolution: {integrity: sha512-PaYLt7n2YzuvxhulDDu6c9EosiRuIE+FI2ECKs6yvHyhoga+2TBWI8dwBjs+IeuQaMtZTfioa9tj3uZb7nev1g==}

  '@vitest/spy@4.0.6':
    resolution: {integrity: sha512-g9jTUYPV1LtRPRCQfhbMintW7BTQz1n6WXYQYRQ25qkyffA4bjVXjkROokZnv7t07OqfaFKw1lPzqKGk1hmNuQ==}

  '@vitest/utils@4.0.6':
    resolution: {integrity: sha512-bG43VS3iYKrMIZXBo+y8Pti0O7uNju3KvNn6DrQWhQQKcLavMB+0NZfO1/QBAEbq0MaQ3QjNsnnXlGQvsh0Z6A==}

  JSONStream@1.3.5:
    resolution: {integrity: sha512-E+iruNOY8VV9s4JEbe1aNEm6MiszPRr/UfcHMz0TQh1BXSxHK+ASV1R6W4HpjBhSeS+54PIsAMCBmwD06LLsqQ==}
    hasBin: true

  acorn-jsx@5.3.2:
    resolution: {integrity: sha512-rq9s+JNhf0IChjtDXxllJ7g41oZk5SlXtp0LHwyA5cejwn7vKmKp4pPri6YEePv2PU65sAsegbXtIinmDFDXgQ==}
    peerDependencies:
      acorn: ^6.0.0 || ^7.0.0 || ^8.0.0

  acorn-walk@8.3.4:
    resolution: {integrity: sha512-ueEepnujpqee2o5aIYnvHU6C0A42MNdsIDeqy5BydrkuC5R1ZuUFnm27EeFJGoEHJQgn3uleRvmTXaJgfXbt4g==}
    engines: {node: '>=0.4.0'}

  acorn@8.15.0:
    resolution: {integrity: sha512-NZyJarBfL7nWwIq+FDL6Zp/yHEhePMNnnJ0y3qfieCrmNvYct8uvtiV41UvlSe6apAfk0fY1FbWx+NwfmpvtTg==}
    engines: {node: '>=0.4.0'}
    hasBin: true

  agent-base@7.1.4:
    resolution: {integrity: sha512-MnA+YT8fwfJPgBx3m60MNqakm30XOkyIoH1y6huTQvC0PwZG7ki8NacLBcrPbNoo8vEZy7Jpuk7+jMO+CUovTQ==}
    engines: {node: '>= 14'}

  aggregate-error@3.1.0:
    resolution: {integrity: sha512-4I7Td01quW/RpocfNayFdFVk1qSuoh0E7JrbRJ16nH01HhKFQ88INq9Sd+nd72zqRySlr9BmDA8xlEJ6vJMrYA==}
    engines: {node: '>=8'}

  ai@5.0.86:
    resolution: {integrity: sha512-ooHwNTkLdedFf98iQhtSc5btc/P4UuXuOpYneoifq0190vqosLunNdW8Hs6CiE0Am7YOGNplDK56JIPlHZIL4w==}
    engines: {node: '>=18'}
    peerDependencies:
      zod: ^3.25.76 || ^4.1.8

  ajv@6.12.6:
    resolution: {integrity: sha512-j3fVLgvTo527anyYyJOGTYJbG+vnnQYvE0m5mmkc1TK+nxAppkCLMIL0aZ4dblVCNoGShhm+kzE4ZUykBoMg4g==}

  ajv@8.17.1:
    resolution: {integrity: sha512-B/gBuNg5SiMTrPkC+A2+cW0RszwxYmn6VYxB/inlBStS5nx6xHIt/ehKRhIMhqusl7a8LjQoZnjCs5vhwxOQ1g==}

  ansi-colors@4.1.3:
    resolution: {integrity: sha512-/6w/C21Pm1A7aZitlI5Ni/2J6FFQN8i1Cvz3kHABAAbw93v/NlvKdVOqz7CCWz/3iv/JplRSEEZ83XION15ovw==}
    engines: {node: '>=6'}

  ansi-escapes@4.3.2:
    resolution: {integrity: sha512-gKXj5ALrKWQLsYG9jlTRmR/xKluxHV+Z9QEwNIgCfM1/uwPMCuzVVnh5mwTd+OuBZcwSIMbqssNWRm1lE51QaQ==}
    engines: {node: '>=8'}

  ansi-regex@5.0.1:
    resolution: {integrity: sha512-quJQXlTSUGL2LH9SUXo8VwsY4soanhgo6LNSm84E1LBcE8s3O0wpdiRzyR9z/ZZJMlMWv37qOOb9pdJlMUEKFQ==}
    engines: {node: '>=8'}

  ansi-regex@6.2.2:
    resolution: {integrity: sha512-Bq3SmSpyFHaWjPk8If9yc6svM8c56dB5BAtW4Qbw5jHTwwXXcTLoRMkpDJp6VL0XzlWaCHTXrkFURMYmD0sLqg==}
    engines: {node: '>=12'}

  ansi-styles@3.2.1:
    resolution: {integrity: sha512-VT0ZI6kZRdTh8YyJw3SMbYm/u+NqfsAxEpWO0Pf9sq8/e94WxxOpPKx9FR1FlyCtOVDNOQ+8ntlqFxiRc+r5qA==}
    engines: {node: '>=4'}

  ansi-styles@4.3.0:
    resolution: {integrity: sha512-zbB9rCJAT1rbjiVDb2hqKFHNYLxgtk8NURxZ3IZwD3F6NtxbXZQCnnSi1Lkx+IDohdPlFp222wVALIheZJQSEg==}
    engines: {node: '>=8'}

  ansi-styles@6.2.3:
    resolution: {integrity: sha512-4Dj6M28JB+oAH8kFkTLUo+a2jwOFkuqb3yucU0CANcRRUbxS0cP0nZYCGjcc3BNXwRIsUVmDGgzawme7zvJHvg==}
    engines: {node: '>=12'}

  ansis@4.2.0:
    resolution: {integrity: sha512-HqZ5rWlFjGiV0tDm3UxxgNRqsOTniqoKZu0pIAfh7TZQMGuZK+hH0drySty0si0QXj1ieop4+SkSfPZBPPkHig==}
    engines: {node: '>=14'}

  append-transform@2.0.0:
    resolution: {integrity: sha512-7yeyCEurROLQJFv5Xj4lEGTy0borxepjFv1g22oAdqFu//SrAlDl1O1Nxx15SH1RoliUml6p8dwJW9jvZughhg==}
    engines: {node: '>=8'}

  archy@1.0.0:
    resolution: {integrity: sha512-Xg+9RwCg/0p32teKdGMPTPnVXKD0w3DfHnFTficozsAgsvq2XenPJq/MYpzzQ/v8zrOyJn6Ds39VA4JIDwFfqw==}

  arg@4.1.3:
    resolution: {integrity: sha512-58S9QDqG0Xx27YwPSt9fJxivjYl432YCwfDMfZ+71RAqUrZef7LrKQZ3LHLOwCS4FLNBplP533Zx895SeOCHvA==}

  argparse@1.0.10:
    resolution: {integrity: sha512-o5Roy6tNG4SL/FOkCAN6RzjiakZS25RLYFrcMttJqbdd8BWrnA+fGz57iN5Pb06pvBGvl5gQ0B48dJlslXvoTg==}

  argparse@2.0.1:
    resolution: {integrity: sha512-8+9WqebbFzpX9OR+Wa6O29asIogeRMzcGtAINdpMHHyAg10f05aSFVBbcEqGf/PXw1EjAZ+q2/bEBg3DvurK3Q==}

  aria-hidden@1.2.6:
    resolution: {integrity: sha512-ik3ZgC9dY/lYVVM++OISsaYDeg1tb0VtP5uL3ouh1koGOaUMDPpbFIei4JkFimWUFPn90sbMNMXQAIVOlnYKJA==}
    engines: {node: '>=10'}

  array-ify@1.0.0:
    resolution: {integrity: sha512-c5AMf34bKdvPhQ7tBGhqkgKNUzMr4WUs+WDtC2ZUGOUncbxKMTvqxYctiseW3+L4bA8ec+GcZ6/A/FW4m8ukng==}

  array-union@2.1.0:
    resolution: {integrity: sha512-HGyxoOTYUyCM6stUe6EJgnd4EoewAI7zMdfqO+kGjnlZmBDz/cR5pf8r/cR4Wq60sL/p0IkcjUEEPwS3GFrIyw==}
    engines: {node: '>=8'}

  assertion-error@2.0.1:
    resolution: {integrity: sha512-Izi8RQcffqCeNVgFigKli1ssklIbpHnCYc6AknXGYoB6grJqyeby7jv12JUQgmTAnIDnbck1uxksT4dzN3PWBA==}
    engines: {node: '>=12'}

  ast-kit@2.1.3:
    resolution: {integrity: sha512-TH+b3Lv6pUjy/Nu0m6A2JULtdzLpmqF9x1Dhj00ZoEiML8qvVA9j1flkzTKNYgdEhWrjDwtWNpyyCUbfQe514g==}
    engines: {node: '>=20.19.0'}

  ast-types@0.13.4:
    resolution: {integrity: sha512-x1FCFnFifvYDDzTaLII71vG5uvDwgtmDTEVWAxrgeiR8VjMONcCXJx7E+USjDtHlwFmt9MysbqgF9b9Vjr6w+w==}
    engines: {node: '>=4'}

  ast-v8-to-istanbul@0.3.8:
    resolution: {integrity: sha512-szgSZqUxI5T8mLKvS7WTjF9is+MVbOeLADU73IseOcrqhxr/VAvy6wfoVE39KnKzA7JRhjF5eUagNlHwvZPlKQ==}

  astring@1.9.0:
    resolution: {integrity: sha512-LElXdjswlqjWrPpJFg1Fx4wpkOCxj1TDHlSV4PlaRxHGWko024xICaa97ZkMfs6DRKlCguiAI+rbXv5GWwXIkg==}
    hasBin: true

  babel-plugin-react-compiler@19.1.0-rc.3:
    resolution: {integrity: sha512-mjRn69WuTz4adL0bXGx8Rsyk1086zFJeKmes6aK0xPuK3aaXmDJdLHqwKKMrpm6KAI1MCoUK72d2VeqQbu8YIA==}

  bail@2.0.2:
    resolution: {integrity: sha512-0xO6mYd7JB2YesxDKplafRpsiOzPt9V02ddPCLbY1xYGPOX24NTyN50qnUxgCPcSoYMhKpAuBTjQoRZCAkUDRw==}

  balanced-match@1.0.2:
    resolution: {integrity: sha512-3oSeUO0TMV67hN1AmbXsK4yaqU7tjiHlbxRDZOpH0KW9+CeX4bRAaX0Anxt0tx2MrpRpWwQaPwIlISEJhYU5Pw==}

  base64-js@1.5.1:
    resolution: {integrity: sha512-AKpaYlHn8t4SVbOHCy+b5+KKgvR4vrsD8vbvrbiQJps7fKDTkjkDry6ji0rUJjC0kzbNePLwzxq8iypo41qeWA==}

  baseline-browser-mapping@2.8.23:
    resolution: {integrity: sha512-616V5YX4bepJFzNyOfce5Fa8fDJMfoxzOIzDCZwaGL8MKVpFrXqfNUoIpRn9YMI5pXf/VKgzjB4htFMsFKKdiQ==}
    hasBin: true

  basic-ftp@5.0.5:
    resolution: {integrity: sha512-4Bcg1P8xhUuqcii/S0Z9wiHIrQVPMermM1any+MX5GeGD7faD3/msQUDGLol9wOcz4/jbg/WJnGqoJF6LiBdtg==}
    engines: {node: '>=10.0.0'}

  better-path-resolve@1.0.0:
    resolution: {integrity: sha512-pbnl5XzGBdrFU/wT4jqmJVPn2B6UHPBOhzMQkY/SPUPB6QtUXtmBHBIwCbXJol93mOpGMnQyP/+BB19q04xj7g==}
    engines: {node: '>=4'}

  bidi-js@1.0.3:
    resolution: {integrity: sha512-RKshQI1R3YQ+n9YJz2QQ147P66ELpa1FQEg20Dk8oW9t2KgLbpDLLp9aGZ7y8WHSshDknG0bknqGw5/tyCs5tw==}

  birpc@2.6.1:
    resolution: {integrity: sha512-LPnFhlDpdSH6FJhJyn4M0kFO7vtQ5iPw24FnG0y21q09xC7e8+1LeR31S1MAIrDAHp4m7aas4bEkTDTvMAtebQ==}

  bl@4.1.0:
    resolution: {integrity: sha512-1W07cM9gS6DcLperZfFSj+bWLtaPGSOHWhPiGzXmvVJbRLdG82sH/Kn8EtW1VqWVA54AKf2h5k5BbnIbwF3h6w==}

  brace-expansion@1.1.12:
    resolution: {integrity: sha512-9T9UjW3r0UW5c1Q7GTwllptXwhvYmEzFhzMfZ9H7FQWt+uZePjZPjBP/W1ZEyZ1twGWom5/56TF4lPcqjnDHcg==}

  brace-expansion@2.0.2:
    resolution: {integrity: sha512-Jt0vHyM+jmUBqojB7E1NIYadt0vI0Qxjxd2TErW94wDz+E2LAm5vKMXXwg6ZZBTHPuUlDgQHKXvjGBdfcF1ZDQ==}

  braces@3.0.3:
    resolution: {integrity: sha512-yQbXgO/OSZVD2IsiLlro+7Hf6Q18EJrKSEsdoMzKePKXct3gvD8oLcOQdIzGupr5Fj+EDe8gO/lxc1BzfMpxvA==}
    engines: {node: '>=8'}

  browserslist@4.27.0:
    resolution: {integrity: sha512-AXVQwdhot1eqLihwasPElhX2tAZiBjWdJ9i/Zcj2S6QYIjkx62OKSfnobkriB81C3l4w0rVy3Nt4jaTBltYEpw==}
    engines: {node: ^6 || ^7 || ^8 || ^9 || ^10 || ^11 || ^12 || >=13.7}
    hasBin: true

  buffer@5.7.1:
    resolution: {integrity: sha512-EHcyIPBQ4BSGlvjB16k5KgAJ27CIsHY/2JBmCRReo48y9rQ3MaUzWX3KVlBa4U7MyX02HdVj0K7C3WaB3ju7FQ==}

  cac@6.7.14:
    resolution: {integrity: sha512-b6Ilus+c3RrdDk+JhLKUAQfzzgLEPy6wcXqS7f/xe1EETvsDP6GORG7SFuOs6cID5YkqchW/LXZbX5bc8j7ZcQ==}
    engines: {node: '>=8'}

  caching-transform@4.0.0:
    resolution: {integrity: sha512-kpqOvwXnjjN44D89K5ccQC+RUrsy7jB/XLlRrx0D7/2HNcTPqzsb6XgYoErwko6QsV184CA2YgS1fxDiiDZMWA==}
    engines: {node: '>=8'}

  callsites@3.1.0:
    resolution: {integrity: sha512-P8BjAsXvZS+VIDUI11hHCQEv74YT67YUi5JJFNWIqL235sBmjX4+qx9Muvls5ivyNENctx46xQLQ3aTuE7ssaQ==}
    engines: {node: '>=6'}

  camel-case@3.0.0:
    resolution: {integrity: sha512-+MbKztAYHXPr1jNTSKQF52VpcFjwY5RkR7fxksV8Doo4KAYc5Fl4UJRgthBbTmEx8C54DqahhbLJkDwjI3PI/w==}

  camelcase@5.3.1:
    resolution: {integrity: sha512-L28STB170nwWS63UjtlEOE3dldQApaJXZkOI1uMFfzf3rRuPegHaHesyee+YxQ+W6SvRDQV6UrdOdRiR153wJg==}
    engines: {node: '>=6'}

  caniuse-lite@1.0.30001752:
    resolution: {integrity: sha512-vKUk7beoukxE47P5gcVNKkDRzXdVofotshHwfR9vmpeFKxmI5PBpgOMC18LUJUA/DvJ70Y7RveasIBraqsyO/g==}

  ccount@2.0.1:
    resolution: {integrity: sha512-eyrF0jiFpY+3drT6383f1qhkbGsLSifNAjA61IUjZjmLCWjItY6LB9ft9YhoDgwfmclB2zhu51Lc7+95b8NRAg==}

  chai@6.2.0:
    resolution: {integrity: sha512-aUTnJc/JipRzJrNADXVvpVqi6CO0dn3nx4EVPxijri+fj3LUUDyZQOgVeW54Ob3Y1Xh9Iz8f+CgaCl8v0mn9bA==}
    engines: {node: '>=18'}

  chalk@2.4.2:
    resolution: {integrity: sha512-Mti+f9lpJNcwF4tWV8/OrTTtF1gZi+f8FqlyAdouralcFWFQWF2+NgCHShjkCb+IFBLq9buZwE1xckQU4peSuQ==}
    engines: {node: '>=4'}

  chalk@3.0.0:
    resolution: {integrity: sha512-4D3B6Wf41KOYRFdszmDqMCGq5VV/uMAB273JILmO+3jAlh8X4qDtdtgCR3fxtbLEMzSx22QdhnDcJvu2u1fVwg==}
    engines: {node: '>=8'}

  chalk@4.1.2:
    resolution: {integrity: sha512-oKnbhFyRIXpUuez8iBMmyEa4nbj4IOQyuhc/wy9kY7/WVPcwIO9VA668Pu8RkO7+0G76SLROeyw9CpQ061i4mA==}
    engines: {node: '>=10'}

  chalk@5.6.2:
    resolution: {integrity: sha512-7NzBL0rN6fMUW+f7A6Io4h40qQlG+xGmtMxfbnH/K7TAtt8JQWVQK+6g0UXKMeVJoyV5EkkNsErQ8pVD3bLHbA==}
    engines: {node: ^12.17.0 || ^14.13 || >=16.0.0}

  change-case@3.1.0:
    resolution: {integrity: sha512-2AZp7uJZbYEzRPsFoa+ijKdvp9zsrnnt6+yFokfwEpeJm0xuJDVoxiRCAaTzyJND8GJkofo2IcKWaUZ/OECVzw==}

  character-entities-html4@2.1.0:
    resolution: {integrity: sha512-1v7fgQRj6hnSwFpq1Eu0ynr/CDEw0rXo2B61qXrLNdHZmPKgb7fqS1a2JwF0rISo9q77jDI8VMEHoApn8qDoZA==}

  character-entities-legacy@3.0.0:
    resolution: {integrity: sha512-RpPp0asT/6ufRm//AJVwpViZbGM/MkjQFxJccQRHmISF/22NBtsHqAWmL+/pmkPWoIUJdWyeVleTl1wydHATVQ==}

  character-entities@2.0.2:
    resolution: {integrity: sha512-shx7oQ0Awen/BRIdkjkvz54PnEEI/EjwXDSIZp86/KKdbafHh1Df/RYGBhn4hbe2+uKC9FnT5UCEdyPz3ai9hQ==}

  character-reference-invalid@2.0.1:
    resolution: {integrity: sha512-iBZ4F4wRbyORVsu0jPV7gXkOsGYjGHPmAyv+HiHG8gi5PtC9KI2j1+v8/tlibRvjoWX027ypmG/n0HtO5t7unw==}

  chardet@0.7.0:
    resolution: {integrity: sha512-mT8iDcrh03qDGRRmoA2hmBJnxpllMR+0/0qlzjqZES6NdiWDcZkCNAk4rPFZ9Q85r27unkiNNg8ZOiwZXBHwcA==}

  chardet@2.1.1:
    resolution: {integrity: sha512-PsezH1rqdV9VvyNhxxOW32/d75r01NY7TQCmOqomRo15ZSOKbpTFVsfjghxo6JloQUCGnH4k1LGu0R4yCLlWQQ==}

  chokidar@4.0.3:
    resolution: {integrity: sha512-Qgzu8kfBvo+cA4962jnP1KkS6Dop5NS6g7R5LFYJr4b8Ub94PPQXUksCw9PvXoeXPRRddRNC5C1JQUR2SMGtnA==}
    engines: {node: '>= 14.16.0'}

  ci-info@3.9.0:
    resolution: {integrity: sha512-NIxF55hv4nSqQswkAeiOi1r83xy8JldOFDTWiug55KBu9Jnblncd2U6ViHmYgHf01TPZS77NJBhBMKdWj9HQMQ==}
    engines: {node: '>=8'}

  citty@0.1.6:
    resolution: {integrity: sha512-tskPPKEs8D2KPafUypv2gxwJP8h/OaJmC82QQGGDQcHvXX43xF2VDACcJVmZ0EuSxkpO9Kc4MlrA3q0+FG58AQ==}

  class-variance-authority@0.7.1:
    resolution: {integrity: sha512-Ka+9Trutv7G8M6WT6SeiRWz792K5qEqIGEGzXKhAE6xOWAY6pPH8U+9IY3oCMv6kqTmLsv7Xh/2w2RigkePMsg==}

  clean-stack@2.2.0:
    resolution: {integrity: sha512-4diC9HaTE+KRAMWhDhrGOECgWZxoevMc5TlkObMqNSsVU62PYzXZ/SMTjzyGAFF1YusgxGcSWTEXBhp0CPwQ1A==}
    engines: {node: '>=6'}

  cli-cursor@3.1.0:
    resolution: {integrity: sha512-I/zHAwsKf9FqGoXM4WWRACob9+SNukZTd94DWF57E4toouRulbCxcUh6RKUEOQlYTHJnzkPMySvPNaaSLNfLZw==}
    engines: {node: '>=8'}

  cli-spinners@2.9.2:
    resolution: {integrity: sha512-ywqV+5MmyL4E7ybXgKys4DugZbX0FC6LnwrhjuykIjnK9k8OQacQ7axGKnjDXWNhns0xot3bZI5h55H8yo9cJg==}
    engines: {node: '>=6'}

  cli-width@3.0.0:
    resolution: {integrity: sha512-FxqpkPPwu1HjuN93Omfm4h8uIanXofW0RxVEW3k5RKx+mJJYSthzNhp32Kzxxy3YAEZ/Dc/EWN1vZRY0+kOhbw==}
    engines: {node: '>= 10'}

  client-only@0.0.1:
    resolution: {integrity: sha512-IV3Ou0jSMzZrd3pZ48nLkT9DA7Ag1pnPzaiQhpW7c3RbcqqzvzzVu+L8gfqMp/8IM2MQtSiqaCxrrcfu8I8rMA==}

  cliui@6.0.0:
    resolution: {integrity: sha512-t6wbgtoCXvAzst7QgXxJYqPt0usEfbgQdftEPbLL/cvv6HPE5VgvqCuAIDR0NgU52ds6rFwqrgakNLrHEjCbrQ==}

  cliui@8.0.1:
    resolution: {integrity: sha512-BSeNnyus75C4//NQ9gQt1/csTXyo/8Sb+afLAkzAptFuMsod9HFokGNudZpi/oQV73hnVK+sR+5PVRMd+Dr7YQ==}
    engines: {node: '>=12'}

  clone@1.0.4:
    resolution: {integrity: sha512-JQHZ2QMW6l3aH/j6xCqQThY/9OH4D/9ls34cgkUBiEeocRTU04tHfKPBsUK1PqZCUQM7GiA0IIXJSuXHI64Kbg==}
    engines: {node: '>=0.8'}

  clsx@2.1.1:
    resolution: {integrity: sha512-eYm0QWBtUrBWZWG0d386OGAw16Z995PiOVo2B7bjWSbHedGl5e0ZWaq65kOGgUSNesEIDkB9ISbTg/JK9dhCZA==}
    engines: {node: '>=6'}

  code-block-writer@13.0.3:
    resolution: {integrity: sha512-Oofo0pq3IKnsFtuHqSF7TqBfr71aeyZDVJ0HpmqB7FBM2qEigL0iPONSCZSO9pE9dZTAxANe5XHG9Uy0YMv8cg==}

  collapse-white-space@2.1.0:
    resolution: {integrity: sha512-loKTxY1zCOuG4j9f6EPnuyyYkf58RnhhWTvRoZEokgB+WbdXehfjFviyOVYkqzEWz1Q5kRiZdBYS5SwxbQYwzw==}

  color-convert@1.9.3:
    resolution: {integrity: sha512-QfAUtd+vFdAtFQcC8CCyYt1fYWxSqAiK2cSD6zDB8N3cpsEBAvRxp9zOGg6G/SHHJYAT88/az/IuDGALsNVbGg==}

  color-convert@2.0.1:
    resolution: {integrity: sha512-RRECPsj7iu/xb5oKYcsFHSppFNnsj/52OVTRKb4zP5onXwVF3zVmmToNcOfGC+CRDpfK/U584fMg38ZHCaElKQ==}
    engines: {node: '>=7.0.0'}

  color-name@1.1.3:
    resolution: {integrity: sha512-72fSenhMw2HZMTVHeCA9KCmpEIbzWiQsjN+BHcBbS9vr1mtt+vJjPdksIBNUmKAW8TFUDPJK5SUU3QhE9NEXDw==}

  color-name@1.1.4:
    resolution: {integrity: sha512-dOy+3AuW3a2wNbZHIuMZpTcgjGuLU/uBL/ubcZF9OXbDo8ff4O8yVp5Bf0efS8uEoYo5q4Fx7dY9OgQGXgAsQA==}

  comma-separated-tokens@2.0.3:
    resolution: {integrity: sha512-Fu4hJdvzeylCfQPp9SGWidpzrMs7tTrlu6Vb8XGaRGck8QSNZJJp538Wrb60Lax4fPwR64ViY468OIUTbRlGZg==}

  commander@10.0.1:
    resolution: {integrity: sha512-y4Mg2tXshplEbSGzx7amzPwKKOCGuoSRP/CjEdwwk0FOGlUbq6lKuoyDZTNZkmxHdJtp54hdfY/JUrdL7Xfdug==}
    engines: {node: '>=14'}

  commander@14.0.2:
    resolution: {integrity: sha512-TywoWNNRbhoD0BXs1P3ZEScW8W5iKrnbithIl0YH+uCmBd0QpPOA8yc82DS3BIE5Ma6FnBVUsJ7wVUDz4dvOWQ==}
    engines: {node: '>=20'}

  commondir@1.0.1:
    resolution: {integrity: sha512-W9pAhw0ja1Edb5GVdIF1mjZw/ASI0AlShXM83UUGe2DVr5TdAPEA1OA8m/g8zWp9x6On7gqufY+FatDbC3MDQg==}

  compare-func@2.0.0:
    resolution: {integrity: sha512-zHig5N+tPWARooBnb0Zx1MFcdfpyJrfTJ3Y5L+IFvUm8rM74hHz66z0gw0x4tijh5CorKkKUCnW82R2vmpeCRA==}

  compute-scroll-into-view@3.1.1:
    resolution: {integrity: sha512-VRhuHOLoKYOy4UbilLbUzbYg93XLjv2PncJC50EuTWPA3gaja1UjBsUP/D/9/juV3vQFr6XBEzn9KCAHdUvOHw==}

  concat-map@0.0.1:
    resolution: {integrity: sha512-/Srv4dswyQNBfohGpz9o6Yb3Gz3SrUDqBH5rTuhGR7ahtlbYKnVxw2bCFMRljaA7EXHaXZ8wsHdodFvbkhKmqg==}

  confbox@0.2.2:
    resolution: {integrity: sha512-1NB+BKqhtNipMsov4xI/NnhCKp9XG9NamYp5PVm9klAT0fsrNPjaFICsCFhNhwZJKNh7zB/3q8qXz0E9oaMNtQ==}

  consola@3.4.2:
    resolution: {integrity: sha512-5IKcdX0nnYavi6G7TtOhwkYzyjfJlatbjMjuLSfE2kYT5pMDOilZ4OvMhi637CcDICTmz3wARPoyhqyX1Y+XvA==}
    engines: {node: ^14.18.0 || >=16.10.0}

  constant-case@2.0.0:
    resolution: {integrity: sha512-eS0N9WwmjTqrOmR3o83F5vW8Z+9R1HnVz3xmzT2PMFug9ly+Au/fxRWlEBSb6LcZwspSsEn9Xs1uw9YgzAg1EQ==}

  conventional-changelog-angular@7.0.0:
    resolution: {integrity: sha512-ROjNchA9LgfNMTTFSIWPzebCwOGFdgkEq45EnvvrmSLvCtAw0HSmrCs7/ty+wAeYUZyNay0YMUNYFTRL72PkBQ==}
    engines: {node: '>=16'}

  conventional-changelog-conventionalcommits@7.0.2:
    resolution: {integrity: sha512-NKXYmMR/Hr1DevQegFB4MwfM5Vv0m4UIxKZTTYuD98lpTknaZlSRrDOG4X7wIXpGkfsYxZTghUN+Qq+T0YQI7w==}
    engines: {node: '>=16'}

  conventional-commits-parser@5.0.0:
    resolution: {integrity: sha512-ZPMl0ZJbw74iS9LuX9YIAiW8pfM5p3yh2o/NbXHbkFuZzY5jvdi5jFycEOkmBW5H5I7nA+D6f3UcsCLP2vvSEA==}
    engines: {node: '>=16'}
    hasBin: true

  convert-source-map@1.9.0:
    resolution: {integrity: sha512-ASFBup0Mz1uyiIjANan1jzLQami9z1PoYSZCiiYW2FczPbenXc45FZdBZLzOT+r6+iciuEModtmCti+hjaAk0A==}

  convert-source-map@2.0.0:
    resolution: {integrity: sha512-Kvp459HrV2FEJ1CAsi1Ku+MY3kasH19TFykTz2xWmMeq6bk2NU3XXvfJ+Q61m0xktWwt+1HSYf3JZsTms3aRJg==}

  core-js-pure@3.46.0:
    resolution: {integrity: sha512-NMCW30bHNofuhwLhYPt66OLOKTMbOhgTTatKVbaQC3KRHpTCiRIBYvtshr+NBYSnBxwAFhjW/RfJ0XbIjS16rw==}

  cosmiconfig-typescript-loader@6.2.0:
    resolution: {integrity: sha512-GEN39v7TgdxgIoNcdkRE3uiAzQt3UXLyHbRHD6YoL048XAeOomyxaP+Hh/+2C6C2wYjxJ2onhJcsQp+L4YEkVQ==}
    engines: {node: '>=v18'}
    peerDependencies:
      '@types/node': '*'
      cosmiconfig: '>=9'
      typescript: '>=5'

  cosmiconfig@9.0.0:
    resolution: {integrity: sha512-itvL5h8RETACmOTFc4UfIyB2RfEHi71Ax6E/PivVxq9NseKbOWpeyHEOIbmAw1rs8Ak0VursQNww7lf7YtUwzg==}
    engines: {node: '>=14'}
    peerDependencies:
      typescript: '>=4.9.5'
    peerDependenciesMeta:
      typescript:
        optional: true

  create-require@1.1.1:
    resolution: {integrity: sha512-dcKFX3jn0MpIaXjisoRvexIJVEKzaq7z2rZKxf+MSr9TkdmHmsU4m2lcLojrj/FHl8mk5VxMmYA+ftRkP/3oKQ==}

  cross-spawn@7.0.6:
    resolution: {integrity: sha512-uV2QOWP2nWzsy2aMp8aRibhi9dlzF5Hgh5SHaB9OiTGEyDTiJJyx0uy51QXdyWbtAHNua4XJzUKca3OzKUd3vA==}
    engines: {node: '>= 8'}

  css-tree@3.1.0:
    resolution: {integrity: sha512-0eW44TGN5SQXU1mWSkKwFstI/22X2bG1nYzZTYMAWjylYURhse752YgbE4Cx46AC+bAvI+/dYTPRk1LqSUnu6w==}
    engines: {node: ^10 || ^12.20.0 || ^14.13.0 || >=15.0.0}

  cssesc@3.0.0:
    resolution: {integrity: sha512-/Tb/JcjK111nNScGob5MNtsntNM1aCNUDipB/TkwZFhyDrrE47SOx/18wF2bbjgc3ZzCSKW1T5nt5EbFoAz/Vg==}
    engines: {node: '>=4'}
    hasBin: true

  cssstyle@5.3.2:
    resolution: {integrity: sha512-zDMqXh8Vs1CdRYZQ2M633m/SFgcjlu8RB8b/1h82i+6vpArF507NSYIWJHGlJaTWoS+imcnctmEz43txhbVkOw==}
    engines: {node: '>=20'}

  csstype@3.1.3:
    resolution: {integrity: sha512-M1uQkMl8rQK/szD0LNhtqxIPLpimGm8sOBwU7lLnCpSbTyY3yeU1Vc7l4KT5zT4s/yOxHH5O7tIuuLOCnLADRw==}

  dargs@8.1.0:
    resolution: {integrity: sha512-wAV9QHOsNbwnWdNW2FYvE1P56wtgSbM+3SZcdGiWQILwVjACCXDCI3Ai8QlCjMDB8YK5zySiXZYBiwGmNY3lnw==}
    engines: {node: '>=12'}

  data-uri-to-buffer@6.0.2:
    resolution: {integrity: sha512-7hvf7/GW8e86rW0ptuwS3OcBGDjIi6SZva7hCyWC0yYry2cOPmLIjXAUHI6DK2HsnwJd9ifmt57i8eV2n4YNpw==}
    engines: {node: '>= 14'}

  data-urls@6.0.0:
    resolution: {integrity: sha512-BnBS08aLUM+DKamupXs3w2tJJoqU+AkaE/+6vQxi/G/DPmIZFJJp9Dkb1kM03AZx8ADehDUZgsNxju3mPXZYIA==}
    engines: {node: '>=20'}

  debug@4.4.3:
    resolution: {integrity: sha512-RGwwWnwQvkVfavKVt22FGLw+xYSdzARwm0ru6DhTVA3umU5hZc28V3kO4stgYryrTlLpuvgI9GiijltAjNbcqA==}
    engines: {node: '>=6.0'}
    peerDependencies:
      supports-color: '*'
    peerDependenciesMeta:
      supports-color:
        optional: true

  decamelize@1.2.0:
    resolution: {integrity: sha512-z2S+W9X73hAUUki+N+9Za2lBlun89zigOyGrsax+KUQ6wKW4ZoWpEYBkGhQjwAjjDCkWxhY0VKEhk8wzY7F5cA==}
    engines: {node: '>=0.10.0'}

  decimal.js@10.6.0:
    resolution: {integrity: sha512-YpgQiITW3JXGntzdUmyUR1V812Hn8T1YVXhCu+wO3OpS4eU9l4YdD3qjyiKdV6mvV29zapkMeD390UVEf2lkUg==}

  decode-named-character-reference@1.2.0:
    resolution: {integrity: sha512-c6fcElNV6ShtZXmsgNgFFV5tVX2PaV4g+MOAkb8eXHvn6sryJBrZa9r0zV6+dtTyoCKxtDy5tyQ5ZwQuidtd+Q==}

  deep-extend@0.6.0:
    resolution: {integrity: sha512-LOHxIOaPYdHlJRtCQfDIVZtfw/ufM8+rVj649RIHzcm/vGwQRXFt6OPqIFWsm2XEMrNIEtWR64sY1LEKD2vAOA==}
    engines: {node: '>=4.0.0'}

  deep-is@0.1.4:
    resolution: {integrity: sha512-oIPzksmTg4/MriiaYGO+okXDT7ztn/w3Eptv/+gSIdMdKsJo0u4CfYNFJPy+4SKMuCqGw2wxnA+URMg3t8a/bQ==}

  deepmerge@4.3.1:
    resolution: {integrity: sha512-3sUqbMEc77XqpdNO7FRyRog+eW3ph+GYCbj+rK+uYyRMuwsVy0rMiVtPn+QJlKFvWP/1PYpapqYn0Me2knFn+A==}
    engines: {node: '>=0.10.0'}

  default-require-extensions@3.0.1:
    resolution: {integrity: sha512-eXTJmRbm2TIt9MgWTsOH1wEuhew6XGZcMeGKCtLedIg/NCsg1iBePXkceTdK4Fii7pzmN9tGsZhKzZ4h7O/fxw==}
    engines: {node: '>=8'}

  defaults@1.0.4:
    resolution: {integrity: sha512-eFuaLoy/Rxalv2kr+lqMlUnrDWV+3j4pljOIJgLIhI058IQfWJ7vXhyEIHu+HtC738klGALYxOKDO0bQP3tg8A==}

  defu@6.1.4:
    resolution: {integrity: sha512-mEQCMmwJu317oSz8CwdIOdwf3xMif1ttiM8LTufzc3g6kR+9Pe236twL8j3IYT1F7GfRgGcW6MWxzZjLIkuHIg==}

  degenerator@5.0.1:
    resolution: {integrity: sha512-TllpMR/t0M5sqCXfj85i4XaAzxmS5tVA16dqvdkMwGmzI+dXLXnw3J+3Vdv7VKw+ThlTMboK6i9rnZ6Nntj5CQ==}
    engines: {node: '>= 14'}

  del@5.1.0:
    resolution: {integrity: sha512-wH9xOVHnczo9jN2IW68BabcecVPxacIA3g/7z6vhSU/4stOKQzeCRK0yD0A24WiAAUJmmVpWqrERcTxnLo3AnA==}
    engines: {node: '>=8'}

  dequal@2.0.3:
    resolution: {integrity: sha512-0je+qPKHEMohvfRTCEo3CrPG6cAzAYgmzKyxRiYSSDkS6eGJdyVJm7WaYA5ECaAD9wLB2T4EEeymA5aFVcYXCA==}
    engines: {node: '>=6'}

  detect-indent@6.1.0:
    resolution: {integrity: sha512-reYkTUJAZb9gUuZ2RvVCNhVHdg62RHnJ7WJl8ftMi4diZ6NWlciOzQN88pUhSELEwflJht4oQDv0F0BMlwaYtA==}
    engines: {node: '>=8'}

  detect-libc@2.1.2:
    resolution: {integrity: sha512-Btj2BOOO83o3WyH59e8MgXsxEQVcarkUOpEYrubB0urwnN10yQ364rsiByU11nZlqWYZm05i/of7io4mzihBtQ==}
    engines: {node: '>=8'}

  detect-node-es@1.1.0:
    resolution: {integrity: sha512-ypdmJU/TbBby2Dxibuv7ZLW3Bs1QEmM7nHjEANfohJLvE0XVujisn1qPJcZxg+qDucsr+bP6fLD1rPS3AhJ7EQ==}

  devlop@1.1.0:
    resolution: {integrity: sha512-RWmIqhcFf1lRYBvNmr7qTNuyCt/7/ns2jbpp1+PalgE/rDQcBT0fioSMUpJ93irlUhC5hrg4cYqe6U+0ImW0rA==}

  diff@4.0.2:
    resolution: {integrity: sha512-58lmxKSA4BNyLz+HHMUzlOEpg09FV+ev6ZMe3vJihgdxzgcwZ8VoEEPmALCZG9LmqfVoNMMKpttIYTVG6uDY7A==}
    engines: {node: '>=0.3.1'}

  diff@8.0.2:
    resolution: {integrity: sha512-sSuxWU5j5SR9QQji/o2qMvqRNYRDOcBTgsJ/DeCf4iSN4gW+gNMXM7wFIP+fdXZxoNiAnHUTGjCr+TSWXdRDKg==}
    engines: {node: '>=0.3.1'}

  dir-glob@3.0.1:
    resolution: {integrity: sha512-WkrWp9GR4KXfKGYzOLmTuGVi1UWFfws377n9cc55/tb6DuqyF6pcQ5AbiHEshaDpY9v6oaSr2XCDidGmMwdzIA==}
    engines: {node: '>=8'}

  dot-case@2.1.1:
    resolution: {integrity: sha512-HnM6ZlFqcajLsyudHq7LeeLDr2rFAVYtDv/hV5qchQEidSck8j9OPUsXY9KwJv/lHMtYlX4DjRQqwFYa+0r8Ug==}

  dot-prop@5.3.0:
    resolution: {integrity: sha512-QM8q3zDe58hqUqjraQOmzZ1LIH9SWQJTlEKCH4kJ2oQvLZk7RbQXvtDM2XEq3fwkV9CCvvH4LA0AV+ogFsBM2Q==}
    engines: {node: '>=8'}

  dts-resolver@2.1.2:
    resolution: {integrity: sha512-xeXHBQkn2ISSXxbJWD828PFjtyg+/UrMDo7W4Ffcs7+YWCquxU8YjV1KoxuiL+eJ5pg3ll+bC6flVv61L3LKZg==}
    engines: {node: '>=20.18.0'}
    peerDependencies:
      oxc-resolver: '>=11.0.0'
    peerDependenciesMeta:
      oxc-resolver:
        optional: true

  eastasianwidth@0.2.0:
    resolution: {integrity: sha512-I88TYZWc9XiYHRQ4/3c5rjjfgkjhLyW2luGIheGERbNQ6OY7yTybanSpDXZa8y7VUP9YmDcYa+eyq4ca7iLqWA==}

  electron-to-chromium@1.5.244:
    resolution: {integrity: sha512-OszpBN7xZX4vWMPJwB9illkN/znA8M36GQqQxi6MNy9axWxhOfJyZZJtSLQCpEFLHP2xK33BiWx9aIuIEXVCcw==}

  emoji-regex@8.0.0:
    resolution: {integrity: sha512-MSjYzcWNOA0ewAHpz0MxpYFvwg6yjy1NG3xteoqz644VCo/RPgnr1/GGt+ic3iJTzQ8Eu3TdM14SawnVUmGE6A==}

  emoji-regex@9.2.2:
    resolution: {integrity: sha512-L18DaJsXSUk2+42pv8mLs5jJT2hqFkFE4j21wOmgbUqsZ2hL72NsUU785g9RXgo3s0ZNgVl42TiHp3ZtOv/Vyg==}

  empathic@2.0.0:
    resolution: {integrity: sha512-i6UzDscO/XfAcNYD75CfICkmfLedpyPDdozrLMmQc5ORaQcdMoc21OnlEylMIqI7U8eniKrPMxxtj8k0vhmJhA==}
    engines: {node: '>=14'}

  enhanced-resolve@5.18.3:
    resolution: {integrity: sha512-d4lC8xfavMeBjzGr2vECC3fsGXziXZQyJxD868h2M/mBI3PwAuODxAkLkq5HYuvrPYcUtiLzsTo8U3PgX3Ocww==}
    engines: {node: '>=10.13.0'}

  enquirer@2.4.1:
    resolution: {integrity: sha512-rRqJg/6gd538VHvR3PSrdRBb/1Vy2YfzHqzvbhGIQpDRKIa4FgV/54b5Q1xYSxOOwKvjXweS26E0Q+nAMwp2pQ==}
    engines: {node: '>=8.6'}

  entities@6.0.1:
    resolution: {integrity: sha512-aN97NXWF6AWBTahfVOIrB/NShkzi5H7F9r1s9mD3cDj4Ko5f2qhhVoYMibXF7GlLveb/D2ioWay8lxI97Ven3g==}
    engines: {node: '>=0.12'}

  env-paths@2.2.1:
    resolution: {integrity: sha512-+h1lkLKhZMTYjog1VEpJNG7NZJWcuc2DDk/qsqSTRRCOXiLjeQ1d1/udrUGhqMxUgAlwKNZ0cf2uqan5GLuS2A==}
    engines: {node: '>=6'}

  error-ex@1.3.4:
    resolution: {integrity: sha512-sqQamAnR14VgCr1A618A3sGrygcpK+HEbenA/HiEAkkUwcZIIB/tgWqHFxWgOyDh4nB4JCRimh79dR5Ywc9MDQ==}

  es-module-lexer@1.7.0:
    resolution: {integrity: sha512-jEQoCwk8hyb2AZziIOLhDqpm5+2ww5uIE6lkO/6jcOCusfk6LhMHpXXfBLXTZ7Ydyt0j4VoUQv6uGNYbdW+kBA==}

  es6-error@4.1.1:
    resolution: {integrity: sha512-Um/+FxMr9CISWh0bi5Zv0iOD+4cFh5qLeks1qhAopKVAJw3drgKbKySikp7wGhDL0HPeaja0P5ULZrxLkniUVg==}

  esast-util-from-estree@2.0.0:
    resolution: {integrity: sha512-4CyanoAudUSBAn5K13H4JhsMH6L9ZP7XbLVe/dKybkxMO7eDyLsT8UHl9TRNrU2Gr9nz+FovfSIjuXWJ81uVwQ==}

  esast-util-from-js@2.0.1:
    resolution: {integrity: sha512-8Ja+rNJ0Lt56Pcf3TAmpBZjmx8ZcK5Ts4cAzIOjsjevg9oSXJnl6SUQ2EevU8tv3h6ZLWmoKL5H4fgWvdvfETw==}

  esbuild@0.25.11:
    resolution: {integrity: sha512-KohQwyzrKTQmhXDW1PjCv3Tyspn9n5GcY2RTDqeORIdIJY8yKIF7sTSopFmn/wpMPW4rdPXI0UE5LJLuq3bx0Q==}
    engines: {node: '>=18'}
    hasBin: true

  escalade@3.2.0:
    resolution: {integrity: sha512-WUj2qlxaQtO4g6Pq5c29GTcWGDyd8itL8zTlipgECz3JesAiiOKotd8JU6otB3PACgG6xkJUyVhboMS+bje/jA==}
    engines: {node: '>=6'}

  escape-string-regexp@1.0.5:
    resolution: {integrity: sha512-vbRorB5FUQWvla16U8R/qgaFIya2qGzwDrNmCZuYKrbdSUMG6I1ZCGQRefkRVhuOkIGVne7BQ35DSfo1qvJqFg==}
    engines: {node: '>=0.8.0'}

  escape-string-regexp@4.0.0:
    resolution: {integrity: sha512-TtpcNJ3XAzx3Gq8sWRzJaVajRs0uVxA2YAkdb1jm2YkPz4G6egUFAyA3n5vtEIZefPk5Wa4UXbKuS5fKkJWdgA==}
    engines: {node: '>=10'}

  escape-string-regexp@5.0.0:
    resolution: {integrity: sha512-/veY75JbMK4j1yjvuUxuVsiS/hr/4iHs9FTT6cgTexxdE0Ly/glccBAkloH/DofkjRbZU3bnoj38mOmhkZ0lHw==}
    engines: {node: '>=12'}

  escodegen@2.1.0:
    resolution: {integrity: sha512-2NlIDTwUWJN0mRPQOdtQBzbUHvdGY2P1VXSyU83Q3xKxM7WHX2Ql8dKq782Q9TgQUNOLEzEYu9bzLNj1q88I5w==}
    engines: {node: '>=6.0'}
    hasBin: true

  eslint-scope@8.4.0:
    resolution: {integrity: sha512-sNXOfKCn74rt8RICKMvJS7XKV/Xk9kA7DyJr8mJik3S7Cwgy3qlkkmyS2uQB3jiJg6VNdZd/pDBJu0nvG2NlTg==}
    engines: {node: ^18.18.0 || ^20.9.0 || >=21.1.0}

  eslint-visitor-keys@3.4.3:
    resolution: {integrity: sha512-wpc+LXeiyiisxPlEkUzU6svyS1frIO3Mgxj1fdy7Pm8Ygzguax2N3Fa/D/ag1WqbOprdI+uY6wMUl8/a2G+iag==}
    engines: {node: ^12.22.0 || ^14.17.0 || >=16.0.0}

  eslint-visitor-keys@4.2.1:
    resolution: {integrity: sha512-Uhdk5sfqcee/9H/rCOJikYz67o0a2Tw2hGRPOG2Y1R2dg7brRe1uG0yaNQDHu+TO/uQPF/5eCapvYSmHUjt7JQ==}
    engines: {node: ^18.18.0 || ^20.9.0 || >=21.1.0}

  eslint@9.38.0:
    resolution: {integrity: sha512-t5aPOpmtJcZcz5UJyY2GbvpDlsK5E8JqRqoKtfiKE3cNh437KIqfJr3A3AKf5k64NPx6d0G3dno6XDY05PqPtw==}
    engines: {node: ^18.18.0 || ^20.9.0 || >=21.1.0}
    hasBin: true
    peerDependencies:
      jiti: '*'
    peerDependenciesMeta:
      jiti:
        optional: true

  espree@10.4.0:
    resolution: {integrity: sha512-j6PAQ2uUr79PZhBjP5C5fhl8e39FmRnOjsD5lGnWrFU8i2G776tBK7+nP8KuQUTTyAZUwfQqXAgrVH5MbH9CYQ==}
    engines: {node: ^18.18.0 || ^20.9.0 || >=21.1.0}

  esprima@4.0.1:
    resolution: {integrity: sha512-eGuFFw7Upda+g4p+QHvnW0RyTX/SVeJBDM/gCtMARO0cLuT2HcEKnTPvhjV6aGeqrCB/sbNop0Kszm0jsaWU4A==}
    engines: {node: '>=4'}
    hasBin: true

  esquery@1.6.0:
    resolution: {integrity: sha512-ca9pw9fomFcKPvFLXhBKUK90ZvGibiGOvRJNbjljY7s7uq/5YO4BOzcYtJqExdx99rF6aAcnRxHmcUHcz6sQsg==}
    engines: {node: '>=0.10'}

  esrecurse@4.3.0:
    resolution: {integrity: sha512-KmfKL3b6G+RXvP8N1vr3Tq1kL/oCFgn2NYXEtqP8/L3pKapUA4G8cFVaoF3SU323CD4XypR/ffioHmkti6/Tag==}
    engines: {node: '>=4.0'}

  estraverse@5.3.0:
    resolution: {integrity: sha512-MMdARuVEQziNTeJD8DgMqmhwR11BRQ/cBP+pLtYdSTnf3MIO8fFeiINEbX36ZdNlfU/7A9f3gUw49B3oQsvwBA==}
    engines: {node: '>=4.0'}

  estree-util-attach-comments@3.0.0:
    resolution: {integrity: sha512-cKUwm/HUcTDsYh/9FgnuFqpfquUbwIqwKM26BVCGDPVgvaCl/nDCCjUfiLlx6lsEZ3Z4RFxNbOQ60pkaEwFxGw==}

  estree-util-build-jsx@3.0.1:
    resolution: {integrity: sha512-8U5eiL6BTrPxp/CHbs2yMgP8ftMhR5ww1eIKoWRMlqvltHF8fZn5LRDvTKuxD3DUn+shRbLGqXemcP51oFCsGQ==}

  estree-util-is-identifier-name@3.0.0:
    resolution: {integrity: sha512-hFtqIDZTIUZ9BXLb8y4pYGyk6+wekIivNVTcmvk8NoOh+VeRn5y6cEHzbURrWbfp1fIqdVipilzj+lfaadNZmg==}

  estree-util-scope@1.0.0:
    resolution: {integrity: sha512-2CAASclonf+JFWBNJPndcOpA8EMJwa0Q8LUFJEKqXLW6+qBvbFZuF5gItbQOs/umBUkjviCSDCbBwU2cXbmrhQ==}

  estree-util-to-js@2.0.0:
    resolution: {integrity: sha512-WDF+xj5rRWmD5tj6bIqRi6CkLIXbbNQUcxQHzGysQzvHmdYG2G7p/Tf0J0gpxGgkeMZNTIjT/AoSvC9Xehcgdg==}

  estree-util-value-to-estree@3.5.0:
    resolution: {integrity: sha512-aMV56R27Gv3QmfmF1MY12GWkGzzeAezAX+UplqHVASfjc9wNzI/X6hC0S9oxq61WT4aQesLGslWP9tKk6ghRZQ==}

  estree-util-visit@2.0.0:
    resolution: {integrity: sha512-m5KgiH85xAhhW8Wta0vShLcUvOsh3LLPI2YVwcbio1l7E09NTLL1EyMZFM1OyWowoH0skScNbhOPl4kcBgzTww==}

  estree-walker@3.0.3:
    resolution: {integrity: sha512-7RUKfXgSMMkzt6ZuXmqapOurLGPPfgj6l9uRZ7lRGolvk0y2yocc35LdcxKC5PQZdn2DMqioAQ2NoWcrTKmm6g==}

  esutils@2.0.3:
    resolution: {integrity: sha512-kVscqXk4OCp68SZ0dkgEKVi6/8ij300KBWTJq32P/dYeWTSwK41WyTxalN1eRmA5Z9UU/LX9D7FWSmV9SAYx6g==}
    engines: {node: '>=0.10.0'}

  eventsource-parser@3.0.6:
    resolution: {integrity: sha512-Vo1ab+QXPzZ4tCa8SwIHJFaSzy4R6SHf7BY79rFBDf0idraZWAkYrDjDj8uWaSm3S2TK+hJ7/t1CEmZ7jXw+pg==}
    engines: {node: '>=18.0.0'}

  execa@5.1.1:
    resolution: {integrity: sha512-8uSpZZocAZRBAPIEINJj3Lo9HyGitllczc27Eh5YYojjMFMn8yHMDMaUHE2Jqfq05D/wucwI4JGURyXt1vchyg==}
    engines: {node: '>=10'}

  expect-type@1.2.2:
    resolution: {integrity: sha512-JhFGDVJ7tmDJItKhYgJCGLOWjuK9vPxiXoUFLwLDc99NlmklilbiQJwoctZtt13+xMw91MCk/REan6MWHqDjyA==}
    engines: {node: '>=12.0.0'}

  exsolve@1.0.7:
    resolution: {integrity: sha512-VO5fQUzZtI6C+vx4w/4BWJpg3s/5l+6pRQEHzFRM8WFi4XffSP1Z+4qi7GbjWbvRQEbdIco5mIMq+zX4rPuLrw==}

  extend@3.0.2:
    resolution: {integrity: sha512-fjquC59cD7CyW6urNXK0FBufkZcoiGG80wTuPujX590cB5Ttln20E2UB4S/WARVqhXffZl2LNgS+gQdPIIim/g==}

  extendable-error@0.1.7:
    resolution: {integrity: sha512-UOiS2in6/Q0FK0R0q6UY9vYpQ21mr/Qn1KOnte7vsACuNJf514WvCCUHSRCPcgjPT2bAhNIJdlE6bVap1GKmeg==}

  external-editor@3.1.0:
    resolution: {integrity: sha512-hMQ4CX1p1izmuLYyZqLMO/qGNw10wSv9QDCPfzXfyFrOaCSSoRfqE1Kf1s5an66J5JZC62NewG+mK49jOCtQew==}
    engines: {node: '>=4'}

  fast-deep-equal@3.1.3:
    resolution: {integrity: sha512-f3qQ9oQy9j2AhBe/H9VC91wLmKBCCU/gDOnKNAYG5hswO7BLKj09Hc5HYNz9cGI++xlpDCIgDaitVs03ATR84Q==}

  fast-glob@3.3.3:
    resolution: {integrity: sha512-7MptL8U0cqcFdzIzwOTHoilX9x5BrNqye7Z/LuC7kCMRio1EMSyqRK3BEAUD7sXRq4iT4AzTVuZdhgQ2TCvYLg==}
    engines: {node: '>=8.6.0'}

  fast-json-stable-stringify@2.1.0:
    resolution: {integrity: sha512-lhd/wF+Lk98HZoTCtlVraHtfh5XYijIjalXck7saUtuanSDyLMxnHhSXEDJqHxD7msR8D0uCmqlkwjCV8xvwHw==}

  fast-levenshtein@2.0.6:
    resolution: {integrity: sha512-DCXu6Ifhqcks7TZKY3Hxp3y6qphY5SJZmrWMDrKcERSOXWQdMhU9Ig/PYrzyw/ul9jOIyh0N4M0tbC5hodg8dw==}

  fast-uri@3.1.0:
    resolution: {integrity: sha512-iPeeDKJSWf4IEOasVVrknXpaBV0IApz/gp7S2bb7Z4Lljbl2MGJRqInZiUrQwV16cpzw/D3S5j5Julj/gT52AA==}

  fastq@1.19.1:
    resolution: {integrity: sha512-GwLTyxkCXjXbxqIhTsMI2Nui8huMPtnxg7krajPJAjnEG/iiOS7i+zCtWGZR9G0NBKbXKh6X9m9UIsYX/N6vvQ==}

  fdir@6.5.0:
    resolution: {integrity: sha512-tIbYtZbucOs0BRGqPJkshJUYdL+SDH7dVM8gjy+ERp3WAUjLEFJE+02kanyHtwjWOnwrKYBiwAmM0p4kLJAnXg==}
    engines: {node: '>=12.0.0'}
    peerDependencies:
      picomatch: ^3 || ^4
    peerDependenciesMeta:
      picomatch:
        optional: true

  figures@3.2.0:
    resolution: {integrity: sha512-yaduQFRKLXYOGgEn6AZau90j3ggSOyiqXU0F9JZfeXYhNa+Jk4X+s45A2zg5jns87GAFa34BBm2kXw4XpNcbdg==}
    engines: {node: '>=8'}

  file-entry-cache@8.0.0:
    resolution: {integrity: sha512-XXTUwCvisa5oacNGRP9SfNtYBNAMi+RPwBFmblZEF7N7swHYQS6/Zfk7SRwx4D5j3CH211YNRco1DEMNVfZCnQ==}
    engines: {node: '>=16.0.0'}

  fill-range@7.1.1:
    resolution: {integrity: sha512-YsGpe3WHLK8ZYi4tWDg2Jy3ebRz2rXowDxnld4bkQB00cc/1Zw9AWnC0i9ztDJitivtQvaI9KaLyKrc+hBW0yg==}
    engines: {node: '>=8'}

  find-cache-dir@3.3.2:
    resolution: {integrity: sha512-wXZV5emFEjrridIgED11OoUKLxiYjAcqot/NJdAkOhlJ+vGzwhOAfcG5OX1jP+S0PcjEn8bdMJv+g2jwQ3Onig==}
    engines: {node: '>=8'}

  find-up@4.1.0:
    resolution: {integrity: sha512-PpOwAdQ/YlXQ2vj8a3h8IipDuYRi3wceVQQGYWxNINccq40Anw7BlsEXCMbt1Zt+OLA6Fq9suIpIWD0OsnISlw==}
    engines: {node: '>=8'}

  find-up@5.0.0:
    resolution: {integrity: sha512-78/PXT1wlLLDgTzDs7sjq9hzz0vXD+zn+7wypEe4fXQxCmdmqfGsEPQxmiCSQI3ajFV91bVSsvNtrJRiW6nGng==}
    engines: {node: '>=10'}

  find-up@7.0.0:
    resolution: {integrity: sha512-YyZM99iHrqLKjmt4LJDj58KI+fYyufRLBSYcqycxf//KpBk9FoewoGX0450m9nB44qrZnovzC2oeP5hUibxc/g==}
    engines: {node: '>=18'}

  flat-cache@4.0.1:
    resolution: {integrity: sha512-f7ccFPK3SXFHpx15UIGyRJ/FJQctuKZ0zVuN3frBo4HnK3cay9VEW0R6yPYFHC0AgqhukPzKjq22t5DmAyqGyw==}
    engines: {node: '>=16'}

  flatted@3.3.3:
    resolution: {integrity: sha512-GX+ysw4PBCz0PzosHDepZGANEuFCMLrnRTiEy9McGjmkCQYwRq4A/X786G/fjM/+OjsWSU1ZrY5qyARZmO/uwg==}

  foreground-child@2.0.0:
    resolution: {integrity: sha512-dCIq9FpEcyQyXKCkyzmlPTFNgrCzPudOe+mhvJU5zAtlBnGVy2yKxtfsxK2tQBThwq225jcvBjpw1Gr40uzZCA==}
    engines: {node: '>=8.0.0'}

  foreground-child@3.3.1:
    resolution: {integrity: sha512-gIXjKqtFuWEgzFRJA9WCQeSJLZDjgJUOMCMzxtvFq/37KojM1BFGufqsCy0r4qSQmYLsZYMeyRqzIWOMup03sw==}
    engines: {node: '>=14'}

  fromentries@1.3.2:
    resolution: {integrity: sha512-cHEpEQHUg0f8XdtZCc2ZAhrHzKzT0MrFUTcvx+hfxYu7rGMDc5SKoXFh+n4YigxsHXRzc6OrCshdR1bWH6HHyg==}

  fs-extra@10.1.0:
    resolution: {integrity: sha512-oRXApq54ETRj4eMiFzGnHWGy+zo5raudjuxN0b8H7s/RU2oW0Wvsx9O0ACRN/kRq9E8Vu/ReskGB5o3ji+FzHQ==}
    engines: {node: '>=12'}

  fs-extra@7.0.1:
    resolution: {integrity: sha512-YJDaCJZEnBmcbw13fvdAM9AwNOJwOzrE4pqMqBq5nFiEqXUqHwlK4B+3pUw6JNvfSPtX05xFHtYy/1ni01eGCw==}
    engines: {node: '>=6 <7 || >=8'}

  fs-extra@8.1.0:
    resolution: {integrity: sha512-yhlQgA6mnOJUKOsRUFsgJdQCvkKhcz8tlZG5HBQfReYZy46OwLcY+Zia0mtdHsOo9y/hP+CxMN0TU9QxoOtG4g==}
    engines: {node: '>=6 <7 || >=8'}

  fs.realpath@1.0.0:
    resolution: {integrity: sha512-OO0pH2lK6a0hZnAdau5ItzHPI6pUlvI7jMVnxUQRtw4owF2wk8lOSabtGDCTP4Ggrg2MbGnWO9X8K1t4+fGMDw==}

  fsevents@2.3.3:
    resolution: {integrity: sha512-5xoDfX+fL7faATnagmWPpbFtwh/R77WmMMqqHGS65C3vvB0YHrgF+B1YmZ3441tMj5n63k0212XNoJwzlhffQw==}
    engines: {node: ^8.16.0 || ^10.6.0 || >=11.0.0}
    os: [darwin]

  fumadocs-core@16.0.7:
    resolution: {integrity: sha512-kCkhwquhoy10SW3lqTpBD0XR0V1cMruBQdMN+/BrpQZfYFEGvd+QxLCXa/hUC4tnePUAXgMxMThZT1Ze1Nb+pg==}
    peerDependencies:
      '@mixedbread/sdk': ^0.19.0
      '@orama/core': 1.x.x
      '@tanstack/react-router': 1.x.x
      '@types/react': '*'
      algoliasearch: 5.x.x
      lucide-react: '*'
      next: 16.x.x
      react: ^19.2.0
      react-dom: ^19.2.0
      react-router: 7.x.x
      waku: ^0.26.0
    peerDependenciesMeta:
      '@mixedbread/sdk':
        optional: true
      '@orama/core':
        optional: true
      '@tanstack/react-router':
        optional: true
      '@types/react':
        optional: true
      algoliasearch:
        optional: true
      lucide-react:
        optional: true
      next:
        optional: true
      react:
        optional: true
      react-dom:
        optional: true
      react-router:
        optional: true
      waku:
        optional: true

  fumadocs-mdx@13.0.4:
    resolution: {integrity: sha512-NOFSeytY281xpYObdBu4KeQRF58irJAFre0ge1TN4mrJqRby77mpL0SMmm0bkTImjfRarzXJtG3v14ClOg0Jkw==}
    hasBin: true
    peerDependencies:
      '@fumadocs/mdx-remote': ^1.4.0
      fumadocs-core: ^15.0.0 || ^16.0.0
      next: ^15.3.0 || ^16.0.0
      react: '*'
      vite: 6.x.x || 7.x.x
    peerDependenciesMeta:
      '@fumadocs/mdx-remote':
        optional: true
      next:
        optional: true
      react:
        optional: true
      vite:
        optional: true

  fumadocs-typescript@4.0.12:
    resolution: {integrity: sha512-UTvMAYcRXBF8dE0yyAC3cD/Ha7QtciM/Z5nYgjJto3DJ6yrFwGkpeJDTEsrqEzUi8Vi2n2EfiYq7JciSM0gb/Q==}
    peerDependencies:
      '@types/react': '*'
      fumadocs-core: ^15.7.0 || ^16.0.0
      fumadocs-ui: ^15.7.0 || ^16.0.0
      typescript: '*'
    peerDependenciesMeta:
      '@types/react':
        optional: true
      fumadocs-ui:
        optional: true

  fumadocs-ui@16.0.7:
    resolution: {integrity: sha512-SUEm3ThdTPZofSx/Yfc7BkS5EWkz3W/yvPhBBxEALxDKf9On4MC0uunDlkM5/WeHF5rzWw+bj5nliQ/QKcsfNw==}
    peerDependencies:
      '@types/react': '*'
      next: 16.x.x
      react: ^19.2.0
      react-dom: ^19.2.0
      tailwindcss: ^4.0.0
    peerDependenciesMeta:
      '@types/react':
        optional: true
      next:
        optional: true
      tailwindcss:
        optional: true

  function-bind@1.1.2:
    resolution: {integrity: sha512-7XHNxH7qX9xG5mIwxkhumTox/MIRNcOgDrxWsMt2pAr23WHp6MrRlN7FBSFpCpr+oVO0F744iUgR82nJMfG2SA==}

  gensync@1.0.0-beta.2:
    resolution: {integrity: sha512-3hN7NaskYvMDLQY55gnW3NQ+mesEAepTqlg+VEbj7zzqEMBVNhzcGYYeqFo/TlYz6eQiFcp1HcsCZO+nGgS8zg==}
    engines: {node: '>=6.9.0'}

  get-caller-file@2.0.5:
    resolution: {integrity: sha512-DyFP3BM/3YHTQOCUL/w0OZHR0lpKeGrxotcHWcqNEdnltqFwXVfhEBQ94eIo34AfQpo0rGki4cyIiftY06h2Fg==}
    engines: {node: 6.* || 8.* || >= 10.*}

  get-nonce@1.0.1:
    resolution: {integrity: sha512-FJhYRoDaiatfEkUK8HKlicmu/3SGFD51q3itKDGoSTysQJBnfOcxU5GxnhE1E6soB76MbT0MBtnKJuXyAx+96Q==}
    engines: {node: '>=6'}

  get-package-type@0.1.0:
    resolution: {integrity: sha512-pjzuKtY64GYfWizNAJ0fr9VqttZkNiK2iS430LtIHzjBEr6bX8Am2zm4sW4Ro5wjWW5cAlRL1qAMTcXbjNAO2Q==}
    engines: {node: '>=8.0.0'}

  get-stream@6.0.1:
    resolution: {integrity: sha512-ts6Wi+2j3jQjqi70w5AlN8DFnkSwC+MqmxEzdEALB2qXZYV3X/b1CTfgPLGJNMeAWxdPfU8FO1ms3NUfaHCPYg==}
    engines: {node: '>=10'}

  get-tsconfig@4.13.0:
    resolution: {integrity: sha512-1VKTZJCwBrvbd+Wn3AOgQP/2Av+TfTCOlE4AcRJE72W1ksZXbAx8PPBR9RzgTeSPzlPMHrbANMH3LbltH73wxQ==}

  get-uri@6.0.5:
    resolution: {integrity: sha512-b1O07XYq8eRuVzBNgJLstU6FYc1tS6wnMtF1I1D9lE8LxZSOGZ7LhxN54yPP6mGw5f2CkXY2BQUL9Fx41qvcIg==}
    engines: {node: '>= 14'}

  git-raw-commits@4.0.0:
    resolution: {integrity: sha512-ICsMM1Wk8xSGMowkOmPrzo2Fgmfo4bMHLNX6ytHjajRJUqvHOw/TFapQ+QG75c3X/tTDDhOSRPGC52dDbNM8FQ==}
    engines: {node: '>=16'}
    hasBin: true

  github-slugger@2.0.0:
    resolution: {integrity: sha512-IaOQ9puYtjrkq7Y0Ygl9KDZnrf/aiUJYUpVf89y8kyaxbRG7Y1SrX/jaumrv81vc61+kiMempujsM3Yw7w5qcw==}

  glob-parent@5.1.2:
    resolution: {integrity: sha512-AOIgSQCepiJYwP3ARnGx+5VnTu2HBYdzbGP45eLw1vr3zB3vZLeyed1sC9hnbcOc9/SrMyM5RPQrkGz4aS9Zow==}
    engines: {node: '>= 6'}

  glob-parent@6.0.2:
    resolution: {integrity: sha512-XxwI8EOhVQgWp6iDL+3b0r86f4d6AX6zSU55HfB4ydCEuXLXc5FcYeOu+nnGftS4TEju/11rt4KJPTMgbfmv4A==}
    engines: {node: '>=10.13.0'}

  glob@11.0.3:
    resolution: {integrity: sha512-2Nim7dha1KVkaiF4q6Dj+ngPPMdfvLJEOpZk/jKiUAkqKebpGAWQXAq9z1xu9HKu5lWfqw/FASuccEjyznjPaA==}
    engines: {node: 20 || >=22}
    hasBin: true

  glob@7.2.3:
    resolution: {integrity: sha512-nFR0zLpU2YCaRxwoCJvL6UvCH2JFyFVIvwTLsIf21AuHlMskA1hhTdk+LlYJtOlYt9v6dvszD2BGRqBL+iQK9Q==}
    deprecated: Glob versions prior to v9 are no longer supported

  global-directory@4.0.1:
    resolution: {integrity: sha512-wHTUcDUoZ1H5/0iVqEudYW4/kAlN5cZ3j/bXn0Dpbizl9iaUVeWSHqiOjsgk6OW2bkLclbBjzewBz6weQ1zA2Q==}
    engines: {node: '>=18'}

  globals@14.0.0:
    resolution: {integrity: sha512-oahGvuMGQlPw/ivIYBjVSrWAfWLBeku5tpPE2fOPLi+WHffIWbuh2tCjhyQhTBPMf5E9jDEH4FOmTYgYwbKwtQ==}
    engines: {node: '>=18'}

  globals@16.5.0:
    resolution: {integrity: sha512-c/c15i26VrJ4IRt5Z89DnIzCGDn9EcebibhAOjw5ibqEHsE1wLUgkPn9RDmNcUKyU87GeaL633nyJ+pplFR2ZQ==}
    engines: {node: '>=18'}

  globby@10.0.2:
    resolution: {integrity: sha512-7dUi7RvCoT/xast/o/dLN53oqND4yk0nsHkhRgn9w65C4PofCLOoJ39iSOg+qVDdWQPIEj+eszMHQ+aLVwwQSg==}
    engines: {node: '>=8'}

  globby@11.1.0:
    resolution: {integrity: sha512-jhIXaOzy1sb8IyocaruWSn1TjmnBVs8Ayhcy83rmxNJ8q2uWKCAj3CnJY+KpGSXCueAPc0i05kVvVKtP1t9S3g==}
    engines: {node: '>=10'}

  graceful-fs@4.2.11:
    resolution: {integrity: sha512-RbJ5/jmFcNNCcDV5o9eTnBLJ/HszWV0P73bc+Ff4nS/rJj+YaS6IGyiOL0VoBYX+l1Wrl3k63h/KrH+nhJ0XvQ==}

  gradient-string@2.0.2:
    resolution: {integrity: sha512-rEDCuqUQ4tbD78TpzsMtt5OIf0cBCSDWSJtUDaF6JsAh+k0v9r++NzxNEG87oDZx9ZwGhD8DaezR2L/yrw0Jdw==}
    engines: {node: '>=10'}

  graphemer@1.4.0:
    resolution: {integrity: sha512-EtKwoO6kxCL9WO5xipiHTZlSzBm7WLT627TqC/uVRd0HKmq8NXyebnNYxDoBi7wt8eTWrUrKXCOVaFq9x1kgag==}

  handlebars@4.7.8:
    resolution: {integrity: sha512-vafaFqs8MZkRrSX7sFVUdo3ap/eNiLnb4IakshzvP56X5Nr1iGKAIqdX6tMlm6HcNRIkr6AxO5jFEoJzzpT8aQ==}
    engines: {node: '>=0.4.7'}
    hasBin: true

  has-flag@3.0.0:
    resolution: {integrity: sha512-sKJf1+ceQBr4SMkvQnBDNDtf4TXpVhVGateu0t918bl30FnbE2m4vNLX+VWe/dpjlb+HugGYzW7uQXH98HPEYw==}
    engines: {node: '>=4'}

  has-flag@4.0.0:
    resolution: {integrity: sha512-EykJT/Q1KjTWctppgIAgfSO0tKVuZUjhgMr17kqTumMl6Afv3EISleU7qZUzoXDFTAHTDC4NOoG/ZxU3EvlMPQ==}
    engines: {node: '>=8'}

  hasha@5.2.2:
    resolution: {integrity: sha512-Hrp5vIK/xr5SkeN2onO32H0MgNZ0f17HRNH39WfL0SYUNOTZ5Lz1TJ8Pajo/87dYGEFlLMm7mIc/k/s6Bvz9HQ==}
    engines: {node: '>=8'}

  hasown@2.0.2:
    resolution: {integrity: sha512-0hJU9SCPvmMzIBdZFqNPXWa6dqh7WdH0cII9y+CyS8rG3nL48Bclra9HmKhVVUHyPWNH5Y7xDwAB7bfgSjkUMQ==}
    engines: {node: '>= 0.4'}

  hast-util-to-estree@3.1.3:
    resolution: {integrity: sha512-48+B/rJWAp0jamNbAAf9M7Uf//UVqAoMmgXhBdxTDJLGKY+LRnZ99qcG+Qjl5HfMpYNzS5v4EAwVEF34LeAj7w==}

  hast-util-to-html@9.0.5:
    resolution: {integrity: sha512-OguPdidb+fbHQSU4Q4ZiLKnzWo8Wwsf5bZfbvu7//a9oTYoqD/fWpe96NuHkoS9h0ccGOTe0C4NGXdtS0iObOw==}

  hast-util-to-jsx-runtime@2.3.6:
    resolution: {integrity: sha512-zl6s8LwNyo1P9uw+XJGvZtdFF1GdAkOg8ujOw+4Pyb76874fLps4ueHXDhXWdk6YHQ6OgUtinliG7RsYvCbbBg==}

  hast-util-to-string@3.0.1:
    resolution: {integrity: sha512-XelQVTDWvqcl3axRfI0xSeoVKzyIFPwsAGSLIsKdJKQMXDYJS4WYrBNF/8J7RdhIcFI2BOHgAifggsvsxp/3+A==}

  hast-util-whitespace@3.0.0:
    resolution: {integrity: sha512-88JUN06ipLwsnv+dVn+OIYOvAuvBMy/Qoi6O7mQHxdPXpjy+Cd6xRkWwux7DKO+4sYILtLBRIKgsdpS2gQc7qw==}

  header-case@1.0.1:
    resolution: {integrity: sha512-i0q9mkOeSuhXw6bGgiQCCBgY/jlZuV/7dZXyZ9c6LcBrqwvT8eT719E9uxE5LiZftdl+z81Ugbg/VvXV4OJOeQ==}

  hookable@5.5.3:
    resolution: {integrity: sha512-Yc+BQe8SvoXH1643Qez1zqLRmbA5rCL+sSmk6TVos0LWVfNIB7PGncdlId77WzLGSIB5KaWgTaNTs2lNVEI6VQ==}

  html-encoding-sniffer@4.0.0:
    resolution: {integrity: sha512-Y22oTqIU4uuPgEemfz7NDJz6OeKf12Lsu+QC+s3BVpda64lTiMYCyGwg5ki4vFxkMwQdeZDl2adZoqUgdFuTgQ==}
    engines: {node: '>=18'}

  html-escaper@2.0.2:
    resolution: {integrity: sha512-H2iMtd0I4Mt5eYiapRdIDjp+XzelXQ0tFE4JS7YFwFevXXMmOp9myNrUvCg0D6ws8iqkRPBfKHgbwig1SmlLfg==}

  html-void-elements@3.0.0:
    resolution: {integrity: sha512-bEqo66MRXsUGxWHV5IP0PUiAWwoEjba4VCzg0LjFJBpchPaTfyfCKTG6bc5F8ucKec3q5y6qOdGyYTSBEvhCrg==}

  http-proxy-agent@7.0.2:
    resolution: {integrity: sha512-T1gkAiYYDWYx3V5Bmyu7HcfcvL7mUrTWiM6yOfa3PIphViJ/gFPbvidQ+veqSOHci/PxBcDabeUNCzpOODJZig==}
    engines: {node: '>= 14'}

  https-proxy-agent@7.0.6:
    resolution: {integrity: sha512-vK9P5/iUfdl95AI+JVyUuIcVtd4ofvtrOr3HNtM2yxC9bnMbEdp3x01OhQNnjb8IJYi38VlTE3mBXwcfvywuSw==}
    engines: {node: '>= 14'}

  human-id@4.1.2:
    resolution: {integrity: sha512-v/J+4Z/1eIJovEBdlV5TYj1IR+ZiohcYGRY+qN/oC9dAfKzVT023N/Bgw37hrKCoVRBvk3bqyzpr2PP5YeTMSg==}
    hasBin: true

  human-signals@2.1.0:
    resolution: {integrity: sha512-B4FFZ6q/T2jhhksgkbEW3HBvWIfDW85snkQgawt07S7J5QXTk6BkNV+0yAeZrM5QpMAdYlocGoljn0sJ/WQkFw==}
    engines: {node: '>=10.17.0'}

  iconv-lite@0.4.24:
    resolution: {integrity: sha512-v3MXnZAcvnywkTUEZomIActle7RXXeedOR31wwl7VlyoXO4Qi9arvSenNQWne1TcRwhCL1HwLI21bEqdpj8/rA==}
    engines: {node: '>=0.10.0'}

  iconv-lite@0.6.3:
    resolution: {integrity: sha512-4fCk79wshMdzMp2rH06qWrJE4iolqLhCUH+OiuIgU++RB0+94NlDL81atO7GX55uUKueo0txHNtvEyI6D7WdMw==}
    engines: {node: '>=0.10.0'}

  iconv-lite@0.7.0:
    resolution: {integrity: sha512-cf6L2Ds3h57VVmkZe+Pn+5APsT7FpqJtEhhieDCvrE2MK5Qk9MyffgQyuxQTm6BChfeZNtcOLHp9IcWRVcIcBQ==}
    engines: {node: '>=0.10.0'}

  ieee754@1.2.1:
    resolution: {integrity: sha512-dcyqhDvX1C46lXZcVqCpK+FtMRQVdIMN6/Df5js2zouUsqG7I6sFxitIC+7KYK29KdXOLHdu9zL4sFnoVQnqaA==}

  ignore@5.3.2:
    resolution: {integrity: sha512-hsBTNUqQTDwkWtcdYI2i06Y/nUBEsNEDJKjWdigLvegy8kDuJAS8uRlpkkcQpyEXL0Z/pjDy5HBmMjRCJ2gq+g==}
    engines: {node: '>= 4'}

  ignore@7.0.5:
    resolution: {integrity: sha512-Hs59xBNfUIunMFgWAbGX5cq6893IbWg4KnrjbYwX3tx0ztorVgTDA6B2sxf8ejHJ4wz8BqGUMYlnzNBer5NvGg==}
    engines: {node: '>= 4'}

  image-size@2.0.2:
    resolution: {integrity: sha512-IRqXKlaXwgSMAMtpNzZa1ZAe8m+Sa1770Dhk8VkSsP9LS+iHD62Zd8FQKs8fbPiagBE7BzoFX23cxFnwshpV6w==}
    engines: {node: '>=16.x'}
    hasBin: true

  import-fresh@3.3.1:
    resolution: {integrity: sha512-TR3KfrTZTYLPB6jUjfx6MF9WcWrHL9su5TObK4ZkYgBdWKPOFoSoQIdEuTuR82pmtxH2spWG9h6etwfr1pLBqQ==}
    engines: {node: '>=6'}

  import-meta-resolve@4.2.0:
    resolution: {integrity: sha512-Iqv2fzaTQN28s/FwZAoFq0ZSs/7hMAHJVX+w8PZl3cY19Pxk6jFFalxQoIfW2826i/fDLXv8IiEZRIT0lDuWcg==}

  imurmurhash@0.1.4:
    resolution: {integrity: sha512-JmXMZ6wuvDmLiHEml9ykzqO6lwFbof0GG4IkcGaENdCRDDmMVnny7s5HsIgHCbaq0w2MyPhDqkhTUgS2LU2PHA==}
    engines: {node: '>=0.8.19'}

  indent-string@4.0.0:
    resolution: {integrity: sha512-EdDDZu4A2OyIK7Lr/2zG+w5jmbuk1DVBnEwREQvBzspBJkCEbRa8GxU1lghYcaGJCnRWibjDXlq779X1/y5xwg==}
    engines: {node: '>=8'}

  inflight@1.0.6:
    resolution: {integrity: sha512-k92I/b08q4wvFscXCLvqfsHCrjrF7yiXsQuIVvVE7N82W3+aqpzuUdBbfhWcy/FZR3/4IgflMgKLOsvPDrGCJA==}
    deprecated: This module is not supported, and leaks memory. Do not use it. Check out lru-cache if you want a good and tested way to coalesce async requests by a key value, which is much more comprehensive and powerful.

  inherits@2.0.4:
    resolution: {integrity: sha512-k/vGaX4/Yla3WzyMCvTQOXYeIHvqOKtnqBduzTHpzpQZzAskKMhZ2K+EnBiSM9zGSoIFeMpXKxa4dYeZIQqewQ==}

  ini@1.3.8:
    resolution: {integrity: sha512-JV/yugV2uzW5iMRSiZAyDtQd+nxtUnjeLt0acNdw98kKLrvuRVyB80tsREOE7yvGVgalhZ6RNXCmEHkUKBKxew==}

  ini@4.1.1:
    resolution: {integrity: sha512-QQnnxNyfvmHFIsj7gkPcYymR8Jdw/o7mp5ZFihxn6h8Ci6fh3Dx4E1gPjpQEpIuPo9XVNY/ZUwh4BPMjGyL01g==}
    engines: {node: ^14.17.0 || ^16.13.0 || >=18.0.0}

  inline-style-parser@0.2.4:
    resolution: {integrity: sha512-0aO8FkhNZlj/ZIbNi7Lxxr12obT7cL1moPfE4tg1LkX7LlLfC6DeX4l2ZEud1ukP9jNQyNnfzQVqwbwmAATY4Q==}

  inquirer@7.3.3:
    resolution: {integrity: sha512-JG3eIAj5V9CwcGvuOmoo6LB9kbAYT8HXffUl6memuszlwDC/qvFAJw49XJ5NROSFNPxp3iQg1GqkFhaY/CR0IA==}
    engines: {node: '>=8.0.0'}

  inquirer@8.2.7:
    resolution: {integrity: sha512-UjOaSel/iddGZJ5xP/Eixh6dY1XghiBw4XK13rCCIJcJfyhhoul/7KhLLUGtebEj6GDYM6Vnx/mVsjx2L/mFIA==}
    engines: {node: '>=12.0.0'}

  ip-address@10.0.1:
    resolution: {integrity: sha512-NWv9YLW4PoW2B7xtzaS3NCot75m6nK7Icdv0o3lfMceJVRfSoQwqD4wEH5rLwoKJwUiZ/rfpiVBhnaF0FK4HoA==}
    engines: {node: '>= 12'}

  is-alphabetical@2.0.1:
    resolution: {integrity: sha512-FWyyY60MeTNyeSRpkM2Iry0G9hpr7/9kD40mD/cGQEuilcZYS4okz8SN2Q6rLCJ8gbCt6fN+rC+6tMGS99LaxQ==}

  is-alphanumerical@2.0.1:
    resolution: {integrity: sha512-hmbYhX/9MUMF5uh7tOXyK/n0ZvWpad5caBA17GsC6vyuCqaWliRG5K1qS9inmUhEMaOBIW7/whAnSwveW/LtZw==}

  is-arrayish@0.2.1:
    resolution: {integrity: sha512-zz06S8t0ozoDXMG+ube26zeCTNXcKIPJZJi8hBrF4idCLms4CG9QtK7qBl1boi5ODzFpjswb5JPmHCbMpjaYzg==}

  is-core-module@2.16.1:
    resolution: {integrity: sha512-UfoeMA6fIJ8wTYFEUjelnaGI67v6+N7qXJEvQuIGa99l4xsCruSYOVSQ0uPANn4dAzm8lkYPaKLrrijLq7x23w==}
    engines: {node: '>= 0.4'}

  is-decimal@2.0.1:
    resolution: {integrity: sha512-AAB9hiomQs5DXWcRB1rqsxGUstbRroFOPPVAomNk/3XHR5JyEZChOyTWe2oayKnsSsr/kcGqF+z6yuH6HHpN0A==}

  is-extglob@2.1.1:
    resolution: {integrity: sha512-SbKbANkN603Vi4jEZv49LeVJMn4yGwsbzZworEoyEiutsN3nJYdbO36zfhGJ6QEDpOZIFkDtnq5JRxmvl3jsoQ==}
    engines: {node: '>=0.10.0'}

  is-fullwidth-code-point@3.0.0:
    resolution: {integrity: sha512-zymm5+u+sCsSWyD9qNaejV3DFvhCKclKdizYaJUuHA83RLjb7nSuGnddCHGv0hk+KY7BMAlsWeK4Ueg6EV6XQg==}
    engines: {node: '>=8'}

  is-glob@4.0.3:
    resolution: {integrity: sha512-xelSayHH36ZgE7ZWhli7pW34hNbNl8Ojv5KVmkJD4hBdD3th8Tfk9vYasLM+mXWOZhFkgZfxhLSnrwRr4elSSg==}
    engines: {node: '>=0.10.0'}

  is-hexadecimal@2.0.1:
    resolution: {integrity: sha512-DgZQp241c8oO6cA1SbTEWiXeoxV42vlcJxgH+B3hi1AiqqKruZR3ZGF8In3fj4+/y/7rHvlOZLZtgJ/4ttYGZg==}

  is-interactive@1.0.0:
    resolution: {integrity: sha512-2HvIEKRoqS62guEC+qBjpvRubdX910WCMuJTZ+I9yvqKU2/12eSL549HMwtabb4oupdj2sMP50k+XJfB/8JE6w==}
    engines: {node: '>=8'}

  is-lower-case@1.1.3:
    resolution: {integrity: sha512-+5A1e/WJpLLXZEDlgz4G//WYSHyQBD32qa4Jd3Lw06qQlv3fJHnp3YIHjTQSGzHMgzmVKz2ZP3rBxTHkPw/lxA==}

  is-number@7.0.0:
    resolution: {integrity: sha512-41Cifkg6e8TylSpdtTpeLVMqvSBEVzTttHvERD741+pnZ8ANv0004MRL43QKPDlK9cGvNp6NZWZUBlbGXYxxng==}
    engines: {node: '>=0.12.0'}

  is-obj@2.0.0:
    resolution: {integrity: sha512-drqDG3cbczxxEJRoOXcOjtdp1J/lyp1mNn0xaznRs8+muBhgQcrnbspox5X5fOw0HnMnbfDzvnEMEtqDEJEo8w==}
    engines: {node: '>=8'}

  is-path-cwd@2.2.0:
    resolution: {integrity: sha512-w942bTcih8fdJPJmQHFzkS76NEP8Kzzvmw92cXsazb8intwLqPibPPdXf4ANdKV3rYMuuQYGIWtvz9JilB3NFQ==}
    engines: {node: '>=6'}

  is-path-inside@3.0.3:
    resolution: {integrity: sha512-Fd4gABb+ycGAmKou8eMftCupSir5lRxqf4aD/vd0cD2qc4HL07OjCeuHMr8Ro4CoMaeCKDB0/ECBOVWjTwUvPQ==}
    engines: {node: '>=8'}

  is-plain-obj@4.1.0:
    resolution: {integrity: sha512-+Pgi+vMuUNkJyExiMBt5IlFoMyKnr5zhJ4Uspz58WOhBF5QoIZkFyNHIbBAtHwzVAgk5RtndVNsDRN61/mmDqg==}
    engines: {node: '>=12'}

  is-potential-custom-element-name@1.0.1:
    resolution: {integrity: sha512-bCYeRA2rVibKZd+s2625gGnGF/t7DSqDs4dP7CrLA1m7jKWz6pps0LpYLJN8Q64HtmPKJ1hrN3nzPNKFEKOUiQ==}

  is-stream@2.0.1:
    resolution: {integrity: sha512-hFoiJiTl63nn+kstHGBtewWSKnQLpyb155KHheA1l39uvtO9nWIop1p3udqPcUd/xbF1VLMO4n7OI6p7RbngDg==}
    engines: {node: '>=8'}

  is-subdir@1.2.0:
    resolution: {integrity: sha512-2AT6j+gXe/1ueqbW6fLZJiIw3F8iXGJtt0yDrZaBhAZEG1raiTxKWU+IPqMCzQAXOUCKdA4UDMgacKH25XG2Cw==}
    engines: {node: '>=4'}

  is-text-path@2.0.0:
    resolution: {integrity: sha512-+oDTluR6WEjdXEJMnC2z6A4FRwFoYuvShVVEGsS7ewc0UTi2QtAKMDJuL4BDEVt+5T7MjFo12RP8ghOM75oKJw==}
    engines: {node: '>=8'}

  is-typedarray@1.0.0:
    resolution: {integrity: sha512-cyA56iCMHAh5CdzjJIa4aohJyeO1YbwLi3Jc35MmRU6poroFjIGZzUzupGiRPOjgHg9TLu43xbpwXk523fMxKA==}

  is-unicode-supported@0.1.0:
    resolution: {integrity: sha512-knxG2q4UC3u8stRGyAVJCOdxFmv5DZiRcdlIaAQXAbSfJya+OhopNotLQrstBhququ4ZpuKbDc/8S6mgXgPFPw==}
    engines: {node: '>=10'}

  is-upper-case@1.1.2:
    resolution: {integrity: sha512-GQYSJMgfeAmVwh9ixyk888l7OIhNAGKtY6QA+IrWlu9MDTCaXmeozOZ2S9Knj7bQwBO/H6J2kb+pbyTUiMNbsw==}

  is-windows@1.0.2:
    resolution: {integrity: sha512-eXK1UInq2bPmjyX6e3VHIzMLobc4J94i4AWn+Hpq3OU5KkrRC96OAcR3PRJ/pGu6m8TRnBHP9dkXQVsT/COVIA==}
    engines: {node: '>=0.10.0'}

  isbinaryfile@4.0.10:
    resolution: {integrity: sha512-iHrqe5shvBUcFbmZq9zOQHBoeOhZJu6RQGrDpBgenUm/Am+F3JM2MgQj+rK3Z601fzrL5gLZWtAPH2OBaSVcyw==}
    engines: {node: '>= 8.0.0'}

  isexe@2.0.0:
    resolution: {integrity: sha512-RHxMLp9lnKHGHRng9QFhRCMbYAcVpn69smSGcq3f36xjgVVWThj4qqLbTLlq7Ssj8B+fIQ1EuCEGI2lKsyQeIw==}

  istanbul-lib-coverage@3.2.2:
    resolution: {integrity: sha512-O8dpsF+r0WV/8MNRKfnmrtCWhuKjxrq2w+jpzBL5UZKTi2LeVWnWOmWRxFlesJONmc+wLAGvKQZEOanko0LFTg==}
    engines: {node: '>=8'}

<<<<<<< HEAD
  istanbul-lib-hook@3.0.0:
    resolution: {integrity: sha512-Pt/uge1Q9s+5VAZ+pCo16TYMWPBIl+oaNIjgLQxcX0itS6ueeaA+pEfThZpH8WxhFgCiEb8sAJY6MdUKgiIWaQ==}
    engines: {node: '>=8'}

  istanbul-lib-instrument@6.0.3:
    resolution: {integrity: sha512-Vtgk7L/R2JHyyGW07spoFlB8/lpjiOLTjMdms6AFMraYt3BaJauod/NGrfnVG/y4Ix1JEuMRPDPEj2ua+zz1/Q==}
    engines: {node: '>=10'}

  istanbul-lib-processinfo@2.0.3:
    resolution: {integrity: sha512-NkwHbo3E00oybX6NGJi6ar0B29vxyvNwoC7eJ4G4Yq28UfY758Hgn/heV8VRFhevPED4LXfFz0DQ8z/0kw9zMg==}
    engines: {node: '>=8'}

=======
>>>>>>> 5782a94d
  istanbul-lib-report@3.0.1:
    resolution: {integrity: sha512-GCfE1mtsHGOELCU8e/Z7YWzpmybrx/+dSTfLrvY8qRmaY6zXTKWn6WQIjaAFw069icm6GVMNkgu0NzI4iPZUNw==}
    engines: {node: '>=10'}

<<<<<<< HEAD
  istanbul-lib-source-maps@4.0.1:
    resolution: {integrity: sha512-n3s8EwkdFIJCG3BPKBYvskgXGoy88ARzvegkitk60NxRdwltLOTaH7CUiMRXvwYorl0Q712iEjcWB+fK/MrWVw==}
    engines: {node: '>=10'}

=======
>>>>>>> 5782a94d
  istanbul-lib-source-maps@5.0.6:
    resolution: {integrity: sha512-yg2d+Em4KizZC5niWhQaIomgf5WlL4vOOjZ5xGCmF8SnPE/mDWWXgvRExdcpCgh9lLRRa1/fSYp2ymmbJ1pI+A==}
    engines: {node: '>=10'}

  istanbul-reports@3.2.0:
    resolution: {integrity: sha512-HGYWWS/ehqTV3xN10i23tkPkpH46MLCIMFNCaaKNavAXTF1RkqxawEPtnjnGZ6XKSInBKkiOA5BKS+aZiY3AvA==}
    engines: {node: '>=8'}

  jackspeak@4.1.1:
    resolution: {integrity: sha512-zptv57P3GpL+O0I7VdMJNBZCu+BPHVQUk55Ft8/QCJjTVxrnJHuVuX/0Bl2A6/+2oyR/ZMEuFKwmzqqZ/U5nPQ==}
    engines: {node: 20 || >=22}

  jiti@2.6.1:
    resolution: {integrity: sha512-ekilCSN1jwRvIbgeg/57YFh8qQDNbwDb9xT/qu2DAHbFFZUicIl4ygVaAvzveMhMVr3LnpSKTNnwt8PoOfmKhQ==}
    hasBin: true

  js-tokens@4.0.0:
    resolution: {integrity: sha512-RdJUflcE3cUzKiMqQgsCu06FPu9UdIJO0beYbPhHN4k6apgJtifcoCtT9bcxOpYBtpD2kCM6Sbzg4CausW/PKQ==}

  js-tokens@9.0.1:
    resolution: {integrity: sha512-mxa9E9ITFOt0ban3j6L5MpjwegGz6lBQmM1IJkWeBZGcMxto50+eWdjC/52xDbS2vy0k7vIMK0Fe2wfL9OQSpQ==}

  js-yaml@3.14.1:
    resolution: {integrity: sha512-okMH7OXXJ7YrN9Ok3/SXrnu4iX9yOk+25nqX4imS2npuvTYDmo/QEZoqwZkYaIDk3jVvBOTOIEgEhaLOynBS9g==}
    hasBin: true

  js-yaml@4.1.0:
    resolution: {integrity: sha512-wpxZs9NoxZaJESJGIZTyDEaYpl0FKSA+FB9aJiyemKhMwkxQg63h4T1KJgUGHpTqPDNRcmmYLugrRjJlBtWvRA==}
    hasBin: true

  jsdom@27.1.0:
    resolution: {integrity: sha512-Pcfm3eZ+eO4JdZCXthW9tCDT3nF4K+9dmeZ+5X39n+Kqz0DDIABRP5CAEOHRFZk8RGuC2efksTJxrjp8EXCunQ==}
    engines: {node: ^20.19.0 || ^22.12.0 || >=24.0.0}
    peerDependencies:
      canvas: ^3.0.0
    peerDependenciesMeta:
      canvas:
        optional: true

  jsesc@3.1.0:
    resolution: {integrity: sha512-/sM3dO2FOzXjKQhJuo0Q173wf2KOo8t4I8vHy6lF9poUp7bKT0/NHE8fPX23PwfhnykfqnC2xRxOnVw5XuGIaA==}
    engines: {node: '>=6'}
    hasBin: true

  json-buffer@3.0.1:
    resolution: {integrity: sha512-4bV5BfR2mqfQTJm+V5tPPdf+ZpuhiIvTuAB5g8kcrXOZpTT/QwwVRWBywX1ozr6lEuPdbHxwaJlm9G6mI2sfSQ==}

  json-parse-even-better-errors@2.3.1:
    resolution: {integrity: sha512-xyFwyhro/JEof6Ghe2iz2NcXoj2sloNsWr/XsERDK/oiPCfaNhl5ONfp+jQdAZRQQ0IJWNzH9zIZF7li91kh2w==}

  json-schema-traverse@0.4.1:
    resolution: {integrity: sha512-xbbCH5dCYU5T8LcEhhuh7HJ88HXuW3qsI3Y0zOZFKfZEHcpWiHU/Jxzk629Brsab/mMiHQti9wMP+845RPe3Vg==}

  json-schema-traverse@1.0.0:
    resolution: {integrity: sha512-NM8/P9n3XjXhIZn1lLhkFaACTOURQXjWhV4BA/RnOv8xvgqtqpAX9IO4mRQxSx1Rlo4tqzeqb0sOlruaOy3dug==}

  json-schema@0.4.0:
    resolution: {integrity: sha512-es94M3nTIfsEPisRafak+HDLfHXnKBhV3vU5eqPcS3flIWqcxJWgXHXiey3YrpaNsanY5ei1VoYEbOzijuq9BA==}

  json-stable-stringify-without-jsonify@1.0.1:
    resolution: {integrity: sha512-Bdboy+l7tA3OGW6FjyFHWkP5LuByj1Tk33Ljyq0axyzdk9//JSi2u3fP1QSmd1KNwq6VOKYGlAu87CisVir6Pw==}

  json5@2.2.3:
    resolution: {integrity: sha512-XmOWe7eyHYH14cLdVPoyg+GOH3rYX++KpzrylJwSW98t3Nk+U8XOl8FWKOgwtzdb8lXGf6zYwDUzeHMWfxasyg==}
    engines: {node: '>=6'}
    hasBin: true

  jsonc-parser@3.3.1:
    resolution: {integrity: sha512-HUgH65KyejrUFPvHFPbqOY0rsFip3Bo5wb4ngvdi1EpCYWUQDC5V+Y7mZws+DLkr4M//zQJoanu1SP+87Dv1oQ==}

  jsonfile@4.0.0:
    resolution: {integrity: sha512-m6F1R3z8jjlf2imQHS2Qez5sjKWQzbuuhuJ/FKYFRZvPE3PuHcSMVZzfsLhGVOkfd20obL5SWEBew5ShlquNxg==}

  jsonfile@6.2.0:
    resolution: {integrity: sha512-FGuPw30AdOIUTRMC2OMRtQV+jkVj2cfPqSeWXv1NEAJ1qZ5zb1X6z1mFhbfOB/iy3ssJCD+3KuZ8r8C3uVFlAg==}

  jsonparse@1.3.1:
    resolution: {integrity: sha512-POQXvpdL69+CluYsillJ7SUhKvytYjW9vG/GKpnf+xP8UWgYEM/RaMzHHofbALDiKbbP1W8UEYmgGl39WkPZsg==}
    engines: {'0': node >= 0.2.0}

  keyv@4.5.4:
    resolution: {integrity: sha512-oxVHkHR/EJf2CNXnWxRLW6mg7JyCCUcG0DtEGmL2ctUo1PNTin1PUil+r/+4r5MpVgC/fn1kjsx7mjSujKqIpw==}

  lefthook-darwin-arm64@2.0.2:
    resolution: {integrity: sha512-x/4AOinpMS2abZyA/krDd50cRPZit/6P670Z1mJjfS0+fPZkFw7AXpjxroiN0rgglg78vD7BwcA5331z4YZa5g==}
    cpu: [arm64]
    os: [darwin]

  lefthook-darwin-x64@2.0.2:
    resolution: {integrity: sha512-MSb8XZBfmlNvCpuLiQqrJS+sPiSEAyuoHOMZOHjlceYqO0leVVw9YfePVcb4Vi/PqOYngTdJk83MmYvqhsSNTQ==}
    cpu: [x64]
    os: [darwin]

  lefthook-freebsd-arm64@2.0.2:
    resolution: {integrity: sha512-gewPsUPc3J/n2/RrhHLS9jtL3qK4HcTED25vfExhvFRW3eT1SDYaBbXnUUmB8SE0zE8Bl6AfEdT2zzZcPbOFuA==}
    cpu: [arm64]
    os: [freebsd]

  lefthook-freebsd-x64@2.0.2:
    resolution: {integrity: sha512-fsLlaChiKAWiSavQO2LXPR8Z9OcBnyMDvmkIlXC0lG3SjBb9xbVdBdDVlcrsUyDCs5YstmGYHuzw6DfJYpAE1g==}
    cpu: [x64]
    os: [freebsd]

  lefthook-linux-arm64@2.0.2:
    resolution: {integrity: sha512-vNl3HiZud9T2nGHMngvLw3hSJgutjlN/Lzf5/5jKt/2IIuyd9L3UYktWC9HLUb03Zukr7jeaxG3+VxdAohQwAw==}
    cpu: [arm64]
    os: [linux]

  lefthook-linux-x64@2.0.2:
    resolution: {integrity: sha512-0ghHMPu4fixIieS8V2k2yZHvcFd9pP0q+sIAIaWo8x7ce/AOQIXFCPHGPAOc8/wi5uVtfyEvCnhxIDKf+lHA2A==}
    cpu: [x64]
    os: [linux]

  lefthook-openbsd-arm64@2.0.2:
    resolution: {integrity: sha512-qfXnDM8jffut9rylvi3T+HOqlNRkFYqIDUXeVXlY7dmwCW4u2K46p0W4M3BmAVUeL/MRxBRnjze//Yy6aCbGQw==}
    cpu: [arm64]
    os: [openbsd]

  lefthook-openbsd-x64@2.0.2:
    resolution: {integrity: sha512-RXqR0FiDTwsQv1X3QVsuBFneWeNXS+tmPFIX8F6Wz9yDPHF8+vBnkWCju6HdkTVTY71Ba5HbYGKEVDvscJkU7Q==}
    cpu: [x64]
    os: [openbsd]

  lefthook-windows-arm64@2.0.2:
    resolution: {integrity: sha512-KfLKhiUPHP9Aea+9D7or2hgL9wtKEV+GHpx7LBg82ZhCXkAml6rop7mWsBgL80xPYLqMahKolZGO+8z5H6W4HQ==}
    cpu: [arm64]
    os: [win32]

  lefthook-windows-x64@2.0.2:
    resolution: {integrity: sha512-TdysWxGRNtuRg5bN6Uj00tZJIsHTrF/7FavoR5rp1sq21QJhJi36M4I3UVlmOKAUCKhibAIAauZWmX7yaW3eHA==}
    cpu: [x64]
    os: [win32]

  lefthook@2.0.2:
    resolution: {integrity: sha512-2lrSva53G604ZWjK5kHYvDdwb5GzbhciIPWhebv0A8ceveqSsnG2JgVEt+DnhOPZ4VfNcXvt3/ohFBPNpuAlVw==}
    hasBin: true

  levn@0.4.1:
    resolution: {integrity: sha512-+bT2uH4E5LGE7h/n3evcS/sQlJXCpIp6ym8OWJ5eV6+67Dsql/LaaT7qJBAt2rzfoa/5QBGBhxDix1dMt2kQKQ==}
    engines: {node: '>= 0.8.0'}

  lightningcss-android-arm64@1.30.2:
    resolution: {integrity: sha512-BH9sEdOCahSgmkVhBLeU7Hc9DWeZ1Eb6wNS6Da8igvUwAe0sqROHddIlvU06q3WyXVEOYDZ6ykBZQnjTbmo4+A==}
    engines: {node: '>= 12.0.0'}
    cpu: [arm64]
    os: [android]

  lightningcss-darwin-arm64@1.30.2:
    resolution: {integrity: sha512-ylTcDJBN3Hp21TdhRT5zBOIi73P6/W0qwvlFEk22fkdXchtNTOU4Qc37SkzV+EKYxLouZ6M4LG9NfZ1qkhhBWA==}
    engines: {node: '>= 12.0.0'}
    cpu: [arm64]
    os: [darwin]

  lightningcss-darwin-x64@1.30.2:
    resolution: {integrity: sha512-oBZgKchomuDYxr7ilwLcyms6BCyLn0z8J0+ZZmfpjwg9fRVZIR5/GMXd7r9RH94iDhld3UmSjBM6nXWM2TfZTQ==}
    engines: {node: '>= 12.0.0'}
    cpu: [x64]
    os: [darwin]

  lightningcss-freebsd-x64@1.30.2:
    resolution: {integrity: sha512-c2bH6xTrf4BDpK8MoGG4Bd6zAMZDAXS569UxCAGcA7IKbHNMlhGQ89eRmvpIUGfKWNVdbhSbkQaWhEoMGmGslA==}
    engines: {node: '>= 12.0.0'}
    cpu: [x64]
    os: [freebsd]

  lightningcss-linux-arm-gnueabihf@1.30.2:
    resolution: {integrity: sha512-eVdpxh4wYcm0PofJIZVuYuLiqBIakQ9uFZmipf6LF/HRj5Bgm0eb3qL/mr1smyXIS1twwOxNWndd8z0E374hiA==}
    engines: {node: '>= 12.0.0'}
    cpu: [arm]
    os: [linux]

  lightningcss-linux-arm64-gnu@1.30.2:
    resolution: {integrity: sha512-UK65WJAbwIJbiBFXpxrbTNArtfuznvxAJw4Q2ZGlU8kPeDIWEX1dg3rn2veBVUylA2Ezg89ktszWbaQnxD/e3A==}
    engines: {node: '>= 12.0.0'}
    cpu: [arm64]
    os: [linux]

  lightningcss-linux-arm64-musl@1.30.2:
    resolution: {integrity: sha512-5Vh9dGeblpTxWHpOx8iauV02popZDsCYMPIgiuw97OJ5uaDsL86cnqSFs5LZkG3ghHoX5isLgWzMs+eD1YzrnA==}
    engines: {node: '>= 12.0.0'}
    cpu: [arm64]
    os: [linux]

  lightningcss-linux-x64-gnu@1.30.2:
    resolution: {integrity: sha512-Cfd46gdmj1vQ+lR6VRTTadNHu6ALuw2pKR9lYq4FnhvgBc4zWY1EtZcAc6EffShbb1MFrIPfLDXD6Xprbnni4w==}
    engines: {node: '>= 12.0.0'}
    cpu: [x64]
    os: [linux]

  lightningcss-linux-x64-musl@1.30.2:
    resolution: {integrity: sha512-XJaLUUFXb6/QG2lGIW6aIk6jKdtjtcffUT0NKvIqhSBY3hh9Ch+1LCeH80dR9q9LBjG3ewbDjnumefsLsP6aiA==}
    engines: {node: '>= 12.0.0'}
    cpu: [x64]
    os: [linux]

  lightningcss-win32-arm64-msvc@1.30.2:
    resolution: {integrity: sha512-FZn+vaj7zLv//D/192WFFVA0RgHawIcHqLX9xuWiQt7P0PtdFEVaxgF9rjM/IRYHQXNnk61/H/gb2Ei+kUQ4xQ==}
    engines: {node: '>= 12.0.0'}
    cpu: [arm64]
    os: [win32]

  lightningcss-win32-x64-msvc@1.30.2:
    resolution: {integrity: sha512-5g1yc73p+iAkid5phb4oVFMB45417DkRevRbt/El/gKXJk4jid+vPFF/AXbxn05Aky8PapwzZrdJShv5C0avjw==}
    engines: {node: '>= 12.0.0'}
    cpu: [x64]
    os: [win32]

  lightningcss@1.30.2:
    resolution: {integrity: sha512-utfs7Pr5uJyyvDETitgsaqSyjCb2qNRAtuqUeWIAKztsOYdcACf2KtARYXg2pSvhkt+9NfoaNY7fxjl6nuMjIQ==}
    engines: {node: '>= 12.0.0'}

  lines-and-columns@1.2.4:
    resolution: {integrity: sha512-7ylylesZQ/PV29jhEDl3Ufjo6ZX7gCqJr5F7PKrqc93v7fzSymt1BpwEU8nAUXs8qzzvqhbjhK5QZg6Mt/HkBg==}

  locate-path@5.0.0:
    resolution: {integrity: sha512-t7hw9pI+WvuwNJXwk5zVHpyhIqzg2qTlklJOf0mVxGSbe3Fp2VieZcduNYjaLDoy6p9uGpQEGWG87WpMKlNq8g==}
    engines: {node: '>=8'}

  locate-path@6.0.0:
    resolution: {integrity: sha512-iPZK6eYjbxRu3uB4/WZ3EsEIMJFMqAoopl3R+zuq0UjcAm/MO6KCweDgPfP3elTztoKP3KtnVHxTn2NHBSDVUw==}
    engines: {node: '>=10'}

  locate-path@7.2.0:
    resolution: {integrity: sha512-gvVijfZvn7R+2qyPX8mAuKcFGDf6Nc61GdvGafQsHL0sBIxfKzA+usWn4GFC/bk+QdwPUD4kWFJLhElipq+0VA==}
    engines: {node: ^12.20.0 || ^14.13.1 || >=16.0.0}

  lodash.camelcase@4.3.0:
    resolution: {integrity: sha512-TwuEnCnxbc3rAvhf/LbG7tJUDzhqXyFnv3dtzLOPgCG/hODL7WFnsbwktkD7yUV0RrreP/l1PALq/YSg6VvjlA==}

  lodash.flattendeep@4.4.0:
    resolution: {integrity: sha512-uHaJFihxmJcEX3kT4I23ABqKKalJ/zDrDg0lsFtc1h+3uw49SIJ5beyhx5ExVRti3AvKoOJngIj7xz3oylPdWQ==}

  lodash.get@4.4.2:
    resolution: {integrity: sha512-z+Uw/vLuy6gQe8cfaFWD7p0wVv8fJl3mbzXh33RS+0oW2wvUqiRXiQ69gLWSLpgB5/6sU+r6BlQR0MBILadqTQ==}
    deprecated: This package is deprecated. Use the optional chaining (?.) operator instead.

  lodash.isplainobject@4.0.6:
    resolution: {integrity: sha512-oSXzaWypCMHkPC3NvBEaPHf0KsA5mvPrOPgQWDsbg8n7orZ290M0BmC/jgRZ4vcJ6DTAhjrsSYgdsW/F+MFOBA==}

  lodash.kebabcase@4.1.1:
    resolution: {integrity: sha512-N8XRTIMMqqDgSy4VLKPnJ/+hpGZN+PHQiJnSenYqPaVV/NCqEogTnAdZLQiGKhxX+JCs8waWq2t1XHWKOmlY8g==}

  lodash.merge@4.6.2:
    resolution: {integrity: sha512-0KpjqXRVvrYyCsX1swR/XTK0va6VQkQM6MNo7PqW77ByjAhoARA8EfrP1N4+KlKj8YS0ZUCtRT/YUuhyYDujIQ==}

  lodash.mergewith@4.6.2:
    resolution: {integrity: sha512-GK3g5RPZWTRSeLSpgP8Xhra+pnjBC56q9FZYe1d5RN3TJ35dbkGy3YqBSMbyCrlbi+CM9Z3Jk5yTL7RCsqboyQ==}

  lodash.snakecase@4.1.1:
    resolution: {integrity: sha512-QZ1d4xoBHYUeuouhEq3lk3Uq7ldgyFXGBhg04+oRLnIz8o9T65Eh+8YdroUwn846zchkA9yDsDl5CVVaV2nqYw==}

  lodash.startcase@4.4.0:
    resolution: {integrity: sha512-+WKqsK294HMSc2jEbNgpHpd0JfIBhp7rEV4aqXWqFr6AlXov+SlcgB1Fv01y2kGe3Gc8nMW7VA0SrGuSkRfIEg==}

  lodash.uniq@4.5.0:
    resolution: {integrity: sha512-xfBaXQd9ryd9dlSDvnvI0lvxfLJlYAZzXomUYzLKtUeOQvOP5piqAWuGtrhWeqaXK9hhoM/iyJc5AV+XfsX3HQ==}

  lodash.upperfirst@4.3.1:
    resolution: {integrity: sha512-sReKOYJIJf74dhJONhU4e0/shzi1trVbSWDOhKYE5XV2O+H7Sb2Dihwuc7xWxVl+DgFPyTqIN3zMfT9cq5iWDg==}

  lodash@4.17.21:
    resolution: {integrity: sha512-v2kDEe57lecTulaDIuNTPy3Ry4gLGJ6Z1O3vE1krgXZNrsQ+LFTGHVxVjcXPs17LhbZVGedAJv8XZ1tvj5FvSg==}

  log-symbols@3.0.0:
    resolution: {integrity: sha512-dSkNGuI7iG3mfvDzUuYZyvk5dD9ocYCYzNU6CYDE6+Xqd+gwme6Z00NS3dUh8mq/73HaEtT7m6W+yUPtU6BZnQ==}
    engines: {node: '>=8'}

  log-symbols@4.1.0:
    resolution: {integrity: sha512-8XPvpAA8uyhfteu8pIvQxpJZ7SYYdpUivZpGy6sFsBuKRY/7rQGavedeB8aK+Zkyq6upMFVL/9AW6vOYzfRyLg==}
    engines: {node: '>=10'}

  longest-streak@3.1.0:
    resolution: {integrity: sha512-9Ri+o0JYgehTaVBBDoMqIl8GXtbWg711O3srftcHhZ0dqnETqLaoIK0x17fUw9rFSlK/0NlsKe0Ahhyl5pXE2g==}

  lower-case-first@1.0.2:
    resolution: {integrity: sha512-UuxaYakO7XeONbKrZf5FEgkantPf5DUqDayzP5VXZrtRPdH86s4kN47I8B3TW10S4QKiE3ziHNf3kRN//okHjA==}

  lower-case@1.1.4:
    resolution: {integrity: sha512-2Fgx1Ycm599x+WGpIYwJOvsjmXFzTSc34IwDWALRA/8AopUKAVPwfJ+h5+f85BCp0PWmmJcWzEpxOpoXycMpdA==}

  lru-cache@11.2.2:
    resolution: {integrity: sha512-F9ODfyqML2coTIsQpSkRHnLSZMtkU8Q+mSfcaIyKwy58u+8k5nvAYeiNhsyMARvzNcXJ9QfWVrcPsC9e9rAxtg==}
    engines: {node: 20 || >=22}

  lru-cache@5.1.1:
    resolution: {integrity: sha512-KpNARQA3Iwv+jTA0utUVVbrh+Jlrr1Fv0e56GGzAFOXN7dk/FviaDW8LHmK52DlcH4WP2n6gI8vN1aesBFgo9w==}

  lru-cache@7.18.3:
    resolution: {integrity: sha512-jumlc0BIUrS3qJGgIkWZsyfAM7NCWiBcCDhnd+3NNM5KbBmLTgHVfWBcg6W+rLUsIpzpERPsvwUP7CckAQSOoA==}
    engines: {node: '>=12'}

  lucide-react@0.552.0:
    resolution: {integrity: sha512-g9WCjmfwqbexSnZE+2cl21PCfXOcqnGeWeMTNAOGEfpPbm/ZF4YIq77Z8qWrxbu660EKuLB4nSLggoKnCb+isw==}
    peerDependencies:
      react: ^16.5.1 || ^17.0.0 || ^18.0.0 || ^19.0.0

  magic-string@0.30.21:
    resolution: {integrity: sha512-vd2F4YUyEXKGcLHoq+TEyCjxueSeHnFxyyjNp80yg0XV4vUhnDer/lvvlqM/arB5bXQN5K2/3oinyCRyx8T2CQ==}

  magicast@0.3.5:
    resolution: {integrity: sha512-L0WhttDl+2BOsybvEOLK7fW3UA0OQ0IQ2d6Zl2x/a6vVRs3bAY0ECOSHHeL5jD+SbOpOCUEi0y1DgHEn9Qn1AQ==}

<<<<<<< HEAD
  make-dir@3.1.0:
    resolution: {integrity: sha512-g3FeP20LNwhALb/6Cz6Dd4F2ngze0jz7tbzrD2wAV+o9FeNHe4rL+yK2md0J/fiSf1sa1ADhXqi5+oVwOM/eGw==}
    engines: {node: '>=8'}

=======
>>>>>>> 5782a94d
  make-dir@4.0.0:
    resolution: {integrity: sha512-hXdUTZYIVOt1Ex//jAQi+wTZZpUpwBj/0QsOzqegb3rGMMeJiSEu5xLHnYfBrRV4RH2+OCSOO95Is/7x1WJ4bw==}
    engines: {node: '>=10'}

  make-error@1.3.6:
    resolution: {integrity: sha512-s8UhlNe7vPKomQhC1qFelMokr/Sc3AgNbso3n74mVPA5LTZwkB9NlXf4XPamLxJE8h0gh73rM94xvwRT2CVInw==}

  markdown-extensions@2.0.0:
    resolution: {integrity: sha512-o5vL7aDWatOTX8LzaS1WMoaoxIiLRQJuIKKe2wAw6IeULDHaqbiqiggmx+pKvZDb1Sj+pE46Sn1T7lCqfFtg1Q==}
    engines: {node: '>=16'}

  markdown-table@3.0.4:
    resolution: {integrity: sha512-wiYz4+JrLyb/DqW2hkFJxP7Vd7JuTDm77fvbM8VfEQdmSMqcImWeeRbHwZjBjIFki/VaMK2BhFi7oUUZeM5bqw==}

  mdast-util-find-and-replace@3.0.2:
    resolution: {integrity: sha512-Tmd1Vg/m3Xz43afeNxDIhWRtFZgM2VLyaf4vSTYwudTyeuTneoL3qtWMA5jeLyz/O1vDJmmV4QuScFCA2tBPwg==}

  mdast-util-from-markdown@2.0.2:
    resolution: {integrity: sha512-uZhTV/8NBuw0WHkPTrCqDOl0zVe1BIng5ZtHoDk49ME1qqcjYmmLmOf0gELgcRMxN4w2iuIeVso5/6QymSrgmA==}

  mdast-util-gfm-autolink-literal@2.0.1:
    resolution: {integrity: sha512-5HVP2MKaP6L+G6YaxPNjuL0BPrq9orG3TsrZ9YXbA3vDw/ACI4MEsnoDpn6ZNm7GnZgtAcONJyPhOP8tNJQavQ==}

  mdast-util-gfm-footnote@2.1.0:
    resolution: {integrity: sha512-sqpDWlsHn7Ac9GNZQMeUzPQSMzR6Wv0WKRNvQRg0KqHh02fpTz69Qc1QSseNX29bhz1ROIyNyxExfawVKTm1GQ==}

  mdast-util-gfm-strikethrough@2.0.0:
    resolution: {integrity: sha512-mKKb915TF+OC5ptj5bJ7WFRPdYtuHv0yTRxK2tJvi+BDqbkiG7h7u/9SI89nRAYcmap2xHQL9D+QG/6wSrTtXg==}

  mdast-util-gfm-table@2.0.0:
    resolution: {integrity: sha512-78UEvebzz/rJIxLvE7ZtDd/vIQ0RHv+3Mh5DR96p7cS7HsBhYIICDBCu8csTNWNO6tBWfqXPWekRuj2FNOGOZg==}

  mdast-util-gfm-task-list-item@2.0.0:
    resolution: {integrity: sha512-IrtvNvjxC1o06taBAVJznEnkiHxLFTzgonUdy8hzFVeDun0uTjxxrRGVaNFqkU1wJR3RBPEfsxmU6jDWPofrTQ==}

  mdast-util-gfm@3.1.0:
    resolution: {integrity: sha512-0ulfdQOM3ysHhCJ1p06l0b0VKlhU0wuQs3thxZQagjcjPrlFRqY215uZGHHJan9GEAXd9MbfPjFJz+qMkVR6zQ==}

  mdast-util-mdx-expression@2.0.1:
    resolution: {integrity: sha512-J6f+9hUp+ldTZqKRSg7Vw5V6MqjATc+3E4gf3CFNcuZNWD8XdyI6zQ8GqH7f8169MM6P7hMBRDVGnn7oHB9kXQ==}

  mdast-util-mdx-jsx@3.2.0:
    resolution: {integrity: sha512-lj/z8v0r6ZtsN/cGNNtemmmfoLAFZnjMbNyLzBafjzikOM+glrjNHPlf6lQDOTccj9n5b0PPihEBbhneMyGs1Q==}

  mdast-util-mdx@3.0.0:
    resolution: {integrity: sha512-JfbYLAW7XnYTTbUsmpu0kdBUVe+yKVJZBItEjwyYJiDJuZ9w4eeaqks4HQO+R7objWgS2ymV60GYpI14Ug554w==}

  mdast-util-mdxjs-esm@2.0.1:
    resolution: {integrity: sha512-EcmOpxsZ96CvlP03NghtH1EsLtr0n9Tm4lPUJUBccV9RwUOneqSycg19n5HGzCf+10LozMRSObtVr3ee1WoHtg==}

  mdast-util-phrasing@4.1.0:
    resolution: {integrity: sha512-TqICwyvJJpBwvGAMZjj4J2n0X8QWp21b9l0o7eXyVJ25YNWYbJDVIyD1bZXE6WtV6RmKJVYmQAKWa0zWOABz2w==}

  mdast-util-to-hast@13.2.0:
    resolution: {integrity: sha512-QGYKEuUsYT9ykKBCMOEDLsU5JRObWQusAolFMeko/tYPufNkRffBAQjIE+99jbA87xv6FgmjLtwjh9wBWajwAA==}

  mdast-util-to-markdown@2.1.2:
    resolution: {integrity: sha512-xj68wMTvGXVOKonmog6LwyJKrYXZPvlwabaryTjLh9LuvovB/KAH+kvi8Gjj+7rJjsFi23nkUxRQv1KqSroMqA==}

  mdast-util-to-string@4.0.0:
    resolution: {integrity: sha512-0H44vDimn51F0YwvxSJSm0eCDOJTRlmN0R1yBh4HLj9wiV1Dn0QoXGbvFAWj2hSItVTlCmBF1hqKlIyUBVFLPg==}

  mdn-data@2.12.2:
    resolution: {integrity: sha512-IEn+pegP1aManZuckezWCO+XZQDplx1366JoVhTpMpBB1sPey/SbveZQUosKiKiGYjg1wH4pMlNgXbCiYgihQA==}

  meow@12.1.1:
    resolution: {integrity: sha512-BhXM0Au22RwUneMPwSCnyhTOizdWoIEPU9sp0Aqa1PnDMR5Wv2FGXYDjuzJEIX+Eo2Rb8xuYe5jrnm5QowQFkw==}
    engines: {node: '>=16.10'}

  merge-stream@2.0.0:
    resolution: {integrity: sha512-abv/qOcuPfk3URPfDzmZU1LKmuw8kT+0nIHvKrKgFrwifol/doWcdA4ZqsWQ8ENrFKkd67Mfpo/LovbIUsbt3w==}

  merge2@1.4.1:
    resolution: {integrity: sha512-8q7VEgMJW4J8tcfVPy8g09NcQwZdbwFEqhe/WZkoIzjn/3TGDwtOCYtXGxA3O8tPzpczCCDgv+P2P5y00ZJOOg==}
    engines: {node: '>= 8'}

  micromark-core-commonmark@2.0.3:
    resolution: {integrity: sha512-RDBrHEMSxVFLg6xvnXmb1Ayr2WzLAWjeSATAoxwKYJV94TeNavgoIdA0a9ytzDSVzBy2YKFK+emCPOEibLeCrg==}

  micromark-extension-gfm-autolink-literal@2.1.0:
    resolution: {integrity: sha512-oOg7knzhicgQ3t4QCjCWgTmfNhvQbDDnJeVu9v81r7NltNCVmhPy1fJRX27pISafdjL+SVc4d3l48Gb6pbRypw==}

  micromark-extension-gfm-footnote@2.1.0:
    resolution: {integrity: sha512-/yPhxI1ntnDNsiHtzLKYnE3vf9JZ6cAisqVDauhp4CEHxlb4uoOTxOCJ+9s51bIB8U1N1FJ1RXOKTIlD5B/gqw==}

  micromark-extension-gfm-strikethrough@2.1.0:
    resolution: {integrity: sha512-ADVjpOOkjz1hhkZLlBiYA9cR2Anf8F4HqZUO6e5eDcPQd0Txw5fxLzzxnEkSkfnD0wziSGiv7sYhk/ktvbf1uw==}

  micromark-extension-gfm-table@2.1.1:
    resolution: {integrity: sha512-t2OU/dXXioARrC6yWfJ4hqB7rct14e8f7m0cbI5hUmDyyIlwv5vEtooptH8INkbLzOatzKuVbQmAYcbWoyz6Dg==}

  micromark-extension-gfm-tagfilter@2.0.0:
    resolution: {integrity: sha512-xHlTOmuCSotIA8TW1mDIM6X2O1SiX5P9IuDtqGonFhEK0qgRI4yeC6vMxEV2dgyr2TiD+2PQ10o+cOhdVAcwfg==}

  micromark-extension-gfm-task-list-item@2.1.0:
    resolution: {integrity: sha512-qIBZhqxqI6fjLDYFTBIa4eivDMnP+OZqsNwmQ3xNLE4Cxwc+zfQEfbs6tzAo2Hjq+bh6q5F+Z8/cksrLFYWQQw==}

  micromark-extension-gfm@3.0.0:
    resolution: {integrity: sha512-vsKArQsicm7t0z2GugkCKtZehqUm31oeGBV/KVSorWSy8ZlNAv7ytjFhvaryUiCUJYqs+NoE6AFhpQvBTM6Q4w==}

  micromark-extension-mdx-expression@3.0.1:
    resolution: {integrity: sha512-dD/ADLJ1AeMvSAKBwO22zG22N4ybhe7kFIZ3LsDI0GlsNr2A3KYxb0LdC1u5rj4Nw+CHKY0RVdnHX8vj8ejm4Q==}

  micromark-extension-mdx-jsx@3.0.2:
    resolution: {integrity: sha512-e5+q1DjMh62LZAJOnDraSSbDMvGJ8x3cbjygy2qFEi7HCeUT4BDKCvMozPozcD6WmOt6sVvYDNBKhFSz3kjOVQ==}

  micromark-extension-mdx-md@2.0.0:
    resolution: {integrity: sha512-EpAiszsB3blw4Rpba7xTOUptcFeBFi+6PY8VnJ2hhimH+vCQDirWgsMpz7w1XcZE7LVrSAUGb9VJpG9ghlYvYQ==}

  micromark-extension-mdxjs-esm@3.0.0:
    resolution: {integrity: sha512-DJFl4ZqkErRpq/dAPyeWp15tGrcrrJho1hKK5uBS70BCtfrIFg81sqcTVu3Ta+KD1Tk5vAtBNElWxtAa+m8K9A==}

  micromark-extension-mdxjs@3.0.0:
    resolution: {integrity: sha512-A873fJfhnJ2siZyUrJ31l34Uqwy4xIFmvPY1oj+Ean5PHcPBYzEsvqvWGaWcfEIr11O5Dlw3p2y0tZWpKHDejQ==}

  micromark-factory-destination@2.0.1:
    resolution: {integrity: sha512-Xe6rDdJlkmbFRExpTOmRj9N3MaWmbAgdpSrBQvCFqhezUn4AHqJHbaEnfbVYYiexVSs//tqOdY/DxhjdCiJnIA==}

  micromark-factory-label@2.0.1:
    resolution: {integrity: sha512-VFMekyQExqIW7xIChcXn4ok29YE3rnuyveW3wZQWWqF4Nv9Wk5rgJ99KzPvHjkmPXF93FXIbBp6YdW3t71/7Vg==}

  micromark-factory-mdx-expression@2.0.3:
    resolution: {integrity: sha512-kQnEtA3vzucU2BkrIa8/VaSAsP+EJ3CKOvhMuJgOEGg9KDC6OAY6nSnNDVRiVNRqj7Y4SlSzcStaH/5jge8JdQ==}

  micromark-factory-space@2.0.1:
    resolution: {integrity: sha512-zRkxjtBxxLd2Sc0d+fbnEunsTj46SWXgXciZmHq0kDYGnck/ZSGj9/wULTV95uoeYiK5hRXP2mJ98Uo4cq/LQg==}

  micromark-factory-title@2.0.1:
    resolution: {integrity: sha512-5bZ+3CjhAd9eChYTHsjy6TGxpOFSKgKKJPJxr293jTbfry2KDoWkhBb6TcPVB4NmzaPhMs1Frm9AZH7OD4Cjzw==}

  micromark-factory-whitespace@2.0.1:
    resolution: {integrity: sha512-Ob0nuZ3PKt/n0hORHyvoD9uZhr+Za8sFoP+OnMcnWK5lngSzALgQYKMr9RJVOWLqQYuyn6ulqGWSXdwf6F80lQ==}

  micromark-util-character@2.1.1:
    resolution: {integrity: sha512-wv8tdUTJ3thSFFFJKtpYKOYiGP2+v96Hvk4Tu8KpCAsTMs6yi+nVmGh1syvSCsaxz45J6Jbw+9DD6g97+NV67Q==}

  micromark-util-chunked@2.0.1:
    resolution: {integrity: sha512-QUNFEOPELfmvv+4xiNg2sRYeS/P84pTW0TCgP5zc9FpXetHY0ab7SxKyAQCNCc1eK0459uoLI1y5oO5Vc1dbhA==}

  micromark-util-classify-character@2.0.1:
    resolution: {integrity: sha512-K0kHzM6afW/MbeWYWLjoHQv1sgg2Q9EccHEDzSkxiP/EaagNzCm7T/WMKZ3rjMbvIpvBiZgwR3dKMygtA4mG1Q==}

  micromark-util-combine-extensions@2.0.1:
    resolution: {integrity: sha512-OnAnH8Ujmy59JcyZw8JSbK9cGpdVY44NKgSM7E9Eh7DiLS2E9RNQf0dONaGDzEG9yjEl5hcqeIsj4hfRkLH/Bg==}

  micromark-util-decode-numeric-character-reference@2.0.2:
    resolution: {integrity: sha512-ccUbYk6CwVdkmCQMyr64dXz42EfHGkPQlBj5p7YVGzq8I7CtjXZJrubAYezf7Rp+bjPseiROqe7G6foFd+lEuw==}

  micromark-util-decode-string@2.0.1:
    resolution: {integrity: sha512-nDV/77Fj6eH1ynwscYTOsbK7rR//Uj0bZXBwJZRfaLEJ1iGBR6kIfNmlNqaqJf649EP0F3NWNdeJi03elllNUQ==}

  micromark-util-encode@2.0.1:
    resolution: {integrity: sha512-c3cVx2y4KqUnwopcO9b/SCdo2O67LwJJ/UyqGfbigahfegL9myoEFoDYZgkT7f36T0bLrM9hZTAaAyH+PCAXjw==}

  micromark-util-events-to-acorn@2.0.3:
    resolution: {integrity: sha512-jmsiEIiZ1n7X1Rr5k8wVExBQCg5jy4UXVADItHmNk1zkwEVhBuIUKRu3fqv+hs4nxLISi2DQGlqIOGiFxgbfHg==}

  micromark-util-html-tag-name@2.0.1:
    resolution: {integrity: sha512-2cNEiYDhCWKI+Gs9T0Tiysk136SnR13hhO8yW6BGNyhOC4qYFnwF1nKfD3HFAIXA5c45RrIG1ub11GiXeYd1xA==}

  micromark-util-normalize-identifier@2.0.1:
    resolution: {integrity: sha512-sxPqmo70LyARJs0w2UclACPUUEqltCkJ6PhKdMIDuJ3gSf/Q+/GIe3WKl0Ijb/GyH9lOpUkRAO2wp0GVkLvS9Q==}

  micromark-util-resolve-all@2.0.1:
    resolution: {integrity: sha512-VdQyxFWFT2/FGJgwQnJYbe1jjQoNTS4RjglmSjTUlpUMa95Htx9NHeYW4rGDJzbjvCsl9eLjMQwGeElsqmzcHg==}

  micromark-util-sanitize-uri@2.0.1:
    resolution: {integrity: sha512-9N9IomZ/YuGGZZmQec1MbgxtlgougxTodVwDzzEouPKo3qFWvymFHWcnDi2vzV1ff6kas9ucW+o3yzJK9YB1AQ==}

  micromark-util-subtokenize@2.1.0:
    resolution: {integrity: sha512-XQLu552iSctvnEcgXw6+Sx75GflAPNED1qx7eBJ+wydBb2KCbRZe+NwvIEEMM83uml1+2WSXpBAcp9IUCgCYWA==}

  micromark-util-symbol@2.0.1:
    resolution: {integrity: sha512-vs5t8Apaud9N28kgCrRUdEed4UJ+wWNvicHLPxCa9ENlYuAY31M0ETy5y1vA33YoNPDFTghEbnh6efaE8h4x0Q==}

  micromark-util-types@2.0.2:
    resolution: {integrity: sha512-Yw0ECSpJoViF1qTU4DC6NwtC4aWGt1EkzaQB8KPPyCRR8z9TWeV0HbEFGTO+ZY1wB22zmxnJqhPyTpOVCpeHTA==}

  micromark@4.0.2:
    resolution: {integrity: sha512-zpe98Q6kvavpCr1NPVSCMebCKfD7CA2NqZ+rykeNhONIJBpc1tFKt9hucLGwha3jNTNI8lHpctWJWoimVF4PfA==}

  micromatch@4.0.8:
    resolution: {integrity: sha512-PXwfBhYu0hBCPw8Dn0E+WDYb7af3dSLVWKi3HGv84IdF4TyFoC0ysxFd0Goxw7nSv4T/PzEJQxsYsEiFCKo2BA==}
    engines: {node: '>=8.6'}

  mimic-fn@2.1.0:
    resolution: {integrity: sha512-OqbOk5oEQeAZ8WXWydlu9HJjz9WVdEIvamMCcXmuqUYjTknH/sqsWvhQ3vgwKFRR1HpjvNBKQ37nbJgYzGqGcg==}
    engines: {node: '>=6'}

  minimatch@10.1.1:
    resolution: {integrity: sha512-enIvLvRAFZYXJzkCYG5RKmPfrFArdLv+R+lbQ53BmIMLIry74bjKzX6iHAm8WYamJkhSSEabrWN5D97XnKObjQ==}
    engines: {node: 20 || >=22}

  minimatch@3.1.2:
    resolution: {integrity: sha512-J7p63hRiAjw1NDEww1W7i37+ByIrOWO5XQQAzZ3VOcL0PNybwpfmV/N05zFAzwQ9USyEcX6t3UO+K5aqBQOIHw==}

  minimatch@9.0.5:
    resolution: {integrity: sha512-G6T0ZX48xgozx7587koeX9Ys2NYy6Gmv//P89sEte9V9whIapMNF4idKxnW2QtCcLiTWlb/wfCabAtAFWhhBow==}
    engines: {node: '>=16 || 14 >=14.17'}

  minimist@1.2.8:
    resolution: {integrity: sha512-2yyAR8qBkN3YuheJanUpWC5U3bb5osDywNB8RzDVlDwDHbocAJveqqj1u8+SVD7jkWT4yvsHCpWqqWqAxb0zCA==}

  minipass@7.1.2:
    resolution: {integrity: sha512-qOOzS1cBTWYF4BH8fVePDBOO9iptMnGUEZwNc/cMWnTV2nVLZ7VoNWEPHkYczZA0pdoA7dl6e7FL659nX9S2aw==}
    engines: {node: '>=16 || 14 >=14.17'}

  mkdirp@0.5.6:
    resolution: {integrity: sha512-FP+p8RB8OWpF3YZBCrP5gtADmtXApB5AMLn+vdyA+PyxCjrCs00mjyUozssO33cwDeT3wNGdLxJ5M//YqtHAJw==}
    hasBin: true

  mri@1.2.0:
    resolution: {integrity: sha512-tzzskb3bG8LvYGFF/mDTpq3jpI6Q9wc3LEmBaghu+DdCssd1FakN7Bc0hVNmEyGq1bq3RgfkCb3cmQLpNPOroA==}
    engines: {node: '>=4'}

  ms@2.1.3:
    resolution: {integrity: sha512-6FlzubTLZG3J2a/NVCAleEhjzq5oxgHyaCU9yYXvcLsvoVaHJq/s5xXI6/XXP6tz7R9xAOtHnSO/tXtF3WRTlA==}

  mute-stream@0.0.8:
    resolution: {integrity: sha512-nnbWWOkoWyUsTjKrhgD0dcz22mdkSnpYqbEjIm2nhwhuxlSkpywJmBo8h0ZqJdkp73mb90SssHkN4rsRaBAfAA==}

  nanoid@3.3.11:
    resolution: {integrity: sha512-N8SpfPUnUp1bK+PMYW8qSWdl9U+wwNWI4QKxOYDy9JAro3WMX7p2OeVRF9v+347pnakNevPmiHhNmZ2HbFA76w==}
    engines: {node: ^10 || ^12 || ^13.7 || ^14 || >=15.0.1}
    hasBin: true

  nanoid@5.1.6:
    resolution: {integrity: sha512-c7+7RQ+dMB5dPwwCp4ee1/iV/q2P6aK1mTZcfr1BTuVlyW9hJYiMPybJCcnBlQtuSmTIWNeazm/zqNoZSSElBg==}
    engines: {node: ^18 || >=20}
    hasBin: true

  natural-compare@1.4.0:
    resolution: {integrity: sha512-OWND8ei3VtNC9h7V60qff3SVobHr996CTwgxubgyQYEpg290h9J0buyECNNJexkFm5sOajh5G116RYA1c8ZMSw==}

  negotiator@1.0.0:
    resolution: {integrity: sha512-8Ofs/AUQh8MaEcrlq5xOX0CQ9ypTF5dl78mjlMNfOK08fzpgTHQRQPBxcPlEtIw0yRpws+Zo/3r+5WRby7u3Gg==}
    engines: {node: '>= 0.6'}

  neo-async@2.6.2:
    resolution: {integrity: sha512-Yd3UES5mWCSqR+qNT93S3UoYUkqAZ9lLg8a7g9rimsWmYGK8cVToA4/sF3RrshdyV3sAGMXVUmpMYOw+dLpOuw==}

  netmask@2.0.2:
    resolution: {integrity: sha512-dBpDMdxv9Irdq66304OLfEmQ9tbNRFnFTuZiLo+bD+r332bBmMJ8GBLXklIXXgxd3+v9+KUnZaUR5PJMa75Gsg==}
    engines: {node: '>= 0.4.0'}

  next-themes@0.4.6:
    resolution: {integrity: sha512-pZvgD5L0IEvX5/9GWyHMf3m8BKiVQwsCMHfoFosXtXBMnaS0ZnIJ9ST4b4NqLVKDEm8QBxoNNGNaBv2JNF6XNA==}
    peerDependencies:
      react: ^16.8 || ^17 || ^18 || ^19 || ^19.0.0-rc
      react-dom: ^16.8 || ^17 || ^18 || ^19 || ^19.0.0-rc

  next@16.0.1:
    resolution: {integrity: sha512-e9RLSssZwd35p7/vOa+hoDFggUZIUbZhIUSLZuETCwrCVvxOs87NamoUzT+vbcNAL8Ld9GobBnWOA6SbV/arOw==}
    engines: {node: '>=20.9.0'}
    hasBin: true
    peerDependencies:
      '@opentelemetry/api': ^1.1.0
      '@playwright/test': ^1.51.1
      babel-plugin-react-compiler: '*'
      react: ^18.2.0 || 19.0.0-rc-de68d2f4-20241204 || ^19.0.0
      react-dom: ^18.2.0 || 19.0.0-rc-de68d2f4-20241204 || ^19.0.0
      sass: ^1.3.0
    peerDependenciesMeta:
      '@opentelemetry/api':
        optional: true
      '@playwright/test':
        optional: true
      babel-plugin-react-compiler:
        optional: true
      sass:
        optional: true

  no-case@2.3.2:
    resolution: {integrity: sha512-rmTZ9kz+f3rCvK2TD1Ue/oZlns7OGoIWP4fc3llxxRXlOkHKoWPPWJOfFYpITabSow43QJbRIoHQXtt10VldyQ==}

  node-plop@0.26.3:
    resolution: {integrity: sha512-Cov028YhBZ5aB7MdMWJEmwyBig43aGL5WT4vdoB28Oitau1zZAcHUn8Sgfk9HM33TqhtLJ9PlM/O0Mv+QpV/4Q==}
    engines: {node: '>=8.9.4'}

  node-preload@0.2.1:
    resolution: {integrity: sha512-RM5oyBy45cLEoHqCeh+MNuFAxO0vTFBLskvQbOKnEE7YTTSN4tbN8QWDIPQ6L+WvKsB/qLEGpYe2ZZ9d4W9OIQ==}
    engines: {node: '>=8'}

  node-releases@2.0.27:
    resolution: {integrity: sha512-nmh3lCkYZ3grZvqcCH+fjmQ7X+H0OeZgP40OierEaAptX4XofMh5kwNbWh7lBduUzCcV/8kZ+NDLCwm2iorIlA==}

  npm-run-path@4.0.1:
    resolution: {integrity: sha512-S48WzZW777zhNIrn7gxOlISNAqi9ZC/uQFnRdbeIHhZhCA6UqpkOT8T1G7BvfdgP4Er8gF4sUbaS0i7QvIfCWw==}
    engines: {node: '>=8'}

  npm-to-yarn@3.0.1:
    resolution: {integrity: sha512-tt6PvKu4WyzPwWUzy/hvPFqn+uwXO0K1ZHka8az3NnrhWJDmSqI8ncWq0fkL0k/lmmi5tAC11FXwXuh0rFbt1A==}
    engines: {node: ^12.22.0 || ^14.17.0 || >=16.0.0}

  nyc@17.1.0:
    resolution: {integrity: sha512-U42vQ4czpKa0QdI1hu950XuNhYqgoM+ZF1HT+VuUHL9hPfDPVvNQyltmMqdE9bUHMVa+8yNbc3QKTj8zQhlVxQ==}
    engines: {node: '>=18'}
    hasBin: true

  nypm@0.6.2:
    resolution: {integrity: sha512-7eM+hpOtrKrBDCh7Ypu2lJ9Z7PNZBdi/8AT3AX8xoCj43BBVHD0hPSTEvMtkMpfs8FCqBGhxB+uToIQimA111g==}
    engines: {node: ^14.16.0 || >=16.10.0}
    hasBin: true

  once@1.4.0:
    resolution: {integrity: sha512-lNaJgI+2Q5URQBkccEKHTQOPaXdUxnZZElQTZY0MFUAuaEqe1E+Nyvgdz/aIyNi6Z9MzO5dv1H8n58/GELp3+w==}

  onetime@5.1.2:
    resolution: {integrity: sha512-kbpaSSGJTWdAY5KPVeMOKXSrPtr8C8C7wodJbcsd51jRnmD+GZu8Y0VoU6Dm5Z4vWr0Ig/1NKuWRKf7j5aaYSg==}
    engines: {node: '>=6'}

  oniguruma-parser@0.12.1:
    resolution: {integrity: sha512-8Unqkvk1RYc6yq2WBYRj4hdnsAxVze8i7iPfQr8e4uSP3tRv0rpZcbGUDvxfQQcdwHt/e9PrMvGCsa8OqG9X3w==}

  oniguruma-to-es@4.3.3:
    resolution: {integrity: sha512-rPiZhzC3wXwE59YQMRDodUwwT9FZ9nNBwQQfsd1wfdtlKEyCdRV0avrTcSZ5xlIvGRVPd/cx6ZN45ECmS39xvg==}

  optionator@0.9.4:
    resolution: {integrity: sha512-6IpQ7mKUxRcZNLIObR0hz7lxsapSSIYNZJwXPGeF0mTVqGKFIXj1DQcMoT22S3ROcLyY/rz0PWaWZ9ayWmad9g==}
    engines: {node: '>= 0.8.0'}

  ora@4.1.1:
    resolution: {integrity: sha512-sjYP8QyVWBpBZWD6Vr1M/KwknSw6kJOz41tvGMlwWeClHBtYKTbHMki1PsLZnxKpXMPbTKv9b3pjQu3REib96A==}
    engines: {node: '>=8'}

  ora@5.4.1:
    resolution: {integrity: sha512-5b6Y85tPxZZ7QytO+BQzysW31HJku27cRIlkbAXaNx+BdcVi+LlRFmVXzeF6a7JCwJpyw5c4b+YSVImQIrBpuQ==}
    engines: {node: '>=10'}

  os-tmpdir@1.0.2:
    resolution: {integrity: sha512-D2FR03Vir7FIu45XBY20mTb+/ZSWB00sjU9jdQXt83gDrI4Ztz5Fs7/yy74g2N5SVQY4xY1qDr4rNddwYRVX0g==}
    engines: {node: '>=0.10.0'}

  outdent@0.5.0:
    resolution: {integrity: sha512-/jHxFIzoMXdqPzTaCpFzAAWhpkSjZPF4Vsn6jAfNpmbH/ymsmd7Qc6VE9BGn0L6YMj6uwpQLxCECpus4ukKS9Q==}

  p-filter@2.1.0:
    resolution: {integrity: sha512-ZBxxZ5sL2HghephhpGAQdoskxplTwr7ICaehZwLIlfL6acuVgZPm8yBNuRAFBGEqtD/hmUeq9eqLg2ys9Xr/yw==}
    engines: {node: '>=8'}

  p-limit@2.3.0:
    resolution: {integrity: sha512-//88mFWSJx8lxCzwdAABTJL2MyWB12+eIY7MDL2SqLmAkeKU9qxRvWuSyTjm3FUmpBEMuFfckAIqEaVGUDxb6w==}
    engines: {node: '>=6'}

  p-limit@3.1.0:
    resolution: {integrity: sha512-TYOanM3wGwNGsZN2cVTYPArw454xnXj5qmWF1bEoAc4+cU/ol7GVh7odevjp1FNHduHc3KZMcFduxU5Xc6uJRQ==}
    engines: {node: '>=10'}

  p-limit@4.0.0:
    resolution: {integrity: sha512-5b0R4txpzjPWVw/cXXUResoD4hb6U/x9BH08L7nw+GN1sezDzPdxeRvpc9c433fZhBan/wusjbCsqwqm4EIBIQ==}
    engines: {node: ^12.20.0 || ^14.13.1 || >=16.0.0}

  p-locate@4.1.0:
    resolution: {integrity: sha512-R79ZZ/0wAxKGu3oYMlz8jy/kbhsNrS7SKZ7PxEHBgJ5+F2mtFW2fK2cOtBh1cHYkQsbzFV7I+EoRKe6Yt0oK7A==}
    engines: {node: '>=8'}

  p-locate@5.0.0:
    resolution: {integrity: sha512-LaNjtRWUBY++zB5nE/NwcaoMylSPk+S+ZHNB1TzdbMJMny6dynpAGt7X/tl/QYq3TIeE6nxHppbo2LGymrG5Pw==}
    engines: {node: '>=10'}

  p-locate@6.0.0:
    resolution: {integrity: sha512-wPrq66Llhl7/4AGC6I+cqxT07LhXvWL08LNXz1fENOw0Ap4sRZZ/gZpTTJ5jpurzzzfS2W/Ge9BY3LgLjCShcw==}
    engines: {node: ^12.20.0 || ^14.13.1 || >=16.0.0}

  p-map@2.1.0:
    resolution: {integrity: sha512-y3b8Kpd8OAN444hxfBbFfj1FY/RjtTd8tzYwhUqNYXx0fXx2iX4maP4Qr6qhIKbQXI02wTLAda4fYUbDagTUFw==}
    engines: {node: '>=6'}

  p-map@3.0.0:
    resolution: {integrity: sha512-d3qXVTF/s+W+CdJ5A29wywV2n8CQQYahlgz2bFiA+4eVNJbHJodPZ+/gXwPGh0bOqA+j8S+6+ckmvLGPk1QpxQ==}
    engines: {node: '>=8'}

  p-try@2.2.0:
    resolution: {integrity: sha512-R4nPAVTAU0B9D35/Gk3uJf/7XYbQcyohSKdvAxIRSNghFl4e71hVoGnBNQz9cWaXxO2I10KTC+3jMdvvoKw6dQ==}
    engines: {node: '>=6'}

  pac-proxy-agent@7.2.0:
    resolution: {integrity: sha512-TEB8ESquiLMc0lV8vcd5Ql/JAKAoyzHFXaStwjkzpOpC5Yv+pIzLfHvjTSdf3vpa2bMiUQrg9i6276yn8666aA==}
    engines: {node: '>= 14'}

  pac-resolver@7.0.1:
    resolution: {integrity: sha512-5NPgf87AT2STgwa2ntRMr45jTKrYBGkVU36yT0ig/n/GMAa3oPqhZfIQ2kMEimReg0+t9kZViDVZ83qfVUlckg==}
    engines: {node: '>= 14'}

  package-hash@4.0.0:
    resolution: {integrity: sha512-whdkPIooSu/bASggZ96BWVvZTRMOFxnyUG5PnTSGKoJE2gd5mbVNmR2Nj20QFzxYYgAXpoqC+AiXzl+UMRh7zQ==}
    engines: {node: '>=8'}

  package-json-from-dist@1.0.1:
    resolution: {integrity: sha512-UEZIS3/by4OC8vL3P2dTXRETpebLI2NiI5vIrjaD/5UtrkFX/tNbwjTSRAGC/+7CAo2pIcBaRgWmcBBHcsaCIw==}

  package-manager-detector@0.2.11:
    resolution: {integrity: sha512-BEnLolu+yuz22S56CU1SUKq3XC3PkwD5wv4ikR4MfGvnRVcmzXR9DwSlW2fEamyTPyXHomBJRzgapeuBvRNzJQ==}

  param-case@2.1.1:
    resolution: {integrity: sha512-eQE845L6ot89sk2N8liD8HAuH4ca6Vvr7VWAWwt7+kvvG5aBcPmmphQ68JsEG2qa9n1TykS2DLeMt363AAH8/w==}

  parent-module@1.0.1:
    resolution: {integrity: sha512-GQ2EWRpQV8/o+Aw8YqtfZZPfNRWZYkbidE9k5rpl/hC3vtHHBfGm2Ifi6qWV+coDGkrUKZAxE3Lot5kcsRlh+g==}
    engines: {node: '>=6'}

  parse-entities@4.0.2:
    resolution: {integrity: sha512-GG2AQYWoLgL877gQIKeRPGO1xF9+eG1ujIb5soS5gPvLQ1y2o8FL90w2QWNdf9I361Mpp7726c+lj3U0qK1uGw==}

  parse-json@5.2.0:
    resolution: {integrity: sha512-ayCKvm/phCGxOkYRSCM82iDwct8/EonSEgCSxWxD7ve6jHggsFl4fZVQBPRNgQoKiuV/odhFrGzQXZwbifC8Rg==}
    engines: {node: '>=8'}

  parse5@8.0.0:
    resolution: {integrity: sha512-9m4m5GSgXjL4AjumKzq1Fgfp3Z8rsvjRNbnkVwfu2ImRqE5D0LnY2QfDen18FSY9C573YU5XxSapdHZTZ2WolA==}

  pascal-case@2.0.1:
    resolution: {integrity: sha512-qjS4s8rBOJa2Xm0jmxXiyh1+OFf6ekCWOvUaRgAQSktzlTbMotS0nmG9gyYAybCWBcuP4fsBeRCKNwGBnMe2OQ==}

  path-browserify@1.0.1:
    resolution: {integrity: sha512-b7uo2UCUOYZcnF/3ID0lulOJi/bafxa1xPe7ZPsammBSpjSWQkjNxlt635YGS2MiR9GjvuXCtz2emr3jbsz98g==}

  path-case@2.1.1:
    resolution: {integrity: sha512-Ou0N05MioItesaLr9q8TtHVWmJ6fxWdqKB2RohFmNWVyJ+2zeKIeDNWAN6B/Pe7wpzWChhZX6nONYmOnMeJQ/Q==}

  path-exists@4.0.0:
    resolution: {integrity: sha512-ak9Qy5Q7jYb2Wwcey5Fpvg2KoAc/ZIhLSLOSBmRmygPsGwkVVt0fZa0qrtMz+m6tJTAHfZQ8FnmB4MG4LWy7/w==}
    engines: {node: '>=8'}

  path-exists@5.0.0:
    resolution: {integrity: sha512-RjhtfwJOxzcFmNOi6ltcbcu4Iu+FL3zEj83dk4kAS+fVpTxXLO1b38RvJgT/0QwvV/L3aY9TAnyv0EOqW4GoMQ==}
    engines: {node: ^12.20.0 || ^14.13.1 || >=16.0.0}

  path-is-absolute@1.0.1:
    resolution: {integrity: sha512-AVbw3UJ2e9bq64vSaS9Am0fje1Pa8pbGqTTsmXfaIiMpnr5DlDhfJOuLj9Sf95ZPVDAUerDfEk88MPmPe7UCQg==}
    engines: {node: '>=0.10.0'}

  path-key@3.1.1:
    resolution: {integrity: sha512-ojmeN0qd+y0jszEtoY48r0Peq5dwMEkIlCOu6Q5f41lfkswXuKtYrhgoTpLnyIcHm24Uhqx+5Tqm2InSwLhE6Q==}
    engines: {node: '>=8'}

  path-parse@1.0.7:
    resolution: {integrity: sha512-LDJzPVEEEPR+y48z93A0Ed0yXb8pAByGWo/k5YYdYgpY2/2EsOsksJrq7lOHxryrVOn1ejG6oAp8ahvOIQD8sw==}

  path-scurry@2.0.0:
    resolution: {integrity: sha512-ypGJsmGtdXUOeM5u93TyeIEfEhM6s+ljAhrk5vAvSx8uyY/02OvrZnA0YNGUrPXfpJMgI1ODd3nwz8Npx4O4cg==}
    engines: {node: 20 || >=22}

  path-to-regexp@8.3.0:
    resolution: {integrity: sha512-7jdwVIRtsP8MYpdXSwOS0YdD0Du+qOoF/AEPIt88PcCFrZCzx41oxku1jD88hZBwbNUIEfpqvuhjFaMAqMTWnA==}

  path-type@4.0.0:
    resolution: {integrity: sha512-gDKb8aZMDeD/tZWs9P6+q0J9Mwkdl6xMV8TjnGP3qJVJ06bdMgkbBlLU8IdfOsIsFz2BW1rNVT3XuNEl8zPAvw==}
    engines: {node: '>=8'}

  pathe@2.0.3:
    resolution: {integrity: sha512-WUjGcAqP1gQacoQe+OBJsFA7Ld4DyXuUIjZ5cc75cLHvJ7dtNsTugphxIADwspS+AraAUePCKrSVtPLFj/F88w==}

  picocolors@1.0.1:
    resolution: {integrity: sha512-anP1Z8qwhkbmu7MFP5iTt+wQKXgwzf7zTyGlcdzabySa9vd0Xt392U0rVmz9poOaBj0uHJKyyo9/upk0HrEQew==}

  picocolors@1.1.1:
    resolution: {integrity: sha512-xceH2snhtb5M9liqDsmEw56le376mTZkEX/jEb/RxNFyegNul7eNslCXP9FDj/Lcu0X8KEyMceP2ntpaHrDEVA==}

  picomatch@2.3.1:
    resolution: {integrity: sha512-JU3teHTNjmE2VCGFzuY8EXzCDVwEqB2a8fsIvwaStHhAWJEeVd1o1QD80CU6+ZdEXXSLbSsuLwJjkCBWqRQUVA==}
    engines: {node: '>=8.6'}

  picomatch@4.0.3:
    resolution: {integrity: sha512-5gTmgEY/sqK6gFXLIsQNH19lWb4ebPDLA4SdLP7dsWkIXHWlG66oPuVvXSGFPppYZz8ZDZq0dYYrbHfBCVUb1Q==}
    engines: {node: '>=12'}

  pify@4.0.1:
    resolution: {integrity: sha512-uB80kBFb/tfd68bVleG9T5GGsGPjJrLAUpR5PZIrhBnIaRTQRjqdJSsIKkOP6OAIFbj7GOrcudc5pNjZ+geV2g==}
    engines: {node: '>=6'}

  pkg-dir@4.2.0:
    resolution: {integrity: sha512-HRDzbaKjC+AOWVXxAU/x54COGeIv9eb+6CkDSQoNTt4XyWoIJvuPsXizxu/Fr23EiekbtZwmh1IcIG/l/a10GQ==}
    engines: {node: '>=8'}

  pkg-types@2.3.0:
    resolution: {integrity: sha512-SIqCzDRg0s9npO5XQ3tNZioRY1uK06lA41ynBC1YmFTmnY6FjUjVt6s4LoADmwoig1qqD0oK8h1p/8mlMx8Oig==}

  postcss-selector-parser@7.1.0:
    resolution: {integrity: sha512-8sLjZwK0R+JlxlYcTuVnyT2v+htpdrjDOKuMcOVdYjt52Lh8hWRYpxBPoKx/Zg+bcjc3wx6fmQevMmUztS/ccA==}
    engines: {node: '>=4'}

  postcss@8.4.31:
    resolution: {integrity: sha512-PS08Iboia9mts/2ygV3eLpY5ghnUcfLV/EXTOW1E2qYxJKGGBUtNjN76FYHnMs36RmARn41bC0AZmn+rR0OVpQ==}
    engines: {node: ^10 || ^12 || >=14}

  postcss@8.5.6:
    resolution: {integrity: sha512-3Ybi1tAuwAP9s0r1UQ2J4n5Y0G05bJkpUIO0/bI9MhwmD70S5aTWbXGBwxHrelT+XM1k6dM0pk+SwNkpTRN7Pg==}
    engines: {node: ^10 || ^12 || >=14}

  prelude-ls@1.2.1:
    resolution: {integrity: sha512-vkcDPrRZo1QZLbn5RLGPpg/WmIQ65qoWWhcGKf/b5eplkkarX0m9z8ppCat4mlOqUsWpyNuYgO3VRyrYHSzX5g==}
    engines: {node: '>= 0.8.0'}

  prettier@2.8.8:
    resolution: {integrity: sha512-tdN8qQGvNjw4CHbY+XXk0JgCXn9QiF21a55rBe5LJAU+kDyC4WQn4+awm2Xfk2lQMk5fKup9XgzTZtGkjBdP9Q==}
    engines: {node: '>=10.13.0'}
    hasBin: true

  process-on-spawn@1.1.0:
    resolution: {integrity: sha512-JOnOPQ/8TZgjs1JIH/m9ni7FfimjNa/PRx7y/Wb5qdItsnhO0jE4AT7fC0HjC28DUQWDr50dwSYZLdRMlqDq3Q==}
    engines: {node: '>=8'}

  property-information@7.1.0:
    resolution: {integrity: sha512-TwEZ+X+yCJmYfL7TPUOcvBZ4QfoT5YenQiJuX//0th53DE6w0xxLEtfK3iyryQFddXuvkIk51EEgrJQ0WJkOmQ==}

  proxy-agent@6.5.0:
    resolution: {integrity: sha512-TmatMXdr2KlRiA2CyDu8GqR8EjahTG3aY3nXjdzFyoZbmB8hrBsTyMezhULIXKnC0jpfjlmiZ3+EaCzoInSu/A==}
    engines: {node: '>= 14'}

  proxy-from-env@1.1.0:
    resolution: {integrity: sha512-D+zkORCbA9f1tdWRK0RaCR3GPv50cMxcrz4X8k5LTSUD1Dkw47mKJEZQNunItRTkWwgtaUSo1RVFRIG9ZXiFYg==}

  punycode@2.3.1:
    resolution: {integrity: sha512-vYt7UD1U9Wg6138shLtLOvdAu+8DsC/ilFtEVHcH+wydcSpNE20AfSOduf6MkRFahL5FY7X1oU7nKVZFtfq8Fg==}
    engines: {node: '>=6'}

  quansync@0.2.11:
    resolution: {integrity: sha512-AifT7QEbW9Nri4tAwR5M/uzpBuqfZf+zwaEM/QkzEjj7NBuFD2rBuy0K3dE+8wltbezDV7JMA0WfnCPYRSYbXA==}

  queue-microtask@1.2.3:
    resolution: {integrity: sha512-NuaNSa6flKT5JaSYQzJok04JzTL1CA6aGhv5rfLW3PgqA+M2ChpZQnAC8h8i4ZFkBS8X5RqkDBHA7r4hej3K9A==}

  rc@1.2.8:
    resolution: {integrity: sha512-y3bGgqKj3QBdxLbLkomlohkvsA8gdAiUQlSBJnBhfn+BPxg4bc62d8TcBW15wavDfgexCgccckhcZvywyQYPOw==}
    hasBin: true

  react-dom@19.2.0:
    resolution: {integrity: sha512-UlbRu4cAiGaIewkPyiRGJk0imDN2T3JjieT6spoL2UeSf5od4n5LB/mQ4ejmxhCFT1tYe8IvaFulzynWovsEFQ==}
    peerDependencies:
      react: ^19.2.0

  react-medium-image-zoom@5.4.0:
    resolution: {integrity: sha512-BsE+EnFVQzFIlyuuQrZ9iTwyKpKkqdFZV1ImEQN573QPqGrIUuNni7aF+sZwDcxlsuOMayCr6oO/PZR/yJnbRg==}
    peerDependencies:
      react: ^16.8.0 || ^17.0.0 || ^18.0.0 || ^19.0.0
      react-dom: ^16.8.0 || ^17.0.0 || ^18.0.0 || ^19.0.0

  react-refresh@0.18.0:
    resolution: {integrity: sha512-QgT5//D3jfjJb6Gsjxv0Slpj23ip+HtOpnNgnb2S5zU3CB26G/IDPGoy4RJB42wzFE46DRsstbW6tKHoKbhAxw==}
    engines: {node: '>=0.10.0'}

  react-remove-scroll-bar@2.3.8:
    resolution: {integrity: sha512-9r+yi9+mgU33AKcj6IbT9oRCO78WriSj6t/cF8DWBZJ9aOGPOTEDvdUDz1FwKim7QXWwmHqtdHnRJfhAxEG46Q==}
    engines: {node: '>=10'}
    peerDependencies:
      '@types/react': '*'
      react: ^16.8.0 || ^17.0.0 || ^18.0.0 || ^19.0.0
    peerDependenciesMeta:
      '@types/react':
        optional: true

  react-remove-scroll@2.7.1:
    resolution: {integrity: sha512-HpMh8+oahmIdOuS5aFKKY6Pyog+FNaZV/XyJOq7b4YFwsFHe5yYfdbIalI4k3vU2nSDql7YskmUseHsRrJqIPA==}
    engines: {node: '>=10'}
    peerDependencies:
      '@types/react': '*'
      react: ^16.8.0 || ^17.0.0 || ^18.0.0 || ^19.0.0 || ^19.0.0-rc
    peerDependenciesMeta:
      '@types/react':
        optional: true

  react-style-singleton@2.2.3:
    resolution: {integrity: sha512-b6jSvxvVnyptAiLjbkWLE/lOnR4lfTtDAl+eUC7RZy+QQWc6wRzIV2CE6xBuMmDxc2qIihtDCZD5NPOFl7fRBQ==}
    engines: {node: '>=10'}
    peerDependencies:
      '@types/react': '*'
      react: ^16.8.0 || ^17.0.0 || ^18.0.0 || ^19.0.0 || ^19.0.0-rc
    peerDependenciesMeta:
      '@types/react':
        optional: true

  react-tweet@3.2.2:
    resolution: {integrity: sha512-hIkxAVPpN2RqWoDEbo3TTnN/pDcp9/Jb6pTgiA4EbXa9S+m2vHIvvZKHR+eS0PDIsYqe+zTmANRa5k6+/iwGog==}
    peerDependencies:
      react: ^18.0.0 || ^19.0.0
      react-dom: ^18.0.0 || ^19.0.0

  react@19.2.0:
    resolution: {integrity: sha512-tmbWg6W31tQLeB5cdIBOicJDJRR2KzXsV7uSK9iNfLWQ5bIZfxuPEHp7M8wiHyHnn0DD1i7w3Zmin0FtkrwoCQ==}
    engines: {node: '>=0.10.0'}

  read-yaml-file@1.1.0:
    resolution: {integrity: sha512-VIMnQi/Z4HT2Fxuwg5KrY174U1VdUIASQVWXXyqtNRtxSr9IYkn1rsI6Tb6HsrHCmB7gVpNwX6JxPTHcH6IoTA==}
    engines: {node: '>=6'}

  readable-stream@3.6.2:
    resolution: {integrity: sha512-9u/sniCrY3D5WdsERHzHE4G2YCXqoG5FTHUiCC4SIbr6XcLZBY05ya9EKjYek9O5xOAwjGq+1JdGBAS7Q9ScoA==}
    engines: {node: '>= 6'}

  readdirp@4.1.2:
    resolution: {integrity: sha512-GDhwkLfywWL2s6vEjyhri+eXmfH6j1L7JE27WhqLeYzoh/A3DBaYGEj2H/HFZCn/kMfim73FXxEJTw06WtxQwg==}
    engines: {node: '>= 14.18.0'}

  recma-build-jsx@1.0.0:
    resolution: {integrity: sha512-8GtdyqaBcDfva+GUKDr3nev3VpKAhup1+RvkMvUxURHpW7QyIvk9F5wz7Vzo06CEMSilw6uArgRqhpiUcWp8ew==}

  recma-jsx@1.0.1:
    resolution: {integrity: sha512-huSIy7VU2Z5OLv6oFLosQGGDqPqdO1iq6bWNAdhzMxSJP7RAso4fCZ1cKu8j9YHCZf3TPrq4dw3okhrylgcd7w==}
    peerDependencies:
      acorn: ^6.0.0 || ^7.0.0 || ^8.0.0

  recma-parse@1.0.0:
    resolution: {integrity: sha512-OYLsIGBB5Y5wjnSnQW6t3Xg7q3fQ7FWbw/vcXtORTnyaSFscOtABg+7Pnz6YZ6c27fG1/aN8CjfwoUEUIdwqWQ==}

  recma-stringify@1.0.0:
    resolution: {integrity: sha512-cjwII1MdIIVloKvC9ErQ+OgAtwHBmcZ0Bg4ciz78FtbT8In39aAYbaA7zvxQ61xVMSPE8WxhLwLbhif4Js2C+g==}

  regex-recursion@6.0.2:
    resolution: {integrity: sha512-0YCaSCq2VRIebiaUviZNs0cBz1kg5kVS2UKUfNIx8YVs1cN3AV7NTctO5FOKBA+UT2BPJIWZauYHPqJODG50cg==}

  regex-utilities@2.3.0:
    resolution: {integrity: sha512-8VhliFJAWRaUiVvREIiW2NXXTmHs4vMNnSzuJVhscgmGav3g9VDxLrQndI3dZZVVdp0ZO/5v0xmX516/7M9cng==}

  regex@6.0.1:
    resolution: {integrity: sha512-uorlqlzAKjKQZ5P+kTJr3eeJGSVroLKoHmquUj4zHWuR+hEyNqlXsSKlYYF5F4NI6nl7tWCs0apKJ0lmfsXAPA==}

  registry-auth-token@3.3.2:
    resolution: {integrity: sha512-JL39c60XlzCVgNrO+qq68FoNb56w/m7JYvGR2jT5iR1xBrUA3Mfx5Twk5rqTThPmQKMWydGmq8oFtDlxfrmxnQ==}

  registry-url@3.1.0:
    resolution: {integrity: sha512-ZbgR5aZEdf4UKZVBPYIgaglBmSF2Hi94s2PcIHhRGFjKYu+chjJdYfHn4rt3hB6eCKLJ8giVIIfgMa1ehDfZKA==}
    engines: {node: '>=0.10.0'}

  rehype-recma@1.0.0:
    resolution: {integrity: sha512-lqA4rGUf1JmacCNWWZx0Wv1dHqMwxzsDWYMTowuplHF3xH0N/MmrZ/G3BDZnzAkRmxDadujCjaKM2hqYdCBOGw==}

  release-zalgo@1.0.0:
    resolution: {integrity: sha512-gUAyHVHPPC5wdqX/LG4LWtRYtgjxyX78oanFNTMMyFEfOqdC54s3eE82imuWKbOeqYht2CrNf64Qb8vgmmtZGA==}
    engines: {node: '>=4'}

  remark-gfm@4.0.1:
    resolution: {integrity: sha512-1quofZ2RQ9EWdeN34S79+KExV1764+wCUGop5CPL1WGdD0ocPpu91lzPGbwWMECpEpd42kJGQwzRfyov9j4yNg==}

  remark-mdx@3.1.1:
    resolution: {integrity: sha512-Pjj2IYlUY3+D8x00UJsIOg5BEvfMyeI+2uLPn9VO9Wg4MEtN/VTIq2NEJQfde9PnX15KgtHyl9S0BcTnWrIuWg==}

  remark-parse@11.0.0:
    resolution: {integrity: sha512-FCxlKLNGknS5ba/1lmpYijMUzX2esxW5xQqjWxw2eHFfS2MSdaHVINFmhjo+qN1WhZhNimq0dZATN9pH0IDrpA==}

  remark-rehype@11.1.2:
    resolution: {integrity: sha512-Dh7l57ianaEoIpzbp0PC9UKAdCSVklD8E5Rpw7ETfbTl3FqcOOgq5q2LVDhgGCkaBv7p24JXikPdvhhmHvKMsw==}

  remark-stringify@11.0.0:
    resolution: {integrity: sha512-1OSmLd3awB/t8qdoEOMazZkNsfVTeY4fTsgzcQFdXNq8ToTN4ZGwrMnlda4K6smTFKD+GRV6O48i6Z4iKgPPpw==}

  remark@15.0.1:
    resolution: {integrity: sha512-Eht5w30ruCXgFmxVUSlNWQ9iiimq07URKeFS3hNc8cUWy1llX4KDWfyEDZRycMc+znsN9Ux5/tJ/BFdgdOwA3A==}

  require-directory@2.1.1:
    resolution: {integrity: sha512-fGxEI7+wsG9xrvdjsrlmL22OMTTiHRwAMroiEeMgq8gzoLC/PQr7RsRDSTLUg/bZAZtF+TVIkHc6/4RIKrui+Q==}
    engines: {node: '>=0.10.0'}

  require-from-string@2.0.2:
    resolution: {integrity: sha512-Xf0nWe6RseziFMu+Ap9biiUbmplq6S9/p+7w7YXP/JBHhrUDDUhwa+vANyubuqfZWTveU//DYVGsDG7RKL/vEw==}
    engines: {node: '>=0.10.0'}

  require-main-filename@2.0.0:
    resolution: {integrity: sha512-NKN5kMDylKuldxYLSUfrbo5Tuzh4hd+2E8NPPX02mZtn1VuREQToYe/ZdlJy+J3uCpfaiGF05e7B8W0iXbQHmg==}

  resolve-from@4.0.0:
    resolution: {integrity: sha512-pb/MYmXstAkysRFx8piNI1tGFNQIFA3vkE3Gq4EuA1dF6gHp/+vgZqsCGJapvy8N3Q+4o7FwvquPJcnZ7RYy4g==}
    engines: {node: '>=4'}

  resolve-from@5.0.0:
    resolution: {integrity: sha512-qYg9KP24dD5qka9J47d0aVky0N+b4fTU89LN9iDnjB5waksiC49rvMB0PrUJQGoTmH50XPiqOvAjDfaijGxYZw==}
    engines: {node: '>=8'}

  resolve-pkg-maps@1.0.0:
    resolution: {integrity: sha512-seS2Tj26TBVOC2NIc2rOe2y2ZO7efxITtLZcGSOnHHNOQ7CkiUBfw0Iw2ck6xkIhPwLhKNLS8BO+hEpngQlqzw==}

  resolve@1.22.11:
    resolution: {integrity: sha512-RfqAvLnMl313r7c9oclB1HhUEAezcpLjz95wFH4LVuhk9JF/r22qmVP9AMmOU4vMX7Q8pN8jwNg/CSpdFnMjTQ==}
    engines: {node: '>= 0.4'}
    hasBin: true

  restore-cursor@3.1.0:
    resolution: {integrity: sha512-l+sSefzHpj5qimhFSE5a8nufZYAM3sBSVMAPtYkmC+4EH2anSGaEMXSD0izRQbu9nfyQ9y5JrVmp7E8oZrUjvA==}
    engines: {node: '>=8'}

  reusify@1.1.0:
    resolution: {integrity: sha512-g6QUff04oZpHs0eG5p83rFLhHeV00ug/Yf9nZM6fLeUrPguBTkTQOdpAWWspMh55TZfVQDPaN3NQJfbVRAxdIw==}
    engines: {iojs: '>=1.0.0', node: '>=0.10.0'}

  rimraf@3.0.2:
    resolution: {integrity: sha512-JZkJMZkAGFFPP2YqXZXPbMlMBgsxzE8ILs4lMIX/2o0L9UBw9O/Y3o6wFw/i9YLapcUJWwqbi3kdxIPdC62TIA==}
    deprecated: Rimraf versions prior to v4 are no longer supported
    hasBin: true

  rimraf@6.1.0:
    resolution: {integrity: sha512-DxdlA1bdNzkZK7JiNWH+BAx1x4tEJWoTofIopFo6qWUU94jYrFZ0ubY05TqH3nWPJ1nKa1JWVFDINZ3fnrle/A==}
    engines: {node: 20 || >=22}
    hasBin: true

  rolldown-plugin-dts@0.17.3:
    resolution: {integrity: sha512-8mGnNUVNrqEdTnrlcaDxs4sAZg0No6njO+FuhQd4L56nUbJO1tHxOoKDH3mmMJg7f/BhEj/1KjU5W9kZ9zM/kQ==}
    engines: {node: '>=20.18.0'}
    peerDependencies:
      '@ts-macro/tsc': ^0.3.6
      '@typescript/native-preview': '>=7.0.0-dev.20250601.1'
      rolldown: ^1.0.0-beta.44
      typescript: ^5.0.0
      vue-tsc: ~3.1.0
    peerDependenciesMeta:
      '@ts-macro/tsc':
        optional: true
      '@typescript/native-preview':
        optional: true
      typescript:
        optional: true
      vue-tsc:
        optional: true

  rolldown-vite@7.1.20:
    resolution: {integrity: sha512-iXo6JzhBnNl+MY5Wky2Qr4RnB1gLJ3798YUMC3uBXSjCDM/bV+ALcnm5M23eOy9Nldi18aUioLpTB/PtqvwSZQ==}
    engines: {node: ^20.19.0 || >=22.12.0}
    hasBin: true
    peerDependencies:
      '@types/node': ^20.19.0 || >=22.12.0
      esbuild: ^0.25.0
      jiti: '>=1.21.0'
      less: ^4.0.0
      sass: ^1.70.0
      sass-embedded: ^1.70.0
      stylus: '>=0.54.8'
      sugarss: ^5.0.0
      terser: ^5.16.0
      tsx: ^4.8.1
      yaml: ^2.4.2
    peerDependenciesMeta:
      '@types/node':
        optional: true
      esbuild:
        optional: true
      jiti:
        optional: true
      less:
        optional: true
      sass:
        optional: true
      sass-embedded:
        optional: true
      stylus:
        optional: true
      sugarss:
        optional: true
      terser:
        optional: true
      tsx:
        optional: true
      yaml:
        optional: true

  rolldown@1.0.0-beta.45:
    resolution: {integrity: sha512-iMmuD72XXLf26Tqrv1cryNYLX6NNPLhZ3AmNkSf8+xda0H+yijjGJ+wVT9UdBUHOpKzq9RjKtQKRCWoEKQQBZQ==}
    engines: {node: ^20.19.0 || >=22.12.0}
    hasBin: true

  rollup@4.52.5:
    resolution: {integrity: sha512-3GuObel8h7Kqdjt0gxkEzaifHTqLVW56Y/bjN7PSQtkKr0w3V/QYSdt6QWYtd7A1xUtYQigtdUfgj1RvWVtorw==}
    engines: {node: '>=18.0.0', npm: '>=8.0.0'}
    hasBin: true

  run-async@2.4.1:
    resolution: {integrity: sha512-tvVnVv01b8c1RrA6Ep7JkStj85Guv/YrMcwqYQnwjsAS2cTmmPGBBjAjpCW7RrSodNSoE2/qg9O4bceNvUuDgQ==}
    engines: {node: '>=0.12.0'}

  run-parallel@1.2.0:
    resolution: {integrity: sha512-5l4VyZR86LZ/lDxZTR6jqL8AFE2S0IFLMP26AbjsLVADxHdhB/c0GUsH+y39UfCi3dzz8OlQuPmnaJOMoDHQBA==}

  rxjs@6.6.7:
    resolution: {integrity: sha512-hTdwr+7yYNIT5n4AMYp85KA6yw2Va0FLa3Rguvbpa4W3I5xynaBZo41cM3XM+4Q6fRMj3sBYIR1VAmZMXYJvRQ==}
    engines: {npm: '>=2.0.0'}

  rxjs@7.8.2:
    resolution: {integrity: sha512-dhKf903U/PQZY6boNNtAGdWbG85WAbjT/1xYoZIC7FAY0yWapOBQVsVrDl58W86//e1VpMNBtRV4MaXfdMySFA==}

  safe-buffer@5.2.1:
    resolution: {integrity: sha512-rp3So07KcdmmKbGvgaNxQSJr7bGVSVk5S9Eq1F+ppbRo70+YeaDxkw5Dd8NPN+GD6bjnYm2VuPuCXmpuYvmCXQ==}

  safer-buffer@2.1.2:
    resolution: {integrity: sha512-YZo3K82SD7Riyi0E1EQPojLz7kpepnSQI9IyPbHHg1XXXevb5dJI7tpyN2ADxGcQbHG7vcyRHk0cbwqcQriUtg==}

  saxes@6.0.0:
    resolution: {integrity: sha512-xAg7SOnEhrm5zI3puOOKyy1OMcMlIJZYNJY7xLBwSze0UjhPLnWfj2GF2EpT0jmzaJKIWKHLsaSSajf35bcYnA==}
    engines: {node: '>=v12.22.7'}

  scheduler@0.27.0:
    resolution: {integrity: sha512-eNv+WrVbKu1f3vbYJT/xtiF5syA5HPIMtf9IgY/nKg0sWqzAUEvqY/xm7OcZc/qafLx/iO9FgOmeSAp4v5ti/Q==}

  scroll-into-view-if-needed@3.1.0:
    resolution: {integrity: sha512-49oNpRjWRvnU8NyGVmUaYG4jtTkNonFZI86MmGRDqBphEK2EXT9gdEUoQPZhuBM8yWHxCWbobltqYO5M4XrUvQ==}

  semver@6.3.1:
    resolution: {integrity: sha512-BR7VvDCVHO+q2xBEWskxS6DJE1qRnb7DxzUrogb71CWoSficBxYsiAGd+Kl0mmq/MprG9yArRkyrQxTO6XjMzA==}
    hasBin: true

  semver@7.6.2:
    resolution: {integrity: sha512-FNAIBWCx9qcRhoHcgcJ0gvU7SN1lYU2ZXuSfl04bSC5OpvDHFyJCjdNHomPXxjQlCBU67YW64PzY7/VIEH7F2w==}
    engines: {node: '>=10'}
    hasBin: true

  semver@7.7.3:
    resolution: {integrity: sha512-SdsKMrI9TdgjdweUSR9MweHA4EJ8YxHn8DFaDisvhVlUOe4BF1tLD7GAj0lIqWVl+dPb/rExr0Btby5loQm20Q==}
    engines: {node: '>=10'}
    hasBin: true

  sentence-case@2.1.1:
    resolution: {integrity: sha512-ENl7cYHaK/Ktwk5OTD+aDbQ3uC8IByu/6Bkg+HDv8Mm+XnBnppVNalcfJTNsp1ibstKh030/JKQQWglDvtKwEQ==}

  set-blocking@2.0.0:
    resolution: {integrity: sha512-KiKBS8AnWGEyLzofFfmvKwpdPzqiy16LvQfK3yv/fVH7Bj13/wl3JSR1J+rfgRE9q7xUJK4qvgS8raSOeLUehw==}

  sharp@0.34.4:
    resolution: {integrity: sha512-FUH39xp3SBPnxWvd5iib1X8XY7J0K0X7d93sie9CJg2PO8/7gmg89Nve6OjItK53/MlAushNNxteBYfM6DEuoA==}
    engines: {node: ^18.17.0 || ^20.3.0 || >=21.0.0}

  shebang-command@2.0.0:
    resolution: {integrity: sha512-kHxr2zZpYtdmrN1qDjrrX/Z1rR1kG8Dx+gkpK1G4eXmvXswmcE1hTWBWYUzlraYw1/yZp6YuDY77YtvbN0dmDA==}
    engines: {node: '>=8'}

  shebang-regex@3.0.0:
    resolution: {integrity: sha512-7++dFhtcx3353uBaq8DDR4NuxBetBzC7ZQOhmTQInHEd6bSrXdiEyzCvG07Z44UYdLShWUyXt5M/yhz8ekcb1A==}
    engines: {node: '>=8'}

  shiki@3.14.0:
    resolution: {integrity: sha512-J0yvpLI7LSig3Z3acIuDLouV5UCKQqu8qOArwMx+/yPVC3WRMgrP67beaG8F+j4xfEWE0eVC4GeBCIXeOPra1g==}

  siginfo@2.0.0:
    resolution: {integrity: sha512-ybx0WO1/8bSBLEWXZvEd7gMW3Sn3JFlW3TvX1nREbDLRNQNaeNN8WK0meBwPdAaOI7TtRRRJn/Es1zhrrCHu7g==}

  signal-exit@3.0.7:
    resolution: {integrity: sha512-wnD2ZE+l+SPC/uoS0vXeE9L1+0wuaMqKlfz9AMUo38JsyLSBWSFcHR1Rri62LZc12vLr1gb3jl7iwQhgwpAbGQ==}

  signal-exit@4.1.0:
    resolution: {integrity: sha512-bzyZ1e88w9O1iNJbKnOlvYTrWPDl46O1bG0D3XInv+9tkPrxrN8jUUTiFlDkkmKWgn1M6CfIA13SuGqOa9Korw==}
    engines: {node: '>=14'}

  sisteransi@1.0.5:
    resolution: {integrity: sha512-bLGGlR1QxBcynn2d5YmDX4MGjlZvy2MRBDRNHLJ8VI6l6+9FUiyTFNJ0IveOSP0bcXgVDPRcfGqA0pjaqUpfVg==}

  slash@3.0.0:
    resolution: {integrity: sha512-g9Q1haeby36OSStwb4ntCGGGaKsaVSjQ68fBxoQcutl5fS1vuY18H3wSt3jFyFtrkx+Kz0V1G85A4MyAdDMi2Q==}
    engines: {node: '>=8'}

  smart-buffer@4.2.0:
    resolution: {integrity: sha512-94hK0Hh8rPqQl2xXc3HsaBoOXKV20MToPkcXvwbISWLEs+64sBq5kFgn2kJDHb1Pry9yrP0dxrCI9RRci7RXKg==}
    engines: {node: '>= 6.0.0', npm: '>= 3.0.0'}

  snake-case@2.1.0:
    resolution: {integrity: sha512-FMR5YoPFwOLuh4rRz92dywJjyKYZNLpMn1R5ujVpIYkbA9p01fq8RMg0FkO4M+Yobt4MjHeLTJVm5xFFBHSV2Q==}

  socks-proxy-agent@8.0.5:
    resolution: {integrity: sha512-HehCEsotFqbPW9sJ8WVYB6UbmIMv7kUUORIF2Nncq4VQvBfNBLibW9YZR5dlYCSUhwcD628pRllm7n+E+YTzJw==}
    engines: {node: '>= 14'}

  socks@2.8.7:
    resolution: {integrity: sha512-HLpt+uLy/pxB+bum/9DzAgiKS8CX1EvbWxI4zlmgGCExImLdiad2iCwXT5Z4c9c3Eq8rP2318mPW2c+QbtjK8A==}
    engines: {node: '>= 10.0.0', npm: '>= 3.0.0'}

  sonner@2.0.7:
    resolution: {integrity: sha512-W6ZN4p58k8aDKA4XPcx2hpIQXBRAgyiWVkYhT7CvK6D3iAu7xjvVyhQHg2/iaKJZ1XVJ4r7XuwGL+WGEK37i9w==}
    peerDependencies:
      react: ^18.0.0 || ^19.0.0 || ^19.0.0-rc
      react-dom: ^18.0.0 || ^19.0.0 || ^19.0.0-rc

  source-map-js@1.2.1:
    resolution: {integrity: sha512-UXWMKhLOwVKb728IUtQPXxfYU+usdybtUrK/8uGE8CQMvrhOpwvzDBwj0QhSL7MQc7vIsISBG8VQ8+IDQxpfQA==}
    engines: {node: '>=0.10.0'}

  source-map@0.6.1:
    resolution: {integrity: sha512-UjgapumWlbMhkBgzT7Ykc5YXUT46F0iKu8SGXq0bcwP5dz/h0Plj6enJqjz1Zbq2l5WaqYnrVbwWOWMyF3F47g==}
    engines: {node: '>=0.10.0'}

  source-map@0.7.6:
    resolution: {integrity: sha512-i5uvt8C3ikiWeNZSVZNWcfZPItFQOsYTUAOkcUPGd8DqDy1uOUikjt5dG+uRlwyvR108Fb9DOd4GvXfT0N2/uQ==}
    engines: {node: '>= 12'}

  space-separated-tokens@2.0.2:
    resolution: {integrity: sha512-PEGlAwrG8yXGXRjW32fGbg66JAlOAwbObuqVoJpv/mRgoWDQfgH1wDPvtzWyUSNAXBGSk8h755YDbbcEy3SH2Q==}

  spawn-wrap@2.0.0:
    resolution: {integrity: sha512-EeajNjfN9zMnULLwhZZQU3GWBoFNkbngTUPfaawT4RkMiviTxcX0qfhVbGey39mfctfDHkWtuecgQ8NJcyQWHg==}
    engines: {node: '>=8'}

  spawndamnit@3.0.1:
    resolution: {integrity: sha512-MmnduQUuHCoFckZoWnXsTg7JaiLBJrKFj9UI2MbRPGaJeVpsLcVBu6P/IGZovziM/YBsellCmsprgNA+w0CzVg==}

  split2@4.2.0:
    resolution: {integrity: sha512-UcjcJOWknrNkF6PLX83qcHM6KHgVKNkV62Y8a5uYDVv9ydGQVwAHMKqHdJje1VTWpljG0WYpCDhrCdAOYH4TWg==}
    engines: {node: '>= 10.x'}

  sprintf-js@1.0.3:
    resolution: {integrity: sha512-D9cPgkvLlV3t3IzL0D0YLvGA9Ahk4PcvVwUbN0dSGr1aP0Nrt4AEnTUbuGvquEC0mA64Gqt1fzirlRs5ibXx8g==}

  stackback@0.0.2:
    resolution: {integrity: sha512-1XMJE5fQo1jGH6Y/7ebnwPOBEkIEnT4QF32d5R1+VXdXveM0IBMJt8zfaxX1P3QhVwrYe+576+jkANtSS2mBbw==}

  std-env@3.10.0:
    resolution: {integrity: sha512-5GS12FdOZNliM5mAOxFRg7Ir0pWz8MdpYm6AY6VPkGpbA7ZzmbzNcBJQ0GPvvyWgcY7QAhCgf9Uy89I03faLkg==}

  string-width@4.2.3:
    resolution: {integrity: sha512-wKyQRQpjJ0sIp62ErSZdGsjMJWsap5oRNihHhu6G7JVO/9jIB6UyevL+tXuOqrng8j/cxKTWyWUwvSTriiZz/g==}
    engines: {node: '>=8'}

  string-width@5.1.2:
    resolution: {integrity: sha512-HnLOCR3vjcY8beoNLtcjZ5/nxn2afmME6lhrDrebokqMap+XbeW8n9TXpPDOqdGK5qcI3oT0GKTW6wC7EMiVqA==}
    engines: {node: '>=12'}

  string_decoder@1.3.0:
    resolution: {integrity: sha512-hkRX8U1WjJFd8LsDJ2yQ/wWWxaopEsABU1XfkM8A+j0+85JAGppt16cr1Whg6KIbb4okU6Mql6BOj+uup/wKeA==}

  stringify-entities@4.0.4:
    resolution: {integrity: sha512-IwfBptatlO+QCJUo19AqvrPNqlVMpW9YEL2LIVY+Rpv2qsjCGxaDLNRgeGsQWJhfItebuJhsGSLjaBbNSQ+ieg==}

  strip-ansi@6.0.1:
    resolution: {integrity: sha512-Y38VPSHcqkFrCpFnQ9vuSXmquuv5oXOKpGeT6aGrr3o3Gc9AlVa6JBfUSOCnbxGGZF+/0ooI7KrPuUSztUdU5A==}
    engines: {node: '>=8'}

  strip-ansi@7.1.2:
    resolution: {integrity: sha512-gmBGslpoQJtgnMAvOVqGZpEz9dyoKTCzy2nfz/n8aIFhN/jCE/rCmcxabB6jOOHV+0WNnylOxaxBQPSvcWklhA==}
    engines: {node: '>=12'}

  strip-bom@3.0.0:
    resolution: {integrity: sha512-vavAMRXOgBVNF6nyEEmL3DBK19iRpDcoIwW+swQ+CbGiu7lju6t+JklA1MHweoWtadgt4ISVUsXLyDq34ddcwA==}
    engines: {node: '>=4'}

  strip-bom@4.0.0:
    resolution: {integrity: sha512-3xurFv5tEgii33Zi8Jtp55wEIILR9eh34FAW00PZf+JnSsTmV/ioewSgQl97JHvgjoRGwPShsWm+IdrxB35d0w==}
    engines: {node: '>=8'}

  strip-final-newline@2.0.0:
    resolution: {integrity: sha512-BrpvfNAE3dcvq7ll3xVumzjKjZQ5tI1sEUIKr3Uoks0XUl45St3FlatVqef9prk4jRDzhW6WZg+3bk93y6pLjA==}
    engines: {node: '>=6'}

  strip-json-comments@2.0.1:
    resolution: {integrity: sha512-4gB8na07fecVVkOI6Rs4e7T6NOTki5EmL7TUduTs6bu3EdnSycntVJ4re8kgZA+wx9IueI2Y11bfbgwtzuE0KQ==}
    engines: {node: '>=0.10.0'}

  strip-json-comments@3.1.1:
    resolution: {integrity: sha512-6fPc+R4ihwqP6N/aIv2f1gMH8lOVtWQHoqC4yK6oSDVVocumAsfCqjkXnqiYMhmMwS/mEHLp7Vehlt3ql6lEig==}
    engines: {node: '>=8'}

  style-to-js@1.1.18:
    resolution: {integrity: sha512-JFPn62D4kJaPTnhFUI244MThx+FEGbi+9dw1b9yBBQ+1CZpV7QAT8kUtJ7b7EUNdHajjF/0x8fT+16oLJoojLg==}

  style-to-object@1.0.11:
    resolution: {integrity: sha512-5A560JmXr7wDyGLK12Nq/EYS38VkGlglVzkis1JEdbGWSnbQIEhZzTJhzURXN5/8WwwFCs/f/VVcmkTppbXLow==}

  styled-jsx@5.1.6:
    resolution: {integrity: sha512-qSVyDTeMotdvQYoHWLNGwRFJHC+i+ZvdBRYosOFgC+Wg1vx4frN2/RG/NA7SYqqvKNLf39P2LSRA2pu6n0XYZA==}
    engines: {node: '>= 12.0.0'}
    peerDependencies:
      '@babel/core': '*'
      babel-plugin-macros: '*'
      react: '>= 16.8.0 || 17.x.x || ^18.0.0-0 || ^19.0.0-0'
    peerDependenciesMeta:
      '@babel/core':
        optional: true
      babel-plugin-macros:
        optional: true

  supports-color@5.5.0:
    resolution: {integrity: sha512-QjVjwdXIt408MIiAqCX4oUKsgU2EqAGzs2Ppkm4aQYbjm+ZEWEcW4SfFNTr4uMNZma0ey4f5lgLrkB0aX0QMow==}
    engines: {node: '>=4'}

  supports-color@7.2.0:
    resolution: {integrity: sha512-qpCAvRl9stuOHveKsn7HncJRvv501qIacKzQlO/+Lwxc9+0q2wLyv4Dfvt80/DPn2pqOBsJdDiogXGR9+OvwRw==}
    engines: {node: '>=8'}

  supports-preserve-symlinks-flag@1.0.0:
    resolution: {integrity: sha512-ot0WnXS9fgdkgIcePe6RHNk1WA8+muPa6cSjeR3V8K27q9BB1rTE3R1p7Hv0z1ZyAc8s6Vvv8DIyWf681MAt0w==}
    engines: {node: '>= 0.4'}

  swap-case@1.1.2:
    resolution: {integrity: sha512-BAmWG6/bx8syfc6qXPprof3Mn5vQgf5dwdUNJhsNqU9WdPt5P+ES/wQ5bxfijy8zwZgZZHslC3iAsxsuQMCzJQ==}

  swr@2.3.6:
    resolution: {integrity: sha512-wfHRmHWk/isGNMwlLGlZX5Gzz/uTgo0o2IRuTMcf4CPuPFJZlq0rDaKUx+ozB5nBOReNV1kiOyzMfj+MBMikLw==}
    peerDependencies:
      react: ^16.11.0 || ^17.0.0 || ^18.0.0 || ^19.0.0

  symbol-tree@3.2.4:
    resolution: {integrity: sha512-9QNk5KwDF+Bvz+PyObkmSYjI5ksVUYtjW7AU22r2NKcfLJcXp96hkDWU3+XndOsUb+AQ9QhfzfCT2O+CNWT5Tw==}

  tailwind-merge@3.3.1:
    resolution: {integrity: sha512-gBXpgUm/3rp1lMZZrM/w7D8GKqshif0zAymAhbCyIt8KMe+0v9DQ7cdYLR4FHH/cKpdTXb+A/tKKU3eolfsI+g==}

  tailwindcss@4.1.16:
    resolution: {integrity: sha512-pONL5awpaQX4LN5eiv7moSiSPd/DLDzKVRJz8Q9PgzmAdd1R4307GQS2ZpfiN7ZmekdQrfhZZiSE5jkLR4WNaA==}

  tapable@2.3.0:
    resolution: {integrity: sha512-g9ljZiwki/LfxmQADO3dEY1CbpmXT5Hm2fJ+QaGKwSXUylMybePR7/67YW7jOrrvjEgL1Fmz5kzyAjWVWLlucg==}
    engines: {node: '>=6'}

  term-size@2.2.1:
    resolution: {integrity: sha512-wK0Ri4fOGjv/XPy8SBHZChl8CM7uMc5VML7SqiQ0zG7+J5Vr+RMQDoHa2CNT6KHUnTGIXH34UDMkPzAUyapBZg==}
    engines: {node: '>=8'}

  test-exclude@6.0.0:
    resolution: {integrity: sha512-cAGWPIyOHU6zlmg88jwm7VRyXnMN7iV68OGAbYDk/Mh/xC/pzVPlQtY6ngoIH/5/tciuhGfvESU8GrHrcxD56w==}
    engines: {node: '>=8'}

  text-extensions@2.4.0:
    resolution: {integrity: sha512-te/NtwBwfiNRLf9Ijqx3T0nlqZiQ2XrrtBvu+cLL8ZRrGkO0NHTug8MYFKyoSrv/sHTaSKfilUkizV6XhxMJ3g==}
    engines: {node: '>=8'}

  throttleit@2.1.0:
    resolution: {integrity: sha512-nt6AMGKW1p/70DF/hGBdJB57B8Tspmbp5gfJ8ilhLnt7kkr2ye7hzD6NVG8GGErk2HWF34igrL2CXmNIkzKqKw==}
    engines: {node: '>=18'}

  through@2.3.8:
    resolution: {integrity: sha512-w89qg7PI8wAdvX60bMDP+bFoD5Dvhm9oLheFp5O4a2QF0cSBGsBX4qZmadPMvVqlLJBBci+WqGGOAPvcDeNSVg==}

  tinybench@2.9.0:
    resolution: {integrity: sha512-0+DUvqWMValLmha6lr4kD8iAMK1HzV0/aKnCtWb9v9641TnP/MFb7Pc2bxoxQjTXAErryXVgUOfv2YqNllqGeg==}

  tinycolor2@1.6.0:
    resolution: {integrity: sha512-XPaBkWQJdsf3pLKJV9p4qN/S+fm2Oj8AIPo1BTUhg5oxkvm9+SVEGFdhyOz7tTdUTfvxMiAs4sp6/eZO2Ew+pw==}

  tinyexec@0.3.2:
    resolution: {integrity: sha512-KQQR9yN7R5+OSwaK0XQoj22pwHoTlgYqmUscPYoknOoWCWfj/5/ABTMRi69FrKU5ffPVh5QcFikpWJI/P1ocHA==}

  tinyexec@1.0.1:
    resolution: {integrity: sha512-5uC6DDlmeqiOwCPmK9jMSdOuZTh8bU39Ys6yidB+UTt5hfZUPGAypSgFRiEp+jbi9qH40BLDvy85jIU88wKSqw==}

  tinyglobby@0.2.15:
    resolution: {integrity: sha512-j2Zq4NyQYG5XMST4cbs02Ak8iJUdxRM0XI5QyxXuZOzKOINmWurp3smXu3y5wDcJrptwpSjgXHzIQxR0omXljQ==}
    engines: {node: '>=12.0.0'}

  tinygradient@1.1.5:
    resolution: {integrity: sha512-8nIfc2vgQ4TeLnk2lFj4tRLvvJwEfQuabdsmvDdQPT0xlk9TaNtpGd6nNRxXoK6vQhN6RSzj+Cnp5tTQmpxmbw==}

  tinyrainbow@3.0.3:
    resolution: {integrity: sha512-PSkbLUoxOFRzJYjjxHJt9xro7D+iilgMX/C9lawzVuYiIdcihh9DXmVibBe8lmcFrRi/VzlPjBxbN7rH24q8/Q==}
    engines: {node: '>=14.0.0'}

  title-case@2.1.1:
    resolution: {integrity: sha512-EkJoZ2O3zdCz3zJsYCsxyq2OC5hrxR9mfdd5I+w8h/tmFfeOxJ+vvkxsKxdmN0WtS9zLdHEgfgVOiMVgv+Po4Q==}

  tldts-core@7.0.17:
    resolution: {integrity: sha512-DieYoGrP78PWKsrXr8MZwtQ7GLCUeLxihtjC1jZsW1DnvSMdKPitJSe8OSYDM2u5H6g3kWJZpePqkp43TfLh0g==}

  tldts@7.0.17:
    resolution: {integrity: sha512-Y1KQBgDd/NUc+LfOtKS6mNsC9CCaH+m2P1RoIZy7RAPo3C3/t8X45+zgut31cRZtZ3xKPjfn3TkGTrctC2TQIQ==}
    hasBin: true

  tmp@0.0.33:
    resolution: {integrity: sha512-jRCJlojKnZ3addtTOjdIqoRuPEKBvNXcGYqzO6zWZX8KfKEpnGY5jfggJQ3EjKuu8D4bJRr0y+cYJFmYbImXGw==}
    engines: {node: '>=0.6.0'}

  to-regex-range@5.0.1:
    resolution: {integrity: sha512-65P7iz6X5yEr1cwcgvQxbbIw7Uk3gOy5dIdtZ4rDveLqhrdJP+Li/Hx6tyK0NEb+2GCyneCMJiGqrADCSNk8sQ==}
    engines: {node: '>=8.0'}

  tough-cookie@6.0.0:
    resolution: {integrity: sha512-kXuRi1mtaKMrsLUxz3sQYvVl37B0Ns6MzfrtV5DvJceE9bPyspOqk9xxv7XbZWcfLWbFmm997vl83qUWVJA64w==}
    engines: {node: '>=16'}

  tr46@6.0.0:
    resolution: {integrity: sha512-bLVMLPtstlZ4iMQHpFHTR7GAGj2jxi8Dg0s2h2MafAE4uSWF98FC/3MomU51iQAMf8/qDUbKWf5GxuvvVcXEhw==}
    engines: {node: '>=20'}

  tree-kill@1.2.2:
    resolution: {integrity: sha512-L0Orpi8qGpRG//Nd+H90vFB+3iHnue1zSSGmNOOCh1GLJ7rUKVwV2HvijphGQS2UmhUZewS9VgvxYIdgr+fG1A==}
    hasBin: true

  trim-lines@3.0.1:
    resolution: {integrity: sha512-kRj8B+YHZCc9kQYdWfJB2/oUl9rA99qbowYYBtr4ui4mZyAQ2JpvVBd/6U2YloATfqBhBTSMhTpgBHtU0Mf3Rg==}

  trough@2.2.0:
    resolution: {integrity: sha512-tmMpK00BjZiUyVyvrBK7knerNgmgvcV/KLVyuma/SC+TQN167GrMRciANTz09+k3zW8L8t60jWO1GpfkZdjTaw==}

  trpc-cli@0.12.0:
    resolution: {integrity: sha512-MRzoqm2rPbUsSpVWiMdmHsXJJezAsq8kDJlO9d/uOX17tImxiBjA0aU52RthVHrftn++wFOE1uqBSCVs+88e6w==}
    engines: {node: '>=18'}
    hasBin: true
    peerDependencies:
      '@orpc/server': ^1.0.0
      '@trpc/server': ^10.45.2 || ^11.0.1
      '@valibot/to-json-schema': ^1.1.0
      effect: ^3.14.2 || ^4.0.0
      valibot: ^1.1.0
      zod: ^3.24.0 || ^4.0.0
    peerDependenciesMeta:
      '@orpc/server':
        optional: true
      '@trpc/server':
        optional: true
      '@valibot/to-json-schema':
        optional: true
      effect:
        optional: true
      valibot:
        optional: true
      zod:
        optional: true

  ts-api-utils@2.1.0:
    resolution: {integrity: sha512-CUgTZL1irw8u29bzrOD/nH85jqyc74D6SshFgujOIA7osm2Rz7dYH77agkx7H4FBNxDq7Cjf+IjaX/8zwFW+ZQ==}
    engines: {node: '>=18.12'}
    peerDependencies:
      typescript: '>=4.8.4'

  ts-morph@27.0.2:
    resolution: {integrity: sha512-fhUhgeljcrdZ+9DZND1De1029PrE+cMkIP7ooqkLRTrRLTqcki2AstsyJm0vRNbTbVCNJ0idGlbBrfqc7/nA8w==}

  ts-node@10.9.2:
    resolution: {integrity: sha512-f0FFpIdcHgn8zcPSbf1dRevwt047YMnaiJM3u2w2RewrB+fob/zePZcrOyQoLMMO7aBIddLcQIEK5dYjkLnGrQ==}
    hasBin: true
    peerDependencies:
      '@swc/core': '>=1.2.50'
      '@swc/wasm': '>=1.2.50'
      '@types/node': '*'
      typescript: '>=2.7'
    peerDependenciesMeta:
      '@swc/core':
        optional: true
      '@swc/wasm':
        optional: true

  tsdown@0.15.12:
    resolution: {integrity: sha512-c8VLlQm8/lFrOAg5VMVeN4NAbejZyVQkzd+ErjuaQgJFI/9MhR9ivr0H/CM7UlOF1+ELlF6YaI7sU/4itgGQ8w==}
    engines: {node: '>=20.19.0'}
    hasBin: true
    peerDependencies:
      '@arethetypeswrong/core': ^0.18.1
      publint: ^0.3.0
      typescript: ^5.0.0
      unplugin-lightningcss: ^0.4.0
      unplugin-unused: ^0.5.0
      unrun: ^0.2.1
    peerDependenciesMeta:
      '@arethetypeswrong/core':
        optional: true
      publint:
        optional: true
      typescript:
        optional: true
      unplugin-lightningcss:
        optional: true
      unplugin-unused:
        optional: true
      unrun:
        optional: true

  tslib@1.14.1:
    resolution: {integrity: sha512-Xni35NKzjgMrwevysHTCArtLDpPvye8zV/0E4EyYn43P7/7qvQwPh9BGkHewbMulVntbigmcT7rdX3BNo9wRJg==}

  tslib@2.8.1:
    resolution: {integrity: sha512-oJFu94HQb+KVduSUQL7wnpmqnfmLsOA/nAh6b6EH0wCEoK0/mPeXU6c3wKDV83MkOuHPRHtSXKKU99IBazS/2w==}

  turbo-darwin-64@2.6.0:
    resolution: {integrity: sha512-6vHnLAubHj8Ib45Knu+oY0ZVCLO7WcibzAvt5b1E72YHqAs4y8meMAGMZM0jLqWPh/9maHDc16/qBCMxtW4pXg==}
    cpu: [x64]
    os: [darwin]

  turbo-darwin-arm64@2.6.0:
    resolution: {integrity: sha512-IU+gWMEXNBw8H0pxvE7nPEa5p6yahxbN8g/Q4Bf0AHymsAFqsScgV0peeNbWybdmY9jk1LPbALOsF2kY1I7ZiQ==}
    cpu: [arm64]
    os: [darwin]

  turbo-linux-64@2.6.0:
    resolution: {integrity: sha512-CKoiJ2ZFJLCDsWdRlZg+ew1BkGn8iCEGdePhISVpjsGwkJwSVhVu49z2zKdBeL1IhcSKS2YALwp9ellNZANJxw==}
    cpu: [x64]
    os: [linux]

  turbo-linux-arm64@2.6.0:
    resolution: {integrity: sha512-WroVCdCvJbrhNxNdw7XB7wHAfPPJPV+IXY+ZKNed+9VdfBu/2mQNfKnvqTuFTH7n+Pdpv8to9qwhXRTJe26upg==}
    cpu: [arm64]
    os: [linux]

  turbo-windows-64@2.6.0:
    resolution: {integrity: sha512-7pZo5aGQPR+A7RMtWCZHusarJ6y15LQ+o3jOmpMxTic/W6Bad+jSeqo07TWNIseIWjCVzrSv27+0odiYRYtQdA==}
    cpu: [x64]
    os: [win32]

  turbo-windows-arm64@2.6.0:
    resolution: {integrity: sha512-1Ty+NwIksQY7AtFUCPrTpcKQE7zmd/f7aRjdT+qkqGFQjIjFYctEtN7qo4vpQPBgCfS1U3ka83A2u/9CfJQ3wQ==}
    cpu: [arm64]
    os: [win32]

  turbo@2.6.0:
    resolution: {integrity: sha512-kC5VJqOXo50k0/0jnJDDjibLAXalqT9j7PQ56so0pN+81VR4Fwb2QgIE9dTzT3phqOTQuEXkPh3sCpnv5Isz2g==}
    hasBin: true

  tw-animate-css@1.4.0:
    resolution: {integrity: sha512-7bziOlRqH0hJx80h/3mbicLW7o8qLsH5+RaLR2t+OHM3D0JlWGODQKQ4cxbK7WlvmUxpcj6Kgu6EKqjrGFe3QQ==}

  type-check@0.4.0:
    resolution: {integrity: sha512-XleUoc9uwGXqjWwXaUTZAmzMcFZ5858QA2vvx1Ur5xIcixXIP+8LnFDgRplU30us6teqdlskFfu+ae4K79Ooew==}
    engines: {node: '>= 0.8.0'}

  type-fest@0.21.3:
    resolution: {integrity: sha512-t0rzBq87m3fVcduHDUFhKmyyX+9eo6WQjZvf51Ea/M0Q7+T374Jp1aUiyUl0GKxp8M/OETVHSDvmkyPgvX+X2w==}
    engines: {node: '>=10'}

  type-fest@0.8.1:
    resolution: {integrity: sha512-4dbzIzqvjtgiM5rw1k5rEHtBANKmdudhGyBEajN01fEyhaAIhsoKNy6y7+IN93IfpFtwY9iqi7kD+xwKhQsNJA==}
    engines: {node: '>=8'}

  typedarray-to-buffer@3.1.5:
    resolution: {integrity: sha512-zdu8XMNEDepKKR+XYOXAVPtWui0ly0NtohUscw+UmaHiAWT8hrV1rr//H6V+0DvJ3OQ19S979M0laLfX8rm82Q==}

  typescript-eslint@8.46.2:
    resolution: {integrity: sha512-vbw8bOmiuYNdzzV3lsiWv6sRwjyuKJMQqWulBOU7M0RrxedXledX8G8kBbQeiOYDnTfiXz0Y4081E1QMNB6iQg==}
    engines: {node: ^18.18.0 || ^20.9.0 || >=21.1.0}
    peerDependencies:
      eslint: ^8.57.0 || ^9.0.0
      typescript: '>=4.8.4 <6.0.0'

  typescript@5.9.3:
    resolution: {integrity: sha512-jl1vZzPDinLr9eUt3J/t7V6FgNEw9QjvBPdysz9KfQDD41fQrC2Y4vKQdiaUpFT4bXlb1RHhLpp8wtm6M5TgSw==}
    engines: {node: '>=14.17'}
    hasBin: true

  uglify-js@3.19.3:
    resolution: {integrity: sha512-v3Xu+yuwBXisp6QYTcH4UbH+xYJXqnq2m/LtQVWKWzYc1iehYnLixoQDN9FH6/j9/oybfd6W9Ghwkl8+UMKTKQ==}
    engines: {node: '>=0.8.0'}
    hasBin: true

  ultracite@6.1.0:
    resolution: {integrity: sha512-CHdtZbG9MNIcIZ7fCB3SlNbaeH5tmEmOjKThjqongviMsJY5uFxtNBSQhYbj/ExX81mehp1QY2NVKkTiC4CNVA==}
    hasBin: true

  unconfig@7.3.3:
    resolution: {integrity: sha512-QCkQoOnJF8L107gxfHL0uavn7WD9b3dpBcFX6HtfQYmjw2YzWxGuFQ0N0J6tE9oguCBJn9KOvfqYDCMPHIZrBA==}

  undici-types@7.16.0:
    resolution: {integrity: sha512-Zz+aZWSj8LE6zoxD+xrjh4VfkIG8Ya6LvYkZqtUQGJPZjYl53ypCaUwWqo7eI0x66KBGeRo+mlBEkMSeSZ38Nw==}

  unicorn-magic@0.1.0:
    resolution: {integrity: sha512-lRfVq8fE8gz6QMBuDM6a+LO3IAzTi05H6gCVaUpir2E1Rwpo4ZUog45KpNXKC/Mn3Yb9UDuHumeFTo9iV/D9FQ==}
    engines: {node: '>=18'}

  unified@11.0.5:
    resolution: {integrity: sha512-xKvGhPWw3k84Qjh8bI3ZeJjqnyadK+GEFtazSfZv/rKeTkTjOJho6mFqh2SM96iIcZokxiOpg78GazTSg8+KHA==}

  unist-util-is@6.0.1:
    resolution: {integrity: sha512-LsiILbtBETkDz8I9p1dQ0uyRUWuaQzd/cuEeS1hoRSyW5E5XGmTzlwY1OrNzzakGowI9Dr/I8HVaw4hTtnxy8g==}

  unist-util-position-from-estree@2.0.0:
    resolution: {integrity: sha512-KaFVRjoqLyF6YXCbVLNad/eS4+OfPQQn2yOd7zF/h5T/CSL2v8NpN6a5TPvtbXthAGw5nG+PuTtq+DdIZr+cRQ==}

  unist-util-position@5.0.0:
    resolution: {integrity: sha512-fucsC7HjXvkB5R3kTCO7kUjRdrS0BJt3M/FPxmHMBOm8JQi2BsHAHFsy27E0EolP8rp0NzXsJ+jNPyDWvOJZPA==}

  unist-util-remove-position@5.0.0:
    resolution: {integrity: sha512-Hp5Kh3wLxv0PHj9m2yZhhLt58KzPtEYKQQ4yxfYFEO7EvHwzyDYnduhHnY1mDxoqr7VUwVuHXk9RXKIiYS1N8Q==}

  unist-util-stringify-position@4.0.0:
    resolution: {integrity: sha512-0ASV06AAoKCDkS2+xw5RXJywruurpbC4JZSm7nr7MOt1ojAzvyyaO+UxZf18j8FCF6kmzCZKcAgN/yu2gm2XgQ==}

  unist-util-visit-parents@6.0.2:
    resolution: {integrity: sha512-goh1s1TBrqSqukSc8wrjwWhL0hiJxgA8m4kFxGlQ+8FYQ3C/m11FcTs4YYem7V664AhHVvgoQLk890Ssdsr2IQ==}

  unist-util-visit@5.0.0:
    resolution: {integrity: sha512-MR04uvD+07cwl/yhVuVWAtw+3GOR/knlL55Nd/wAdblk27GCVt3lqpTivy/tkJcZoNPzTwS1Y+KMojlLDhoTzg==}

  universalify@0.1.2:
    resolution: {integrity: sha512-rBJeI5CXAlmy1pV+617WB9J63U6XcazHHF2f2dbJix4XzpUF0RS3Zbj0FGIOCAva5P/d/GBOYaACQ1w+0azUkg==}
    engines: {node: '>= 4.0.0'}

  universalify@2.0.1:
    resolution: {integrity: sha512-gptHNQghINnc/vTGIk0SOFGFNXw7JVrlRUtConJRlvaw6DuX0wO5Jeko9sWrMBhh+PsYAZ7oXAiOnf/UKogyiw==}
    engines: {node: '>= 10.0.0'}

  update-browserslist-db@1.1.4:
    resolution: {integrity: sha512-q0SPT4xyU84saUX+tomz1WLkxUbuaJnR1xWt17M7fJtEJigJeWUNGUqrauFXsHnqev9y9JTRGwk13tFBuKby4A==}
    hasBin: true
    peerDependencies:
      browserslist: '>= 4.21.0'

  update-check@1.5.4:
    resolution: {integrity: sha512-5YHsflzHP4t1G+8WGPlvKbJEbAJGCgw+Em+dGR1KmBUbr1J36SJBqlHLjR7oob7sco5hWHGQVcr9B2poIVDDTQ==}

  upper-case-first@1.1.2:
    resolution: {integrity: sha512-wINKYvI3Db8dtjikdAqoBbZoP6Q+PZUyfMR7pmwHzjC2quzSkUq5DmPrTtPEqHaz8AGtmsB4TqwapMTM1QAQOQ==}

  upper-case@1.1.3:
    resolution: {integrity: sha512-WRbjgmYzgXkCV7zNVpy5YgrHgbBv126rMALQQMrmzOVC4GM2waQ9x7xtm8VU+1yF2kWyPzI9zbZ48n4vSxwfSA==}

  uri-js@4.4.1:
    resolution: {integrity: sha512-7rKUyy33Q1yc98pQ1DAmLtwX109F7TIfWlW1Ydo8Wl1ii1SeHieeh0HHfPeL2fMXK6z0s8ecKs9frCuLJvndBg==}

  use-callback-ref@1.3.3:
    resolution: {integrity: sha512-jQL3lRnocaFtu3V00JToYz/4QkNWswxijDaCVNZRiRTO3HQDLsdu1ZtmIUvV4yPp+rvWm5j0y0TG/S61cuijTg==}
    engines: {node: '>=10'}
    peerDependencies:
      '@types/react': '*'
      react: ^16.8.0 || ^17.0.0 || ^18.0.0 || ^19.0.0 || ^19.0.0-rc
    peerDependenciesMeta:
      '@types/react':
        optional: true

  use-sidecar@1.1.3:
    resolution: {integrity: sha512-Fedw0aZvkhynoPYlA5WXrMCAMm+nSWdZt6lzJQ7Ok8S6Q+VsHmHpRWndVRJ8Be0ZbkfPc5LRYH+5XrzXcEeLRQ==}
    engines: {node: '>=10'}
    peerDependencies:
      '@types/react': '*'
      react: ^16.8.0 || ^17.0.0 || ^18.0.0 || ^19.0.0 || ^19.0.0-rc
    peerDependenciesMeta:
      '@types/react':
        optional: true

  use-sync-external-store@1.6.0:
    resolution: {integrity: sha512-Pp6GSwGP/NrPIrxVFAIkOQeyw8lFenOHijQWkUTrDvrF4ALqylP2C/KCkeS9dpUM3KvYRQhna5vt7IL95+ZQ9w==}
    peerDependencies:
      react: ^16.8.0 || ^17.0.0 || ^18.0.0 || ^19.0.0

  util-deprecate@1.0.2:
    resolution: {integrity: sha512-EPD5q1uXyFxJpCrLnCc1nHnq3gOa6DZBocAIiI2TaSCA7VCJ1UJDMagCzIkXNsUYfD1daK//LTEQ8xiIbrHtcw==}

  uuid@8.3.2:
    resolution: {integrity: sha512-+NYs2QeMWy+GWFOEm9xnn6HCDp0l7QBD7ml8zLUmJ+93Q5NF0NocErnwkTkXVFNiX3/fpC6afS8Dhb/gz7R7eg==}
    hasBin: true

  v8-compile-cache-lib@3.0.1:
    resolution: {integrity: sha512-wa7YjyUGfNZngI/vtK0UHAN+lgDCxBPCylVXGp0zu59Fz5aiGtNXaq3DhIov063MorB+VfufLh3JlF2KdTK3xg==}

  valibot@1.1.0:
    resolution: {integrity: sha512-Nk8lX30Qhu+9txPYTwM0cFlWLdPFsFr6LblzqIySfbZph9+BFsAHsNvHOymEviUepeIW6KFHzpX8TKhbptBXXw==}
    peerDependencies:
      typescript: '>=5'
    peerDependenciesMeta:
      typescript:
        optional: true

  validate-npm-package-name@5.0.1:
    resolution: {integrity: sha512-OljLrQ9SQdOUqTaQxqL5dEfZWrXExyyWsozYlAWFawPVNuD83igl7uJD2RTkNMbniIYgt8l81eCJGIdQF7avLQ==}
    engines: {node: ^14.17.0 || ^16.13.0 || >=18.0.0}

  vfile-message@4.0.3:
    resolution: {integrity: sha512-QTHzsGd1EhbZs4AsQ20JX1rC3cOlt/IWJruk893DfLRr57lcnOeMaWG4K0JrRta4mIJZKth2Au3mM3u03/JWKw==}

  vfile@6.0.3:
    resolution: {integrity: sha512-KzIbH/9tXat2u30jf+smMwFCsno4wHVdNmzFyL+T/L3UGqqk6JKfVqOFOZEpZSHADH1k40ab6NUIXZq422ov3Q==}

  vite@7.1.12:
    resolution: {integrity: sha512-ZWyE8YXEXqJrrSLvYgrRP7p62OziLW7xI5HYGWFzOvupfAlrLvURSzv/FyGyy0eidogEM3ujU+kUG1zuHgb6Ug==}
    engines: {node: ^20.19.0 || >=22.12.0}
    hasBin: true
    peerDependencies:
      '@types/node': ^20.19.0 || >=22.12.0
      jiti: '>=1.21.0'
      less: ^4.0.0
      lightningcss: ^1.21.0
      sass: ^1.70.0
      sass-embedded: ^1.70.0
      stylus: '>=0.54.8'
      sugarss: ^5.0.0
      terser: ^5.16.0
      tsx: ^4.8.1
      yaml: ^2.4.2
    peerDependenciesMeta:
      '@types/node':
        optional: true
      jiti:
        optional: true
      less:
        optional: true
      lightningcss:
        optional: true
      sass:
        optional: true
      sass-embedded:
        optional: true
      stylus:
        optional: true
      sugarss:
        optional: true
      terser:
        optional: true
      tsx:
        optional: true
      yaml:
        optional: true

  vitest@4.0.6:
    resolution: {integrity: sha512-gR7INfiVRwnEOkCk47faros/9McCZMp5LM+OMNWGLaDBSvJxIzwjgNFufkuePBNaesGRnLmNfW+ddbUJRZn0nQ==}
    engines: {node: ^20.0.0 || ^22.0.0 || >=24.0.0}
    hasBin: true
    peerDependencies:
      '@edge-runtime/vm': '*'
      '@types/debug': ^4.1.12
      '@types/node': ^20.0.0 || ^22.0.0 || >=24.0.0
      '@vitest/browser-playwright': 4.0.6
      '@vitest/browser-preview': 4.0.6
      '@vitest/browser-webdriverio': 4.0.6
      '@vitest/ui': 4.0.6
      happy-dom: '*'
      jsdom: '*'
    peerDependenciesMeta:
      '@edge-runtime/vm':
        optional: true
      '@types/debug':
        optional: true
      '@types/node':
        optional: true
      '@vitest/browser-playwright':
        optional: true
      '@vitest/browser-preview':
        optional: true
      '@vitest/browser-webdriverio':
        optional: true
      '@vitest/ui':
        optional: true
      happy-dom:
        optional: true
      jsdom:
        optional: true

  w3c-xmlserializer@5.0.0:
    resolution: {integrity: sha512-o8qghlI8NZHU1lLPrpi2+Uq7abh4GGPpYANlalzWxyWteJOCsr/P+oPBA49TOLu5FTZO4d3F9MnWJfiMo4BkmA==}
    engines: {node: '>=18'}

  wcwidth@1.0.1:
    resolution: {integrity: sha512-XHPEwS0q6TaxcvG85+8EYkbiCux2XtWG2mkc47Ng2A77BQu9+DqIOJldST4HgPkuea7dvKSj5VgX3P1d4rW8Tg==}

  webidl-conversions@8.0.0:
    resolution: {integrity: sha512-n4W4YFyz5JzOfQeA8oN7dUYpR+MBP3PIUsn2jLjWXwK5ASUzt0Jc/A5sAUZoCYFJRGF0FBKJ+1JjN43rNdsQzA==}
    engines: {node: '>=20'}

  whatwg-encoding@3.1.1:
    resolution: {integrity: sha512-6qN4hJdMwfYBtE3YBTTHhoeuUrDBPZmbQaxWAqSALV/MeEnR5z1xd8UKud2RAkFoPkmB+hli1TZSnyi84xz1vQ==}
    engines: {node: '>=18'}

  whatwg-mimetype@4.0.0:
    resolution: {integrity: sha512-QaKxh0eNIi2mE9p2vEdzfagOKHCcj1pJ56EEHGQOVxp8r9/iszLUUV7v89x9O1p/T+NlTM5W7jW6+cz4Fq1YVg==}
    engines: {node: '>=18'}

  whatwg-url@15.1.0:
    resolution: {integrity: sha512-2ytDk0kiEj/yu90JOAp44PVPUkO9+jVhyf+SybKlRHSDlvOOZhdPIrr7xTH64l4WixO2cP+wQIcgujkGBPPz6g==}
    engines: {node: '>=20'}

  which-module@2.0.1:
    resolution: {integrity: sha512-iBdZ57RDvnOR9AGBhML2vFZf7h8vmBjhoaZqODJBFWHVtKkDmKuHai3cx5PgVMrX5YDNp27AofYbAwctSS+vhQ==}

  which@2.0.2:
    resolution: {integrity: sha512-BLI3Tl1TW3Pvl70l3yq3Y64i+awpwXqsGBYWkkqMtnbXgrMD+yj7rhW0kuEDxzJaYXGjEW5ogapKNMEKNMjibA==}
    engines: {node: '>= 8'}
    hasBin: true

  why-is-node-running@2.3.0:
    resolution: {integrity: sha512-hUrmaWBdVDcxvYqnyh09zunKzROWjbZTiNy8dBEjkS7ehEDQibXJ7XvlmtbwuTclUiIyN+CyXQD4Vmko8fNm8w==}
    engines: {node: '>=8'}
    hasBin: true

  word-wrap@1.2.5:
    resolution: {integrity: sha512-BN22B5eaMMI9UMtjrGd5g5eCYPpCPDUy0FJXbYsaT5zYxjFOckS53SQDE3pWkVoWpHXVb3BrYcEN4Twa55B5cA==}
    engines: {node: '>=0.10.0'}

  wordwrap@1.0.0:
    resolution: {integrity: sha512-gvVzJFlPycKc5dZN4yPkP8w7Dc37BtP1yczEneOb4uq34pXZcvrtRTmWV8W+Ume+XCxKgbjM+nevkyFPMybd4Q==}

  wrap-ansi@6.2.0:
    resolution: {integrity: sha512-r6lPcBGxZXlIcymEu7InxDMhdW0KDxpLgoFLcguasxCaJ/SOIZwINatK9KY/tf+ZrlywOKU0UDj3ATXUBfxJXA==}
    engines: {node: '>=8'}

  wrap-ansi@7.0.0:
    resolution: {integrity: sha512-YVGIj2kamLSTxw6NsZjoBxfSwsn0ycdesmc4p+Q21c5zPuZ1pl+NfxVdxPtdHvmNVOQ6XSYG4AUtyt/Fi7D16Q==}
    engines: {node: '>=10'}

  wrap-ansi@8.1.0:
    resolution: {integrity: sha512-si7QWI6zUMq56bESFvagtmzMdGOtoxfR+Sez11Mobfc7tm+VkUckk9bW2UeffTGVUbOksxmSw0AA2gs8g71NCQ==}
    engines: {node: '>=12'}

  wrappy@1.0.2:
    resolution: {integrity: sha512-l4Sp/DRseor9wL6EvV2+TuQn63dMkPjZ/sp9XkghTEbV9KlPS1xUsZ3u7/IQO4wxtcFB4bgpQPRcR3QCvezPcQ==}

  write-file-atomic@3.0.3:
    resolution: {integrity: sha512-AvHcyZ5JnSfq3ioSyjrBkH9yW4m7Ayk8/9My/DD9onKeu/94fwrMocemO2QAJFAlnnDN+ZDS+ZjAR5ua1/PV/Q==}

  ws@8.18.3:
    resolution: {integrity: sha512-PEIGCY5tSlUt50cqyMXfCzX+oOPqN0vuGqWzbcJ2xvnkzkq46oOpz7dQaTDBdfICb4N14+GARUDw2XV2N4tvzg==}
    engines: {node: '>=10.0.0'}
    peerDependencies:
      bufferutil: ^4.0.1
      utf-8-validate: '>=5.0.2'
    peerDependenciesMeta:
      bufferutil:
        optional: true
      utf-8-validate:
        optional: true

  xml-name-validator@5.0.0:
    resolution: {integrity: sha512-EvGK8EJ3DhaHfbRlETOWAS5pO9MZITeauHKJyb8wyajUfQUenkIg2MvLDTZ4T/TgIcm3HU0TFBgWWboAZ30UHg==}
    engines: {node: '>=18'}

  xmlchars@2.2.0:
    resolution: {integrity: sha512-JZnDKK8B0RCDw84FNdDAIpZK+JuJw+s7Lz8nksI7SIuU3UXJJslUthsi+uWBUYOwPFwW7W7PRLRfUKpxjtjFCw==}

  y18n@4.0.3:
    resolution: {integrity: sha512-JKhqTOwSrqNA1NY5lSztJ1GrBiUodLMmIZuLiDaMRJ+itFd+ABVE8XBjOvIWL+rSqNDC74LCSFmlb/U4UZ4hJQ==}

  y18n@5.0.8:
    resolution: {integrity: sha512-0pfFzegeDWJHJIAmTLRP2DwHjdF5s7jo9tuztdQxAhINCdvS+3nGINqPd00AphqJR/0LhANUS6/+7SCb98YOfA==}
    engines: {node: '>=10'}

  yallist@3.1.1:
    resolution: {integrity: sha512-a4UGQaWPH59mOXUYnAG2ewncQS4i4F43Tv3JoAM+s2VDAmS9NsK8GpDMLrCHPksFT7h3K6TOoUNn2pb7RoXx4g==}

  yargs-parser@18.1.3:
    resolution: {integrity: sha512-o50j0JeToy/4K6OZcaQmW6lyXXKhq7csREXcDwk2omFPJEwUNOVtJKvmDr9EI1fAJZUyZcRF7kxGBWmRXudrCQ==}
    engines: {node: '>=6'}

  yargs-parser@21.1.1:
    resolution: {integrity: sha512-tVpsJW7DdjecAiFpbIB1e3qxIQsE6NoPc5/eTdrbbIC4h0LVsWhnoa3g+m2HclBIujHzsxZ4VJVA+GUuc2/LBw==}
    engines: {node: '>=12'}

  yargs@15.4.1:
    resolution: {integrity: sha512-aePbxDmcYW++PaqBsJ+HYUFwCdv4LVvdnhBy78E57PIor8/OVvhMrADFFEDh8DHDFRv/O9i3lPhsENjO7QX0+A==}
    engines: {node: '>=8'}

  yargs@17.7.2:
    resolution: {integrity: sha512-7dSzzRQ++CKnNI/krKnYRV7JKKPUXMEh61soaHKg9mrWEhzFWhFnxPxGl+69cD1Ou63C13NUPCnmIcrvqCuM6w==}
    engines: {node: '>=12'}

  yn@3.1.1:
    resolution: {integrity: sha512-Ux4ygGWsu2c7isFWe8Yu1YluJmqVhxqK2cLXNQA5AcC3QfbGNpM7fu0Y8b/z16pXLnFxZYvWhd3fhBY9DLmC6Q==}
    engines: {node: '>=6'}

  yocto-queue@0.1.0:
    resolution: {integrity: sha512-rVksvsnNCdJ/ohGc6xgPwyN8eheCxsiLM8mxuE/t/mOVqJewPuO1miLpTHQiRgTKCLexL4MeAFVagts7HmNZ2Q==}
    engines: {node: '>=10'}

  yocto-queue@1.2.1:
    resolution: {integrity: sha512-AyeEbWOu/TAXdxlV9wmGcR0+yh2j3vYPGOECcIj2S7MkrLyC7ne+oye2BKTItt0ii2PHk4cDy+95+LshzbXnGg==}
    engines: {node: '>=12.20'}

  zod@4.1.12:
    resolution: {integrity: sha512-JInaHOamG8pt5+Ey8kGmdcAcg3OL9reK8ltczgHTAwNhMys/6ThXHityHxVV2p3fkw/c+MAvBHFVYHFZDmjMCQ==}

  zwitch@2.0.4:
    resolution: {integrity: sha512-bXE4cR/kVZhKZX/RjPEflHaKVhUVl85noU3v6b8apfQEc1x4A+zBxjZ4lN8LqGd6WZ3dl98pY4o717VFmoPp+A==}

snapshots:

  '@acemir/cssom@0.9.19': {}

  '@ai-sdk/gateway@2.0.5(zod@4.1.12)':
    dependencies:
      '@ai-sdk/provider': 2.0.0
      '@ai-sdk/provider-utils': 3.0.15(zod@4.1.12)
      '@vercel/oidc': 3.0.3
      zod: 4.1.12

  '@ai-sdk/openai-compatible@1.0.25(zod@4.1.12)':
    dependencies:
      '@ai-sdk/provider': 2.0.0
      '@ai-sdk/provider-utils': 3.0.15(zod@4.1.12)
      zod: 4.1.12

  '@ai-sdk/provider-utils@3.0.15(zod@4.1.12)':
    dependencies:
      '@ai-sdk/provider': 2.0.0
      '@standard-schema/spec': 1.0.0
      eventsource-parser: 3.0.6
      zod: 4.1.12

  '@ai-sdk/provider@2.0.0':
    dependencies:
      json-schema: 0.4.0

  '@ai-sdk/react@2.0.86(react@19.2.0)(zod@4.1.12)':
    dependencies:
      '@ai-sdk/provider-utils': 3.0.15(zod@4.1.12)
      ai: 5.0.86(zod@4.1.12)
      react: 19.2.0
      swr: 2.3.6(react@19.2.0)
      throttleit: 2.1.0
    optionalDependencies:
      zod: 4.1.12

  '@alloc/quick-lru@5.2.0': {}

  '@asamuzakjp/css-color@4.0.5':
    dependencies:
      '@csstools/css-calc': 2.1.4(@csstools/css-parser-algorithms@3.0.5(@csstools/css-tokenizer@3.0.4))(@csstools/css-tokenizer@3.0.4)
      '@csstools/css-color-parser': 3.1.0(@csstools/css-parser-algorithms@3.0.5(@csstools/css-tokenizer@3.0.4))(@csstools/css-tokenizer@3.0.4)
      '@csstools/css-parser-algorithms': 3.0.5(@csstools/css-tokenizer@3.0.4)
      '@csstools/css-tokenizer': 3.0.4
      lru-cache: 11.2.2

  '@asamuzakjp/dom-selector@6.7.4':
    dependencies:
      '@asamuzakjp/nwsapi': 2.3.9
      bidi-js: 1.0.3
      css-tree: 3.1.0
      is-potential-custom-element-name: 1.0.1
      lru-cache: 11.2.2

  '@asamuzakjp/nwsapi@2.3.9': {}

  '@babel/code-frame@7.27.1':
    dependencies:
      '@babel/helper-validator-identifier': 7.28.5
      js-tokens: 4.0.0
      picocolors: 1.1.1

  '@babel/compat-data@7.28.5': {}

  '@babel/core@7.28.5':
    dependencies:
      '@babel/code-frame': 7.27.1
      '@babel/generator': 7.28.5
      '@babel/helper-compilation-targets': 7.27.2
      '@babel/helper-module-transforms': 7.28.3(@babel/core@7.28.5)
      '@babel/helpers': 7.28.4
      '@babel/parser': 7.28.5
      '@babel/template': 7.27.2
      '@babel/traverse': 7.28.5
      '@babel/types': 7.28.5
      '@jridgewell/remapping': 2.3.5
      convert-source-map: 2.0.0
      debug: 4.4.3
      gensync: 1.0.0-beta.2
      json5: 2.2.3
      semver: 6.3.1
    transitivePeerDependencies:
      - supports-color

  '@babel/generator@7.28.5':
    dependencies:
      '@babel/parser': 7.28.5
      '@babel/types': 7.28.5
      '@jridgewell/gen-mapping': 0.3.13
      '@jridgewell/trace-mapping': 0.3.31
      jsesc: 3.1.0

  '@babel/helper-compilation-targets@7.27.2':
    dependencies:
      '@babel/compat-data': 7.28.5
      '@babel/helper-validator-option': 7.27.1
      browserslist: 4.27.0
      lru-cache: 5.1.1
      semver: 6.3.1

  '@babel/helper-globals@7.28.0': {}

  '@babel/helper-module-imports@7.27.1':
    dependencies:
      '@babel/traverse': 7.28.5
      '@babel/types': 7.28.5
    transitivePeerDependencies:
      - supports-color

  '@babel/helper-module-transforms@7.28.3(@babel/core@7.28.5)':
    dependencies:
      '@babel/core': 7.28.5
      '@babel/helper-module-imports': 7.27.1
      '@babel/helper-validator-identifier': 7.28.5
      '@babel/traverse': 7.28.5
    transitivePeerDependencies:
      - supports-color

  '@babel/helper-plugin-utils@7.27.1': {}

  '@babel/helper-string-parser@7.27.1': {}

  '@babel/helper-validator-identifier@7.28.5': {}

  '@babel/helper-validator-option@7.27.1': {}

  '@babel/helpers@7.28.4':
    dependencies:
      '@babel/template': 7.27.2
      '@babel/types': 7.28.5

  '@babel/parser@7.28.5':
    dependencies:
      '@babel/types': 7.28.5

  '@babel/plugin-transform-react-jsx-self@7.27.1(@babel/core@7.28.5)':
    dependencies:
      '@babel/core': 7.28.5
      '@babel/helper-plugin-utils': 7.27.1

  '@babel/plugin-transform-react-jsx-source@7.27.1(@babel/core@7.28.5)':
    dependencies:
      '@babel/core': 7.28.5
      '@babel/helper-plugin-utils': 7.27.1

  '@babel/runtime-corejs3@7.28.4':
    dependencies:
      core-js-pure: 3.46.0

  '@babel/runtime@7.28.4': {}

  '@babel/template@7.27.2':
    dependencies:
      '@babel/code-frame': 7.27.1
      '@babel/parser': 7.28.5
      '@babel/types': 7.28.5

  '@babel/traverse@7.28.5':
    dependencies:
      '@babel/code-frame': 7.27.1
      '@babel/generator': 7.28.5
      '@babel/helper-globals': 7.28.0
      '@babel/parser': 7.28.5
      '@babel/template': 7.27.2
      '@babel/types': 7.28.5
      debug: 4.4.3
    transitivePeerDependencies:
      - supports-color

  '@babel/types@7.28.5':
    dependencies:
      '@babel/helper-string-parser': 7.27.1
      '@babel/helper-validator-identifier': 7.28.5

  '@bcoe/v8-coverage@1.0.2': {}

  '@biomejs/biome@2.3.2':
    optionalDependencies:
      '@biomejs/cli-darwin-arm64': 2.3.2
      '@biomejs/cli-darwin-x64': 2.3.2
      '@biomejs/cli-linux-arm64': 2.3.2
      '@biomejs/cli-linux-arm64-musl': 2.3.2
      '@biomejs/cli-linux-x64': 2.3.2
      '@biomejs/cli-linux-x64-musl': 2.3.2
      '@biomejs/cli-win32-arm64': 2.3.2
      '@biomejs/cli-win32-x64': 2.3.2

  '@biomejs/cli-darwin-arm64@2.3.2':
    optional: true

  '@biomejs/cli-darwin-x64@2.3.2':
    optional: true

  '@biomejs/cli-linux-arm64-musl@2.3.2':
    optional: true

  '@biomejs/cli-linux-arm64@2.3.2':
    optional: true

  '@biomejs/cli-linux-x64-musl@2.3.2':
    optional: true

  '@biomejs/cli-linux-x64@2.3.2':
    optional: true

  '@biomejs/cli-win32-arm64@2.3.2':
    optional: true

  '@biomejs/cli-win32-x64@2.3.2':
    optional: true

  '@bprogress/core@1.3.4': {}

  '@bprogress/next@3.2.12(next@16.0.1(@opentelemetry/api@1.9.0)(react-dom@19.2.0(react@19.2.0))(react@19.2.0))(react-dom@19.2.0(react@19.2.0))(react@19.2.0)':
    dependencies:
      '@bprogress/core': 1.3.4
      '@bprogress/react': 1.2.7(react-dom@19.2.0(react@19.2.0))(react@19.2.0)
      next: 16.0.1(@opentelemetry/api@1.9.0)(react-dom@19.2.0(react@19.2.0))(react@19.2.0)
      react: 19.2.0
      react-dom: 19.2.0(react@19.2.0)

  '@bprogress/react@1.2.7(react-dom@19.2.0(react@19.2.0))(react@19.2.0)':
    dependencies:
      '@bprogress/core': 1.3.4
      react: 19.2.0
      react-dom: 19.2.0(react@19.2.0)

  '@changesets/apply-release-plan@7.0.13':
    dependencies:
      '@changesets/config': 3.1.1
      '@changesets/get-version-range-type': 0.4.0
      '@changesets/git': 3.0.4
      '@changesets/should-skip-package': 0.1.2
      '@changesets/types': 6.1.0
      '@manypkg/get-packages': 1.1.3
      detect-indent: 6.1.0
      fs-extra: 7.0.1
      lodash.startcase: 4.4.0
      outdent: 0.5.0
      prettier: 2.8.8
      resolve-from: 5.0.0
      semver: 7.7.3

  '@changesets/assemble-release-plan@6.0.9':
    dependencies:
      '@changesets/errors': 0.2.0
      '@changesets/get-dependents-graph': 2.1.3
      '@changesets/should-skip-package': 0.1.2
      '@changesets/types': 6.1.0
      '@manypkg/get-packages': 1.1.3
      semver: 7.7.3

  '@changesets/changelog-git@0.2.1':
    dependencies:
      '@changesets/types': 6.1.0

  '@changesets/cli@2.29.7(@types/node@24.9.2)':
    dependencies:
      '@changesets/apply-release-plan': 7.0.13
      '@changesets/assemble-release-plan': 6.0.9
      '@changesets/changelog-git': 0.2.1
      '@changesets/config': 3.1.1
      '@changesets/errors': 0.2.0
      '@changesets/get-dependents-graph': 2.1.3
      '@changesets/get-release-plan': 4.0.13
      '@changesets/git': 3.0.4
      '@changesets/logger': 0.1.1
      '@changesets/pre': 2.0.2
      '@changesets/read': 0.6.5
      '@changesets/should-skip-package': 0.1.2
      '@changesets/types': 6.1.0
      '@changesets/write': 0.4.0
      '@inquirer/external-editor': 1.0.2(@types/node@24.9.2)
      '@manypkg/get-packages': 1.1.3
      ansi-colors: 4.1.3
      ci-info: 3.9.0
      enquirer: 2.4.1
      fs-extra: 7.0.1
      mri: 1.2.0
      p-limit: 2.3.0
      package-manager-detector: 0.2.11
      picocolors: 1.1.1
      resolve-from: 5.0.0
      semver: 7.7.3
      spawndamnit: 3.0.1
      term-size: 2.2.1
    transitivePeerDependencies:
      - '@types/node'

  '@changesets/config@3.1.1':
    dependencies:
      '@changesets/errors': 0.2.0
      '@changesets/get-dependents-graph': 2.1.3
      '@changesets/logger': 0.1.1
      '@changesets/types': 6.1.0
      '@manypkg/get-packages': 1.1.3
      fs-extra: 7.0.1
      micromatch: 4.0.8

  '@changesets/errors@0.2.0':
    dependencies:
      extendable-error: 0.1.7

  '@changesets/get-dependents-graph@2.1.3':
    dependencies:
      '@changesets/types': 6.1.0
      '@manypkg/get-packages': 1.1.3
      picocolors: 1.1.1
      semver: 7.7.3

  '@changesets/get-release-plan@4.0.13':
    dependencies:
      '@changesets/assemble-release-plan': 6.0.9
      '@changesets/config': 3.1.1
      '@changesets/pre': 2.0.2
      '@changesets/read': 0.6.5
      '@changesets/types': 6.1.0
      '@manypkg/get-packages': 1.1.3

  '@changesets/get-version-range-type@0.4.0': {}

  '@changesets/git@3.0.4':
    dependencies:
      '@changesets/errors': 0.2.0
      '@manypkg/get-packages': 1.1.3
      is-subdir: 1.2.0
      micromatch: 4.0.8
      spawndamnit: 3.0.1

  '@changesets/logger@0.1.1':
    dependencies:
      picocolors: 1.1.1

  '@changesets/parse@0.4.1':
    dependencies:
      '@changesets/types': 6.1.0
      js-yaml: 3.14.1

  '@changesets/pre@2.0.2':
    dependencies:
      '@changesets/errors': 0.2.0
      '@changesets/types': 6.1.0
      '@manypkg/get-packages': 1.1.3
      fs-extra: 7.0.1

  '@changesets/read@0.6.5':
    dependencies:
      '@changesets/git': 3.0.4
      '@changesets/logger': 0.1.1
      '@changesets/parse': 0.4.1
      '@changesets/types': 6.1.0
      fs-extra: 7.0.1
      p-filter: 2.1.0
      picocolors: 1.1.1

  '@changesets/should-skip-package@0.1.2':
    dependencies:
      '@changesets/types': 6.1.0
      '@manypkg/get-packages': 1.1.3

  '@changesets/types@4.1.0': {}

  '@changesets/types@6.1.0': {}

  '@changesets/write@0.4.0':
    dependencies:
      '@changesets/types': 6.1.0
      fs-extra: 7.0.1
      human-id: 4.1.2
      prettier: 2.8.8

  '@clack/core@0.5.0':
    dependencies:
      picocolors: 1.1.1
      sisteransi: 1.0.5

  '@clack/prompts@0.11.0':
    dependencies:
      '@clack/core': 0.5.0
      picocolors: 1.1.1
      sisteransi: 1.0.5

  '@commitlint/cli@20.1.0(@types/node@24.9.2)(typescript@5.9.3)':
    dependencies:
      '@commitlint/format': 20.0.0
      '@commitlint/lint': 20.0.0
      '@commitlint/load': 20.1.0(@types/node@24.9.2)(typescript@5.9.3)
      '@commitlint/read': 20.0.0
      '@commitlint/types': 20.0.0
      tinyexec: 1.0.1
      yargs: 17.7.2
    transitivePeerDependencies:
      - '@types/node'
      - typescript

  '@commitlint/config-conventional@20.0.0':
    dependencies:
      '@commitlint/types': 20.0.0
      conventional-changelog-conventionalcommits: 7.0.2

  '@commitlint/config-validator@20.0.0':
    dependencies:
      '@commitlint/types': 20.0.0
      ajv: 8.17.1

  '@commitlint/ensure@20.0.0':
    dependencies:
      '@commitlint/types': 20.0.0
      lodash.camelcase: 4.3.0
      lodash.kebabcase: 4.1.1
      lodash.snakecase: 4.1.1
      lodash.startcase: 4.4.0
      lodash.upperfirst: 4.3.1

  '@commitlint/execute-rule@20.0.0': {}

  '@commitlint/format@20.0.0':
    dependencies:
      '@commitlint/types': 20.0.0
      chalk: 5.6.2

  '@commitlint/is-ignored@20.0.0':
    dependencies:
      '@commitlint/types': 20.0.0
      semver: 7.7.3

  '@commitlint/lint@20.0.0':
    dependencies:
      '@commitlint/is-ignored': 20.0.0
      '@commitlint/parse': 20.0.0
      '@commitlint/rules': 20.0.0
      '@commitlint/types': 20.0.0

  '@commitlint/load@20.1.0(@types/node@24.9.2)(typescript@5.9.3)':
    dependencies:
      '@commitlint/config-validator': 20.0.0
      '@commitlint/execute-rule': 20.0.0
      '@commitlint/resolve-extends': 20.1.0
      '@commitlint/types': 20.0.0
      chalk: 5.6.2
      cosmiconfig: 9.0.0(typescript@5.9.3)
      cosmiconfig-typescript-loader: 6.2.0(@types/node@24.9.2)(cosmiconfig@9.0.0(typescript@5.9.3))(typescript@5.9.3)
      lodash.isplainobject: 4.0.6
      lodash.merge: 4.6.2
      lodash.uniq: 4.5.0
    transitivePeerDependencies:
      - '@types/node'
      - typescript

  '@commitlint/message@20.0.0': {}

  '@commitlint/parse@20.0.0':
    dependencies:
      '@commitlint/types': 20.0.0
      conventional-changelog-angular: 7.0.0
      conventional-commits-parser: 5.0.0

  '@commitlint/read@20.0.0':
    dependencies:
      '@commitlint/top-level': 20.0.0
      '@commitlint/types': 20.0.0
      git-raw-commits: 4.0.0
      minimist: 1.2.8
      tinyexec: 1.0.1

  '@commitlint/resolve-extends@20.1.0':
    dependencies:
      '@commitlint/config-validator': 20.0.0
      '@commitlint/types': 20.0.0
      global-directory: 4.0.1
      import-meta-resolve: 4.2.0
      lodash.mergewith: 4.6.2
      resolve-from: 5.0.0

  '@commitlint/rules@20.0.0':
    dependencies:
      '@commitlint/ensure': 20.0.0
      '@commitlint/message': 20.0.0
      '@commitlint/to-lines': 20.0.0
      '@commitlint/types': 20.0.0

  '@commitlint/to-lines@20.0.0': {}

  '@commitlint/top-level@20.0.0':
    dependencies:
      find-up: 7.0.0

  '@commitlint/types@20.0.0':
    dependencies:
      '@types/conventional-commits-parser': 5.0.2
      chalk: 5.6.2

  '@cspotcode/source-map-support@0.8.1':
    dependencies:
      '@jridgewell/trace-mapping': 0.3.9

  '@csstools/color-helpers@5.1.0': {}

  '@csstools/css-calc@2.1.4(@csstools/css-parser-algorithms@3.0.5(@csstools/css-tokenizer@3.0.4))(@csstools/css-tokenizer@3.0.4)':
    dependencies:
      '@csstools/css-parser-algorithms': 3.0.5(@csstools/css-tokenizer@3.0.4)
      '@csstools/css-tokenizer': 3.0.4

  '@csstools/css-color-parser@3.1.0(@csstools/css-parser-algorithms@3.0.5(@csstools/css-tokenizer@3.0.4))(@csstools/css-tokenizer@3.0.4)':
    dependencies:
      '@csstools/color-helpers': 5.1.0
      '@csstools/css-calc': 2.1.4(@csstools/css-parser-algorithms@3.0.5(@csstools/css-tokenizer@3.0.4))(@csstools/css-tokenizer@3.0.4)
      '@csstools/css-parser-algorithms': 3.0.5(@csstools/css-tokenizer@3.0.4)
      '@csstools/css-tokenizer': 3.0.4

  '@csstools/css-parser-algorithms@3.0.5(@csstools/css-tokenizer@3.0.4)':
    dependencies:
      '@csstools/css-tokenizer': 3.0.4

  '@csstools/css-syntax-patches-for-csstree@1.0.15': {}

  '@csstools/css-tokenizer@3.0.4': {}

  '@emnapi/core@1.6.0':
    dependencies:
      '@emnapi/wasi-threads': 1.1.0
      tslib: 2.8.1
    optional: true

  '@emnapi/runtime@1.6.0':
    dependencies:
      tslib: 2.8.1
    optional: true

  '@emnapi/wasi-threads@1.1.0':
    dependencies:
      tslib: 2.8.1
    optional: true

  '@esbuild/aix-ppc64@0.25.11':
    optional: true

  '@esbuild/android-arm64@0.25.11':
    optional: true

  '@esbuild/android-arm@0.25.11':
    optional: true

  '@esbuild/android-x64@0.25.11':
    optional: true

  '@esbuild/darwin-arm64@0.25.11':
    optional: true

  '@esbuild/darwin-x64@0.25.11':
    optional: true

  '@esbuild/freebsd-arm64@0.25.11':
    optional: true

  '@esbuild/freebsd-x64@0.25.11':
    optional: true

  '@esbuild/linux-arm64@0.25.11':
    optional: true

  '@esbuild/linux-arm@0.25.11':
    optional: true

  '@esbuild/linux-ia32@0.25.11':
    optional: true

  '@esbuild/linux-loong64@0.25.11':
    optional: true

  '@esbuild/linux-mips64el@0.25.11':
    optional: true

  '@esbuild/linux-ppc64@0.25.11':
    optional: true

  '@esbuild/linux-riscv64@0.25.11':
    optional: true

  '@esbuild/linux-s390x@0.25.11':
    optional: true

  '@esbuild/linux-x64@0.25.11':
    optional: true

  '@esbuild/netbsd-arm64@0.25.11':
    optional: true

  '@esbuild/netbsd-x64@0.25.11':
    optional: true

  '@esbuild/openbsd-arm64@0.25.11':
    optional: true

  '@esbuild/openbsd-x64@0.25.11':
    optional: true

  '@esbuild/openharmony-arm64@0.25.11':
    optional: true

  '@esbuild/sunos-x64@0.25.11':
    optional: true

  '@esbuild/win32-arm64@0.25.11':
    optional: true

  '@esbuild/win32-ia32@0.25.11':
    optional: true

  '@esbuild/win32-x64@0.25.11':
    optional: true

  '@eslint-community/eslint-utils@4.9.0(eslint@9.38.0(jiti@2.6.1))':
    dependencies:
      eslint: 9.38.0(jiti@2.6.1)
      eslint-visitor-keys: 3.4.3

  '@eslint-community/regexpp@4.12.2': {}

  '@eslint/config-array@0.21.1':
    dependencies:
      '@eslint/object-schema': 2.1.7
      debug: 4.4.3
      minimatch: 3.1.2
    transitivePeerDependencies:
      - supports-color

  '@eslint/config-helpers@0.4.2':
    dependencies:
      '@eslint/core': 0.17.0

  '@eslint/core@0.16.0':
    dependencies:
      '@types/json-schema': 7.0.15

  '@eslint/core@0.17.0':
    dependencies:
      '@types/json-schema': 7.0.15

  '@eslint/eslintrc@3.3.1':
    dependencies:
      ajv: 6.12.6
      debug: 4.4.3
      espree: 10.4.0
      globals: 14.0.0
      ignore: 5.3.2
      import-fresh: 3.3.1
      js-yaml: 4.1.0
      minimatch: 3.1.2
      strip-json-comments: 3.1.1
    transitivePeerDependencies:
      - supports-color

  '@eslint/js@9.38.0': {}

  '@eslint/object-schema@2.1.7': {}

  '@eslint/plugin-kit@0.4.1':
    dependencies:
      '@eslint/core': 0.17.0
      levn: 0.4.1

  '@floating-ui/core@1.7.3':
    dependencies:
      '@floating-ui/utils': 0.2.10

  '@floating-ui/dom@1.7.4':
    dependencies:
      '@floating-ui/core': 1.7.3
      '@floating-ui/utils': 0.2.10

  '@floating-ui/react-dom@2.1.6(react-dom@19.2.0(react@19.2.0))(react@19.2.0)':
    dependencies:
      '@floating-ui/dom': 1.7.4
      react: 19.2.0
      react-dom: 19.2.0(react@19.2.0)

  '@floating-ui/utils@0.2.10': {}

  '@formatjs/intl-localematcher@0.6.2':
    dependencies:
      tslib: 2.8.1

  '@humanfs/core@0.19.1': {}

  '@humanfs/node@0.16.7':
    dependencies:
      '@humanfs/core': 0.19.1
      '@humanwhocodes/retry': 0.4.3

  '@humanwhocodes/module-importer@1.0.1': {}

  '@humanwhocodes/retry@0.4.3': {}

  '@img/colour@1.0.0':
    optional: true

  '@img/sharp-darwin-arm64@0.34.4':
    optionalDependencies:
      '@img/sharp-libvips-darwin-arm64': 1.2.3
    optional: true

  '@img/sharp-darwin-x64@0.34.4':
    optionalDependencies:
      '@img/sharp-libvips-darwin-x64': 1.2.3
    optional: true

  '@img/sharp-libvips-darwin-arm64@1.2.3':
    optional: true

  '@img/sharp-libvips-darwin-x64@1.2.3':
    optional: true

  '@img/sharp-libvips-linux-arm64@1.2.3':
    optional: true

  '@img/sharp-libvips-linux-arm@1.2.3':
    optional: true

  '@img/sharp-libvips-linux-ppc64@1.2.3':
    optional: true

  '@img/sharp-libvips-linux-s390x@1.2.3':
    optional: true

  '@img/sharp-libvips-linux-x64@1.2.3':
    optional: true

  '@img/sharp-libvips-linuxmusl-arm64@1.2.3':
    optional: true

  '@img/sharp-libvips-linuxmusl-x64@1.2.3':
    optional: true

  '@img/sharp-linux-arm64@0.34.4':
    optionalDependencies:
      '@img/sharp-libvips-linux-arm64': 1.2.3
    optional: true

  '@img/sharp-linux-arm@0.34.4':
    optionalDependencies:
      '@img/sharp-libvips-linux-arm': 1.2.3
    optional: true

  '@img/sharp-linux-ppc64@0.34.4':
    optionalDependencies:
      '@img/sharp-libvips-linux-ppc64': 1.2.3
    optional: true

  '@img/sharp-linux-s390x@0.34.4':
    optionalDependencies:
      '@img/sharp-libvips-linux-s390x': 1.2.3
    optional: true

  '@img/sharp-linux-x64@0.34.4':
    optionalDependencies:
      '@img/sharp-libvips-linux-x64': 1.2.3
    optional: true

  '@img/sharp-linuxmusl-arm64@0.34.4':
    optionalDependencies:
      '@img/sharp-libvips-linuxmusl-arm64': 1.2.3
    optional: true

  '@img/sharp-linuxmusl-x64@0.34.4':
    optionalDependencies:
      '@img/sharp-libvips-linuxmusl-x64': 1.2.3
    optional: true

  '@img/sharp-wasm32@0.34.4':
    dependencies:
      '@emnapi/runtime': 1.6.0
    optional: true

  '@img/sharp-win32-arm64@0.34.4':
    optional: true

  '@img/sharp-win32-ia32@0.34.4':
    optional: true

  '@img/sharp-win32-x64@0.34.4':
    optional: true

  '@inquirer/external-editor@1.0.2(@types/node@24.9.2)':
    dependencies:
      chardet: 2.1.1
      iconv-lite: 0.7.0
    optionalDependencies:
      '@types/node': 24.9.2

  '@isaacs/balanced-match@4.0.1': {}

  '@isaacs/brace-expansion@5.0.0':
    dependencies:
      '@isaacs/balanced-match': 4.0.1

  '@isaacs/cliui@8.0.2':
    dependencies:
      string-width: 5.1.2
      string-width-cjs: string-width@4.2.3
      strip-ansi: 7.1.2
      strip-ansi-cjs: strip-ansi@6.0.1
      wrap-ansi: 8.1.0
      wrap-ansi-cjs: wrap-ansi@7.0.0

  '@istanbuljs/load-nyc-config@1.1.0':
    dependencies:
      camelcase: 5.3.1
      find-up: 4.1.0
      get-package-type: 0.1.0
      js-yaml: 3.14.1
      resolve-from: 5.0.0

  '@istanbuljs/schema@0.1.3': {}

  '@jridgewell/gen-mapping@0.3.13':
    dependencies:
      '@jridgewell/sourcemap-codec': 1.5.5
      '@jridgewell/trace-mapping': 0.3.31

  '@jridgewell/remapping@2.3.5':
    dependencies:
      '@jridgewell/gen-mapping': 0.3.13
      '@jridgewell/trace-mapping': 0.3.31

  '@jridgewell/resolve-uri@3.1.2': {}

  '@jridgewell/sourcemap-codec@1.5.5': {}

  '@jridgewell/trace-mapping@0.3.31':
    dependencies:
      '@jridgewell/resolve-uri': 3.1.2
      '@jridgewell/sourcemap-codec': 1.5.5

  '@jridgewell/trace-mapping@0.3.9':
    dependencies:
      '@jridgewell/resolve-uri': 3.1.2
      '@jridgewell/sourcemap-codec': 1.5.5

  '@manypkg/find-root@1.1.0':
    dependencies:
      '@babel/runtime': 7.28.4
      '@types/node': 12.20.55
      find-up: 4.1.0
      fs-extra: 8.1.0

  '@manypkg/get-packages@1.1.3':
    dependencies:
      '@babel/runtime': 7.28.4
      '@changesets/types': 4.1.0
      '@manypkg/find-root': 1.1.0
      fs-extra: 8.1.0
      globby: 11.1.0
      read-yaml-file: 1.1.0

  '@mdx-js/mdx@3.1.1':
    dependencies:
      '@types/estree': 1.0.8
      '@types/estree-jsx': 1.0.5
      '@types/hast': 3.0.4
      '@types/mdx': 2.0.13
      acorn: 8.15.0
      collapse-white-space: 2.1.0
      devlop: 1.1.0
      estree-util-is-identifier-name: 3.0.0
      estree-util-scope: 1.0.0
      estree-walker: 3.0.3
      hast-util-to-jsx-runtime: 2.3.6
      markdown-extensions: 2.0.0
      recma-build-jsx: 1.0.0
      recma-jsx: 1.0.1(acorn@8.15.0)
      recma-stringify: 1.0.0
      rehype-recma: 1.0.0
      remark-mdx: 3.1.1
      remark-parse: 11.0.0
      remark-rehype: 11.1.2
      source-map: 0.7.6
      unified: 11.0.5
      unist-util-position-from-estree: 2.0.0
      unist-util-stringify-position: 4.0.0
      unist-util-visit: 5.0.0
      vfile: 6.0.3
    transitivePeerDependencies:
      - supports-color

  '@napi-rs/wasm-runtime@1.0.7':
    dependencies:
      '@emnapi/core': 1.6.0
      '@emnapi/runtime': 1.6.0
      '@tybys/wasm-util': 0.10.1
    optional: true

  '@next/env@16.0.1': {}

  '@next/swc-darwin-arm64@16.0.1':
    optional: true

  '@next/swc-darwin-x64@16.0.1':
    optional: true

  '@next/swc-linux-arm64-gnu@16.0.1':
    optional: true

  '@next/swc-linux-arm64-musl@16.0.1':
    optional: true

  '@next/swc-linux-x64-gnu@16.0.1':
    optional: true

  '@next/swc-linux-x64-musl@16.0.1':
    optional: true

  '@next/swc-win32-arm64-msvc@16.0.1':
    optional: true

  '@next/swc-win32-x64-msvc@16.0.1':
    optional: true

  '@nodelib/fs.scandir@2.1.5':
    dependencies:
      '@nodelib/fs.stat': 2.0.5
      run-parallel: 1.2.0

  '@nodelib/fs.stat@2.0.5': {}

  '@nodelib/fs.walk@1.2.8':
    dependencies:
      '@nodelib/fs.scandir': 2.1.5
      fastq: 1.19.1

  '@opentelemetry/api@1.9.0': {}

  '@orama/orama@3.1.16': {}

  '@oxc-project/runtime@0.95.0': {}

  '@oxc-project/types@0.95.0': {}

  '@quansync/fs@0.1.5':
    dependencies:
      quansync: 0.2.11

  '@radix-ui/number@1.1.1': {}

  '@radix-ui/primitive@1.1.3': {}

  '@radix-ui/react-accordion@1.2.12(@types/react-dom@19.2.2(@types/react@19.2.2))(@types/react@19.2.2)(react-dom@19.2.0(react@19.2.0))(react@19.2.0)':
    dependencies:
      '@radix-ui/primitive': 1.1.3
      '@radix-ui/react-collapsible': 1.1.12(@types/react-dom@19.2.2(@types/react@19.2.2))(@types/react@19.2.2)(react-dom@19.2.0(react@19.2.0))(react@19.2.0)
      '@radix-ui/react-collection': 1.1.7(@types/react-dom@19.2.2(@types/react@19.2.2))(@types/react@19.2.2)(react-dom@19.2.0(react@19.2.0))(react@19.2.0)
      '@radix-ui/react-compose-refs': 1.1.2(@types/react@19.2.2)(react@19.2.0)
      '@radix-ui/react-context': 1.1.2(@types/react@19.2.2)(react@19.2.0)
      '@radix-ui/react-direction': 1.1.1(@types/react@19.2.2)(react@19.2.0)
      '@radix-ui/react-id': 1.1.1(@types/react@19.2.2)(react@19.2.0)
      '@radix-ui/react-primitive': 2.1.3(@types/react-dom@19.2.2(@types/react@19.2.2))(@types/react@19.2.2)(react-dom@19.2.0(react@19.2.0))(react@19.2.0)
      '@radix-ui/react-use-controllable-state': 1.2.2(@types/react@19.2.2)(react@19.2.0)
      react: 19.2.0
      react-dom: 19.2.0(react@19.2.0)
    optionalDependencies:
      '@types/react': 19.2.2
      '@types/react-dom': 19.2.2(@types/react@19.2.2)

  '@radix-ui/react-arrow@1.1.7(@types/react-dom@19.2.2(@types/react@19.2.2))(@types/react@19.2.2)(react-dom@19.2.0(react@19.2.0))(react@19.2.0)':
    dependencies:
      '@radix-ui/react-primitive': 2.1.3(@types/react-dom@19.2.2(@types/react@19.2.2))(@types/react@19.2.2)(react-dom@19.2.0(react@19.2.0))(react@19.2.0)
      react: 19.2.0
      react-dom: 19.2.0(react@19.2.0)
    optionalDependencies:
      '@types/react': 19.2.2
      '@types/react-dom': 19.2.2(@types/react@19.2.2)

  '@radix-ui/react-collapsible@1.1.12(@types/react-dom@19.2.2(@types/react@19.2.2))(@types/react@19.2.2)(react-dom@19.2.0(react@19.2.0))(react@19.2.0)':
    dependencies:
      '@radix-ui/primitive': 1.1.3
      '@radix-ui/react-compose-refs': 1.1.2(@types/react@19.2.2)(react@19.2.0)
      '@radix-ui/react-context': 1.1.2(@types/react@19.2.2)(react@19.2.0)
      '@radix-ui/react-id': 1.1.1(@types/react@19.2.2)(react@19.2.0)
      '@radix-ui/react-presence': 1.1.5(@types/react-dom@19.2.2(@types/react@19.2.2))(@types/react@19.2.2)(react-dom@19.2.0(react@19.2.0))(react@19.2.0)
      '@radix-ui/react-primitive': 2.1.3(@types/react-dom@19.2.2(@types/react@19.2.2))(@types/react@19.2.2)(react-dom@19.2.0(react@19.2.0))(react@19.2.0)
      '@radix-ui/react-use-controllable-state': 1.2.2(@types/react@19.2.2)(react@19.2.0)
      '@radix-ui/react-use-layout-effect': 1.1.1(@types/react@19.2.2)(react@19.2.0)
      react: 19.2.0
      react-dom: 19.2.0(react@19.2.0)
    optionalDependencies:
      '@types/react': 19.2.2
      '@types/react-dom': 19.2.2(@types/react@19.2.2)

  '@radix-ui/react-collection@1.1.7(@types/react-dom@19.2.2(@types/react@19.2.2))(@types/react@19.2.2)(react-dom@19.2.0(react@19.2.0))(react@19.2.0)':
    dependencies:
      '@radix-ui/react-compose-refs': 1.1.2(@types/react@19.2.2)(react@19.2.0)
      '@radix-ui/react-context': 1.1.2(@types/react@19.2.2)(react@19.2.0)
      '@radix-ui/react-primitive': 2.1.3(@types/react-dom@19.2.2(@types/react@19.2.2))(@types/react@19.2.2)(react-dom@19.2.0(react@19.2.0))(react@19.2.0)
      '@radix-ui/react-slot': 1.2.3(@types/react@19.2.2)(react@19.2.0)
      react: 19.2.0
      react-dom: 19.2.0(react@19.2.0)
    optionalDependencies:
      '@types/react': 19.2.2
      '@types/react-dom': 19.2.2(@types/react@19.2.2)

  '@radix-ui/react-compose-refs@1.1.2(@types/react@19.2.2)(react@19.2.0)':
    dependencies:
      react: 19.2.0
    optionalDependencies:
      '@types/react': 19.2.2

  '@radix-ui/react-context@1.1.2(@types/react@19.2.2)(react@19.2.0)':
    dependencies:
      react: 19.2.0
    optionalDependencies:
      '@types/react': 19.2.2

  '@radix-ui/react-dialog@1.1.15(@types/react-dom@19.2.2(@types/react@19.2.2))(@types/react@19.2.2)(react-dom@19.2.0(react@19.2.0))(react@19.2.0)':
    dependencies:
      '@radix-ui/primitive': 1.1.3
      '@radix-ui/react-compose-refs': 1.1.2(@types/react@19.2.2)(react@19.2.0)
      '@radix-ui/react-context': 1.1.2(@types/react@19.2.2)(react@19.2.0)
      '@radix-ui/react-dismissable-layer': 1.1.11(@types/react-dom@19.2.2(@types/react@19.2.2))(@types/react@19.2.2)(react-dom@19.2.0(react@19.2.0))(react@19.2.0)
      '@radix-ui/react-focus-guards': 1.1.3(@types/react@19.2.2)(react@19.2.0)
      '@radix-ui/react-focus-scope': 1.1.7(@types/react-dom@19.2.2(@types/react@19.2.2))(@types/react@19.2.2)(react-dom@19.2.0(react@19.2.0))(react@19.2.0)
      '@radix-ui/react-id': 1.1.1(@types/react@19.2.2)(react@19.2.0)
      '@radix-ui/react-portal': 1.1.9(@types/react-dom@19.2.2(@types/react@19.2.2))(@types/react@19.2.2)(react-dom@19.2.0(react@19.2.0))(react@19.2.0)
      '@radix-ui/react-presence': 1.1.5(@types/react-dom@19.2.2(@types/react@19.2.2))(@types/react@19.2.2)(react-dom@19.2.0(react@19.2.0))(react@19.2.0)
      '@radix-ui/react-primitive': 2.1.3(@types/react-dom@19.2.2(@types/react@19.2.2))(@types/react@19.2.2)(react-dom@19.2.0(react@19.2.0))(react@19.2.0)
      '@radix-ui/react-slot': 1.2.3(@types/react@19.2.2)(react@19.2.0)
      '@radix-ui/react-use-controllable-state': 1.2.2(@types/react@19.2.2)(react@19.2.0)
      aria-hidden: 1.2.6
      react: 19.2.0
      react-dom: 19.2.0(react@19.2.0)
      react-remove-scroll: 2.7.1(@types/react@19.2.2)(react@19.2.0)
    optionalDependencies:
      '@types/react': 19.2.2
      '@types/react-dom': 19.2.2(@types/react@19.2.2)

  '@radix-ui/react-direction@1.1.1(@types/react@19.2.2)(react@19.2.0)':
    dependencies:
      react: 19.2.0
    optionalDependencies:
      '@types/react': 19.2.2

  '@radix-ui/react-dismissable-layer@1.1.11(@types/react-dom@19.2.2(@types/react@19.2.2))(@types/react@19.2.2)(react-dom@19.2.0(react@19.2.0))(react@19.2.0)':
    dependencies:
      '@radix-ui/primitive': 1.1.3
      '@radix-ui/react-compose-refs': 1.1.2(@types/react@19.2.2)(react@19.2.0)
      '@radix-ui/react-primitive': 2.1.3(@types/react-dom@19.2.2(@types/react@19.2.2))(@types/react@19.2.2)(react-dom@19.2.0(react@19.2.0))(react@19.2.0)
      '@radix-ui/react-use-callback-ref': 1.1.1(@types/react@19.2.2)(react@19.2.0)
      '@radix-ui/react-use-escape-keydown': 1.1.1(@types/react@19.2.2)(react@19.2.0)
      react: 19.2.0
      react-dom: 19.2.0(react@19.2.0)
    optionalDependencies:
      '@types/react': 19.2.2
      '@types/react-dom': 19.2.2(@types/react@19.2.2)

  '@radix-ui/react-focus-guards@1.1.3(@types/react@19.2.2)(react@19.2.0)':
    dependencies:
      react: 19.2.0
    optionalDependencies:
      '@types/react': 19.2.2

  '@radix-ui/react-focus-scope@1.1.7(@types/react-dom@19.2.2(@types/react@19.2.2))(@types/react@19.2.2)(react-dom@19.2.0(react@19.2.0))(react@19.2.0)':
    dependencies:
      '@radix-ui/react-compose-refs': 1.1.2(@types/react@19.2.2)(react@19.2.0)
      '@radix-ui/react-primitive': 2.1.3(@types/react-dom@19.2.2(@types/react@19.2.2))(@types/react@19.2.2)(react-dom@19.2.0(react@19.2.0))(react@19.2.0)
      '@radix-ui/react-use-callback-ref': 1.1.1(@types/react@19.2.2)(react@19.2.0)
      react: 19.2.0
      react-dom: 19.2.0(react@19.2.0)
    optionalDependencies:
      '@types/react': 19.2.2
      '@types/react-dom': 19.2.2(@types/react@19.2.2)

  '@radix-ui/react-id@1.1.1(@types/react@19.2.2)(react@19.2.0)':
    dependencies:
      '@radix-ui/react-use-layout-effect': 1.1.1(@types/react@19.2.2)(react@19.2.0)
      react: 19.2.0
    optionalDependencies:
      '@types/react': 19.2.2

  '@radix-ui/react-navigation-menu@1.2.14(@types/react-dom@19.2.2(@types/react@19.2.2))(@types/react@19.2.2)(react-dom@19.2.0(react@19.2.0))(react@19.2.0)':
    dependencies:
      '@radix-ui/primitive': 1.1.3
      '@radix-ui/react-collection': 1.1.7(@types/react-dom@19.2.2(@types/react@19.2.2))(@types/react@19.2.2)(react-dom@19.2.0(react@19.2.0))(react@19.2.0)
      '@radix-ui/react-compose-refs': 1.1.2(@types/react@19.2.2)(react@19.2.0)
      '@radix-ui/react-context': 1.1.2(@types/react@19.2.2)(react@19.2.0)
      '@radix-ui/react-direction': 1.1.1(@types/react@19.2.2)(react@19.2.0)
      '@radix-ui/react-dismissable-layer': 1.1.11(@types/react-dom@19.2.2(@types/react@19.2.2))(@types/react@19.2.2)(react-dom@19.2.0(react@19.2.0))(react@19.2.0)
      '@radix-ui/react-id': 1.1.1(@types/react@19.2.2)(react@19.2.0)
      '@radix-ui/react-presence': 1.1.5(@types/react-dom@19.2.2(@types/react@19.2.2))(@types/react@19.2.2)(react-dom@19.2.0(react@19.2.0))(react@19.2.0)
      '@radix-ui/react-primitive': 2.1.3(@types/react-dom@19.2.2(@types/react@19.2.2))(@types/react@19.2.2)(react-dom@19.2.0(react@19.2.0))(react@19.2.0)
      '@radix-ui/react-use-callback-ref': 1.1.1(@types/react@19.2.2)(react@19.2.0)
      '@radix-ui/react-use-controllable-state': 1.2.2(@types/react@19.2.2)(react@19.2.0)
      '@radix-ui/react-use-layout-effect': 1.1.1(@types/react@19.2.2)(react@19.2.0)
      '@radix-ui/react-use-previous': 1.1.1(@types/react@19.2.2)(react@19.2.0)
      '@radix-ui/react-visually-hidden': 1.2.3(@types/react-dom@19.2.2(@types/react@19.2.2))(@types/react@19.2.2)(react-dom@19.2.0(react@19.2.0))(react@19.2.0)
      react: 19.2.0
      react-dom: 19.2.0(react@19.2.0)
    optionalDependencies:
      '@types/react': 19.2.2
      '@types/react-dom': 19.2.2(@types/react@19.2.2)

  '@radix-ui/react-popover@1.1.15(@types/react-dom@19.2.2(@types/react@19.2.2))(@types/react@19.2.2)(react-dom@19.2.0(react@19.2.0))(react@19.2.0)':
    dependencies:
      '@radix-ui/primitive': 1.1.3
      '@radix-ui/react-compose-refs': 1.1.2(@types/react@19.2.2)(react@19.2.0)
      '@radix-ui/react-context': 1.1.2(@types/react@19.2.2)(react@19.2.0)
      '@radix-ui/react-dismissable-layer': 1.1.11(@types/react-dom@19.2.2(@types/react@19.2.2))(@types/react@19.2.2)(react-dom@19.2.0(react@19.2.0))(react@19.2.0)
      '@radix-ui/react-focus-guards': 1.1.3(@types/react@19.2.2)(react@19.2.0)
      '@radix-ui/react-focus-scope': 1.1.7(@types/react-dom@19.2.2(@types/react@19.2.2))(@types/react@19.2.2)(react-dom@19.2.0(react@19.2.0))(react@19.2.0)
      '@radix-ui/react-id': 1.1.1(@types/react@19.2.2)(react@19.2.0)
      '@radix-ui/react-popper': 1.2.8(@types/react-dom@19.2.2(@types/react@19.2.2))(@types/react@19.2.2)(react-dom@19.2.0(react@19.2.0))(react@19.2.0)
      '@radix-ui/react-portal': 1.1.9(@types/react-dom@19.2.2(@types/react@19.2.2))(@types/react@19.2.2)(react-dom@19.2.0(react@19.2.0))(react@19.2.0)
      '@radix-ui/react-presence': 1.1.5(@types/react-dom@19.2.2(@types/react@19.2.2))(@types/react@19.2.2)(react-dom@19.2.0(react@19.2.0))(react@19.2.0)
      '@radix-ui/react-primitive': 2.1.3(@types/react-dom@19.2.2(@types/react@19.2.2))(@types/react@19.2.2)(react-dom@19.2.0(react@19.2.0))(react@19.2.0)
      '@radix-ui/react-slot': 1.2.3(@types/react@19.2.2)(react@19.2.0)
      '@radix-ui/react-use-controllable-state': 1.2.2(@types/react@19.2.2)(react@19.2.0)
      aria-hidden: 1.2.6
      react: 19.2.0
      react-dom: 19.2.0(react@19.2.0)
      react-remove-scroll: 2.7.1(@types/react@19.2.2)(react@19.2.0)
    optionalDependencies:
      '@types/react': 19.2.2
      '@types/react-dom': 19.2.2(@types/react@19.2.2)

  '@radix-ui/react-popper@1.2.8(@types/react-dom@19.2.2(@types/react@19.2.2))(@types/react@19.2.2)(react-dom@19.2.0(react@19.2.0))(react@19.2.0)':
    dependencies:
      '@floating-ui/react-dom': 2.1.6(react-dom@19.2.0(react@19.2.0))(react@19.2.0)
      '@radix-ui/react-arrow': 1.1.7(@types/react-dom@19.2.2(@types/react@19.2.2))(@types/react@19.2.2)(react-dom@19.2.0(react@19.2.0))(react@19.2.0)
      '@radix-ui/react-compose-refs': 1.1.2(@types/react@19.2.2)(react@19.2.0)
      '@radix-ui/react-context': 1.1.2(@types/react@19.2.2)(react@19.2.0)
      '@radix-ui/react-primitive': 2.1.3(@types/react-dom@19.2.2(@types/react@19.2.2))(@types/react@19.2.2)(react-dom@19.2.0(react@19.2.0))(react@19.2.0)
      '@radix-ui/react-use-callback-ref': 1.1.1(@types/react@19.2.2)(react@19.2.0)
      '@radix-ui/react-use-layout-effect': 1.1.1(@types/react@19.2.2)(react@19.2.0)
      '@radix-ui/react-use-rect': 1.1.1(@types/react@19.2.2)(react@19.2.0)
      '@radix-ui/react-use-size': 1.1.1(@types/react@19.2.2)(react@19.2.0)
      '@radix-ui/rect': 1.1.1
      react: 19.2.0
      react-dom: 19.2.0(react@19.2.0)
    optionalDependencies:
      '@types/react': 19.2.2
      '@types/react-dom': 19.2.2(@types/react@19.2.2)

  '@radix-ui/react-portal@1.1.9(@types/react-dom@19.2.2(@types/react@19.2.2))(@types/react@19.2.2)(react-dom@19.2.0(react@19.2.0))(react@19.2.0)':
    dependencies:
      '@radix-ui/react-primitive': 2.1.3(@types/react-dom@19.2.2(@types/react@19.2.2))(@types/react@19.2.2)(react-dom@19.2.0(react@19.2.0))(react@19.2.0)
      '@radix-ui/react-use-layout-effect': 1.1.1(@types/react@19.2.2)(react@19.2.0)
      react: 19.2.0
      react-dom: 19.2.0(react@19.2.0)
    optionalDependencies:
      '@types/react': 19.2.2
      '@types/react-dom': 19.2.2(@types/react@19.2.2)

  '@radix-ui/react-presence@1.1.5(@types/react-dom@19.2.2(@types/react@19.2.2))(@types/react@19.2.2)(react-dom@19.2.0(react@19.2.0))(react@19.2.0)':
    dependencies:
      '@radix-ui/react-compose-refs': 1.1.2(@types/react@19.2.2)(react@19.2.0)
      '@radix-ui/react-use-layout-effect': 1.1.1(@types/react@19.2.2)(react@19.2.0)
      react: 19.2.0
      react-dom: 19.2.0(react@19.2.0)
    optionalDependencies:
      '@types/react': 19.2.2
      '@types/react-dom': 19.2.2(@types/react@19.2.2)

  '@radix-ui/react-primitive@2.1.3(@types/react-dom@19.2.2(@types/react@19.2.2))(@types/react@19.2.2)(react-dom@19.2.0(react@19.2.0))(react@19.2.0)':
    dependencies:
      '@radix-ui/react-slot': 1.2.3(@types/react@19.2.2)(react@19.2.0)
      react: 19.2.0
      react-dom: 19.2.0(react@19.2.0)
    optionalDependencies:
      '@types/react': 19.2.2
      '@types/react-dom': 19.2.2(@types/react@19.2.2)

  '@radix-ui/react-roving-focus@1.1.11(@types/react-dom@19.2.2(@types/react@19.2.2))(@types/react@19.2.2)(react-dom@19.2.0(react@19.2.0))(react@19.2.0)':
    dependencies:
      '@radix-ui/primitive': 1.1.3
      '@radix-ui/react-collection': 1.1.7(@types/react-dom@19.2.2(@types/react@19.2.2))(@types/react@19.2.2)(react-dom@19.2.0(react@19.2.0))(react@19.2.0)
      '@radix-ui/react-compose-refs': 1.1.2(@types/react@19.2.2)(react@19.2.0)
      '@radix-ui/react-context': 1.1.2(@types/react@19.2.2)(react@19.2.0)
      '@radix-ui/react-direction': 1.1.1(@types/react@19.2.2)(react@19.2.0)
      '@radix-ui/react-id': 1.1.1(@types/react@19.2.2)(react@19.2.0)
      '@radix-ui/react-primitive': 2.1.3(@types/react-dom@19.2.2(@types/react@19.2.2))(@types/react@19.2.2)(react-dom@19.2.0(react@19.2.0))(react@19.2.0)
      '@radix-ui/react-use-callback-ref': 1.1.1(@types/react@19.2.2)(react@19.2.0)
      '@radix-ui/react-use-controllable-state': 1.2.2(@types/react@19.2.2)(react@19.2.0)
      react: 19.2.0
      react-dom: 19.2.0(react@19.2.0)
    optionalDependencies:
      '@types/react': 19.2.2
      '@types/react-dom': 19.2.2(@types/react@19.2.2)

  '@radix-ui/react-scroll-area@1.2.10(@types/react-dom@19.2.2(@types/react@19.2.2))(@types/react@19.2.2)(react-dom@19.2.0(react@19.2.0))(react@19.2.0)':
    dependencies:
      '@radix-ui/number': 1.1.1
      '@radix-ui/primitive': 1.1.3
      '@radix-ui/react-compose-refs': 1.1.2(@types/react@19.2.2)(react@19.2.0)
      '@radix-ui/react-context': 1.1.2(@types/react@19.2.2)(react@19.2.0)
      '@radix-ui/react-direction': 1.1.1(@types/react@19.2.2)(react@19.2.0)
      '@radix-ui/react-presence': 1.1.5(@types/react-dom@19.2.2(@types/react@19.2.2))(@types/react@19.2.2)(react-dom@19.2.0(react@19.2.0))(react@19.2.0)
      '@radix-ui/react-primitive': 2.1.3(@types/react-dom@19.2.2(@types/react@19.2.2))(@types/react@19.2.2)(react-dom@19.2.0(react@19.2.0))(react@19.2.0)
      '@radix-ui/react-use-callback-ref': 1.1.1(@types/react@19.2.2)(react@19.2.0)
      '@radix-ui/react-use-layout-effect': 1.1.1(@types/react@19.2.2)(react@19.2.0)
      react: 19.2.0
      react-dom: 19.2.0(react@19.2.0)
    optionalDependencies:
      '@types/react': 19.2.2
      '@types/react-dom': 19.2.2(@types/react@19.2.2)

  '@radix-ui/react-slot@1.2.3(@types/react@19.2.2)(react@19.2.0)':
    dependencies:
      '@radix-ui/react-compose-refs': 1.1.2(@types/react@19.2.2)(react@19.2.0)
      react: 19.2.0
    optionalDependencies:
      '@types/react': 19.2.2

  '@radix-ui/react-tabs@1.1.13(@types/react-dom@19.2.2(@types/react@19.2.2))(@types/react@19.2.2)(react-dom@19.2.0(react@19.2.0))(react@19.2.0)':
    dependencies:
      '@radix-ui/primitive': 1.1.3
      '@radix-ui/react-context': 1.1.2(@types/react@19.2.2)(react@19.2.0)
      '@radix-ui/react-direction': 1.1.1(@types/react@19.2.2)(react@19.2.0)
      '@radix-ui/react-id': 1.1.1(@types/react@19.2.2)(react@19.2.0)
      '@radix-ui/react-presence': 1.1.5(@types/react-dom@19.2.2(@types/react@19.2.2))(@types/react@19.2.2)(react-dom@19.2.0(react@19.2.0))(react@19.2.0)
      '@radix-ui/react-primitive': 2.1.3(@types/react-dom@19.2.2(@types/react@19.2.2))(@types/react@19.2.2)(react-dom@19.2.0(react@19.2.0))(react@19.2.0)
      '@radix-ui/react-roving-focus': 1.1.11(@types/react-dom@19.2.2(@types/react@19.2.2))(@types/react@19.2.2)(react-dom@19.2.0(react@19.2.0))(react@19.2.0)
      '@radix-ui/react-use-controllable-state': 1.2.2(@types/react@19.2.2)(react@19.2.0)
      react: 19.2.0
      react-dom: 19.2.0(react@19.2.0)
    optionalDependencies:
      '@types/react': 19.2.2
      '@types/react-dom': 19.2.2(@types/react@19.2.2)

  '@radix-ui/react-use-callback-ref@1.1.1(@types/react@19.2.2)(react@19.2.0)':
    dependencies:
      react: 19.2.0
    optionalDependencies:
      '@types/react': 19.2.2

  '@radix-ui/react-use-controllable-state@1.2.2(@types/react@19.2.2)(react@19.2.0)':
    dependencies:
      '@radix-ui/react-use-effect-event': 0.0.2(@types/react@19.2.2)(react@19.2.0)
      '@radix-ui/react-use-layout-effect': 1.1.1(@types/react@19.2.2)(react@19.2.0)
      react: 19.2.0
    optionalDependencies:
      '@types/react': 19.2.2

  '@radix-ui/react-use-effect-event@0.0.2(@types/react@19.2.2)(react@19.2.0)':
    dependencies:
      '@radix-ui/react-use-layout-effect': 1.1.1(@types/react@19.2.2)(react@19.2.0)
      react: 19.2.0
    optionalDependencies:
      '@types/react': 19.2.2

  '@radix-ui/react-use-escape-keydown@1.1.1(@types/react@19.2.2)(react@19.2.0)':
    dependencies:
      '@radix-ui/react-use-callback-ref': 1.1.1(@types/react@19.2.2)(react@19.2.0)
      react: 19.2.0
    optionalDependencies:
      '@types/react': 19.2.2

  '@radix-ui/react-use-layout-effect@1.1.1(@types/react@19.2.2)(react@19.2.0)':
    dependencies:
      react: 19.2.0
    optionalDependencies:
      '@types/react': 19.2.2

  '@radix-ui/react-use-previous@1.1.1(@types/react@19.2.2)(react@19.2.0)':
    dependencies:
      react: 19.2.0
    optionalDependencies:
      '@types/react': 19.2.2

  '@radix-ui/react-use-rect@1.1.1(@types/react@19.2.2)(react@19.2.0)':
    dependencies:
      '@radix-ui/rect': 1.1.1
      react: 19.2.0
    optionalDependencies:
      '@types/react': 19.2.2

  '@radix-ui/react-use-size@1.1.1(@types/react@19.2.2)(react@19.2.0)':
    dependencies:
      '@radix-ui/react-use-layout-effect': 1.1.1(@types/react@19.2.2)(react@19.2.0)
      react: 19.2.0
    optionalDependencies:
      '@types/react': 19.2.2

  '@radix-ui/react-visually-hidden@1.2.3(@types/react-dom@19.2.2(@types/react@19.2.2))(@types/react@19.2.2)(react-dom@19.2.0(react@19.2.0))(react@19.2.0)':
    dependencies:
      '@radix-ui/react-primitive': 2.1.3(@types/react-dom@19.2.2(@types/react@19.2.2))(@types/react@19.2.2)(react-dom@19.2.0(react@19.2.0))(react@19.2.0)
      react: 19.2.0
      react-dom: 19.2.0(react@19.2.0)
    optionalDependencies:
      '@types/react': 19.2.2
      '@types/react-dom': 19.2.2(@types/react@19.2.2)

  '@radix-ui/rect@1.1.1': {}

  '@remixicon/react@4.7.0(react@19.2.0)':
    dependencies:
      react: 19.2.0

  '@rolldown/binding-android-arm64@1.0.0-beta.45':
    optional: true

  '@rolldown/binding-darwin-arm64@1.0.0-beta.45':
    optional: true

  '@rolldown/binding-darwin-x64@1.0.0-beta.45':
    optional: true

  '@rolldown/binding-freebsd-x64@1.0.0-beta.45':
    optional: true

  '@rolldown/binding-linux-arm-gnueabihf@1.0.0-beta.45':
    optional: true

  '@rolldown/binding-linux-arm64-gnu@1.0.0-beta.45':
    optional: true

  '@rolldown/binding-linux-arm64-musl@1.0.0-beta.45':
    optional: true

  '@rolldown/binding-linux-x64-gnu@1.0.0-beta.45':
    optional: true

  '@rolldown/binding-linux-x64-musl@1.0.0-beta.45':
    optional: true

  '@rolldown/binding-openharmony-arm64@1.0.0-beta.45':
    optional: true

  '@rolldown/binding-wasm32-wasi@1.0.0-beta.45':
    dependencies:
      '@napi-rs/wasm-runtime': 1.0.7
    optional: true

  '@rolldown/binding-win32-arm64-msvc@1.0.0-beta.45':
    optional: true

  '@rolldown/binding-win32-ia32-msvc@1.0.0-beta.45':
    optional: true

  '@rolldown/binding-win32-x64-msvc@1.0.0-beta.45':
    optional: true

  '@rolldown/pluginutils@1.0.0-beta.43': {}

  '@rolldown/pluginutils@1.0.0-beta.45': {}

  '@rollup/rollup-android-arm-eabi@4.52.5':
    optional: true

  '@rollup/rollup-android-arm64@4.52.5':
    optional: true

  '@rollup/rollup-darwin-arm64@4.52.5':
    optional: true

  '@rollup/rollup-darwin-x64@4.52.5':
    optional: true

  '@rollup/rollup-freebsd-arm64@4.52.5':
    optional: true

  '@rollup/rollup-freebsd-x64@4.52.5':
    optional: true

  '@rollup/rollup-linux-arm-gnueabihf@4.52.5':
    optional: true

  '@rollup/rollup-linux-arm-musleabihf@4.52.5':
    optional: true

  '@rollup/rollup-linux-arm64-gnu@4.52.5':
    optional: true

  '@rollup/rollup-linux-arm64-musl@4.52.5':
    optional: true

  '@rollup/rollup-linux-loong64-gnu@4.52.5':
    optional: true

  '@rollup/rollup-linux-ppc64-gnu@4.52.5':
    optional: true

  '@rollup/rollup-linux-riscv64-gnu@4.52.5':
    optional: true

  '@rollup/rollup-linux-riscv64-musl@4.52.5':
    optional: true

  '@rollup/rollup-linux-s390x-gnu@4.52.5':
    optional: true

  '@rollup/rollup-linux-x64-gnu@4.52.5':
    optional: true

  '@rollup/rollup-linux-x64-musl@4.52.5':
    optional: true

  '@rollup/rollup-openharmony-arm64@4.52.5':
    optional: true

  '@rollup/rollup-win32-arm64-msvc@4.52.5':
    optional: true

  '@rollup/rollup-win32-ia32-msvc@4.52.5':
    optional: true

  '@rollup/rollup-win32-x64-gnu@4.52.5':
    optional: true

  '@rollup/rollup-win32-x64-msvc@4.52.5':
    optional: true

  '@shikijs/core@3.14.0':
    dependencies:
      '@shikijs/types': 3.14.0
      '@shikijs/vscode-textmate': 10.0.2
      '@types/hast': 3.0.4
      hast-util-to-html: 9.0.5

  '@shikijs/engine-javascript@3.14.0':
    dependencies:
      '@shikijs/types': 3.14.0
      '@shikijs/vscode-textmate': 10.0.2
      oniguruma-to-es: 4.3.3

  '@shikijs/engine-oniguruma@3.14.0':
    dependencies:
      '@shikijs/types': 3.14.0
      '@shikijs/vscode-textmate': 10.0.2

  '@shikijs/langs@3.14.0':
    dependencies:
      '@shikijs/types': 3.14.0

  '@shikijs/rehype@3.14.0':
    dependencies:
      '@shikijs/types': 3.14.0
      '@types/hast': 3.0.4
      hast-util-to-string: 3.0.1
      shiki: 3.14.0
      unified: 11.0.5
      unist-util-visit: 5.0.0

  '@shikijs/themes@3.14.0':
    dependencies:
      '@shikijs/types': 3.14.0

  '@shikijs/transformers@3.14.0':
    dependencies:
      '@shikijs/core': 3.14.0
      '@shikijs/types': 3.14.0

  '@shikijs/types@3.14.0':
    dependencies:
      '@shikijs/vscode-textmate': 10.0.2
      '@types/hast': 3.0.4

  '@shikijs/vscode-textmate@10.0.2': {}

  '@standard-schema/spec@1.0.0': {}

  '@swc/core-darwin-arm64@1.13.21':
    optional: true

  '@swc/core-darwin-x64@1.13.21':
    optional: true

  '@swc/core-linux-arm-gnueabihf@1.13.21':
    optional: true

  '@swc/core-linux-arm64-gnu@1.13.21':
    optional: true

  '@swc/core-linux-arm64-musl@1.13.21':
    optional: true

  '@swc/core-linux-x64-gnu@1.13.21':
    optional: true

  '@swc/core-linux-x64-musl@1.13.21':
    optional: true

  '@swc/core-win32-arm64-msvc@1.13.21':
    optional: true

  '@swc/core-win32-ia32-msvc@1.13.21':
    optional: true

  '@swc/core-win32-x64-msvc@1.13.21':
    optional: true

  '@swc/core@1.13.21(@swc/helpers@0.5.17)':
    dependencies:
      '@swc/counter': 0.1.3
      '@swc/types': 0.1.25
    optionalDependencies:
      '@swc/core-darwin-arm64': 1.13.21
      '@swc/core-darwin-x64': 1.13.21
      '@swc/core-linux-arm-gnueabihf': 1.13.21
      '@swc/core-linux-arm64-gnu': 1.13.21
      '@swc/core-linux-arm64-musl': 1.13.21
      '@swc/core-linux-x64-gnu': 1.13.21
      '@swc/core-linux-x64-musl': 1.13.21
      '@swc/core-win32-arm64-msvc': 1.13.21
      '@swc/core-win32-ia32-msvc': 1.13.21
      '@swc/core-win32-x64-msvc': 1.13.21
      '@swc/helpers': 0.5.17
    optional: true

  '@swc/counter@0.1.3':
    optional: true

  '@swc/helpers@0.5.15':
    dependencies:
      tslib: 2.8.1

  '@swc/helpers@0.5.17':
    dependencies:
      tslib: 2.8.1

  '@swc/types@0.1.25':
    dependencies:
      '@swc/counter': 0.1.3
    optional: true

  '@tailwindcss/node@4.1.16':
    dependencies:
      '@jridgewell/remapping': 2.3.5
      enhanced-resolve: 5.18.3
      jiti: 2.6.1
      lightningcss: 1.30.2
      magic-string: 0.30.21
      source-map-js: 1.2.1
      tailwindcss: 4.1.16

  '@tailwindcss/oxide-android-arm64@4.1.16':
    optional: true

  '@tailwindcss/oxide-darwin-arm64@4.1.16':
    optional: true

  '@tailwindcss/oxide-darwin-x64@4.1.16':
    optional: true

  '@tailwindcss/oxide-freebsd-x64@4.1.16':
    optional: true

  '@tailwindcss/oxide-linux-arm-gnueabihf@4.1.16':
    optional: true

  '@tailwindcss/oxide-linux-arm64-gnu@4.1.16':
    optional: true

  '@tailwindcss/oxide-linux-arm64-musl@4.1.16':
    optional: true

  '@tailwindcss/oxide-linux-x64-gnu@4.1.16':
    optional: true

  '@tailwindcss/oxide-linux-x64-musl@4.1.16':
    optional: true

  '@tailwindcss/oxide-wasm32-wasi@4.1.16':
    optional: true

  '@tailwindcss/oxide-win32-arm64-msvc@4.1.16':
    optional: true

  '@tailwindcss/oxide-win32-x64-msvc@4.1.16':
    optional: true

  '@tailwindcss/oxide@4.1.16':
    optionalDependencies:
      '@tailwindcss/oxide-android-arm64': 4.1.16
      '@tailwindcss/oxide-darwin-arm64': 4.1.16
      '@tailwindcss/oxide-darwin-x64': 4.1.16
      '@tailwindcss/oxide-freebsd-x64': 4.1.16
      '@tailwindcss/oxide-linux-arm-gnueabihf': 4.1.16
      '@tailwindcss/oxide-linux-arm64-gnu': 4.1.16
      '@tailwindcss/oxide-linux-arm64-musl': 4.1.16
      '@tailwindcss/oxide-linux-x64-gnu': 4.1.16
      '@tailwindcss/oxide-linux-x64-musl': 4.1.16
      '@tailwindcss/oxide-wasm32-wasi': 4.1.16
      '@tailwindcss/oxide-win32-arm64-msvc': 4.1.16
      '@tailwindcss/oxide-win32-x64-msvc': 4.1.16

  '@tailwindcss/postcss@4.1.16':
    dependencies:
      '@alloc/quick-lru': 5.2.0
      '@tailwindcss/node': 4.1.16
      '@tailwindcss/oxide': 4.1.16
      postcss: 8.5.6
      tailwindcss: 4.1.16

  '@tailwindcss/vite@4.1.16(rolldown-vite@7.1.20(@types/node@24.9.2)(esbuild@0.25.11)(jiti@2.6.1))':
    dependencies:
      '@tailwindcss/node': 4.1.16
      '@tailwindcss/oxide': 4.1.16
      tailwindcss: 4.1.16
      vite: rolldown-vite@7.1.20(@types/node@24.9.2)(esbuild@0.25.11)(jiti@2.6.1)

  '@tootallnate/quickjs-emscripten@0.23.0': {}

  '@trpc/server@11.7.1(typescript@5.9.3)':
    dependencies:
      typescript: 5.9.3

  '@ts-morph/common@0.28.1':
    dependencies:
      minimatch: 10.1.1
      path-browserify: 1.0.1
      tinyglobby: 0.2.15

  '@tsconfig/node10@1.0.11': {}

  '@tsconfig/node12@1.0.11': {}

  '@tsconfig/node14@1.0.3': {}

  '@tsconfig/node16@1.0.4': {}

  '@turbo/gen@2.6.0(@swc/core@1.13.21(@swc/helpers@0.5.17))(@types/node@24.9.2)(typescript@5.9.3)':
    dependencies:
      '@turbo/workspaces': 2.6.0(@types/node@24.9.2)
      commander: 10.0.1
      fs-extra: 10.1.0
      inquirer: 8.2.7(@types/node@24.9.2)
      minimatch: 9.0.5
      node-plop: 0.26.3
      picocolors: 1.0.1
      proxy-agent: 6.5.0
      ts-node: 10.9.2(@swc/core@1.13.21(@swc/helpers@0.5.17))(@types/node@24.9.2)(typescript@5.9.3)
      update-check: 1.5.4
      validate-npm-package-name: 5.0.1
    transitivePeerDependencies:
      - '@swc/core'
      - '@swc/wasm'
      - '@types/node'
      - supports-color
      - typescript

  '@turbo/workspaces@2.6.0(@types/node@24.9.2)':
    dependencies:
      commander: 10.0.1
      execa: 5.1.1
      fast-glob: 3.3.3
      fs-extra: 10.1.0
      gradient-string: 2.0.2
      inquirer: 8.2.7(@types/node@24.9.2)
      js-yaml: 4.1.0
      ora: 4.1.1
      picocolors: 1.0.1
      semver: 7.6.2
      update-check: 1.5.4
    transitivePeerDependencies:
      - '@types/node'

  '@tybys/wasm-util@0.10.1':
    dependencies:
      tslib: 2.8.1
    optional: true

  '@types/babel__core@7.20.5':
    dependencies:
      '@babel/parser': 7.28.5
      '@babel/types': 7.28.5
      '@types/babel__generator': 7.27.0
      '@types/babel__template': 7.4.4
      '@types/babel__traverse': 7.28.0

  '@types/babel__generator@7.27.0':
    dependencies:
      '@babel/types': 7.28.5

  '@types/babel__template@7.4.4':
    dependencies:
      '@babel/parser': 7.28.5
      '@babel/types': 7.28.5

  '@types/babel__traverse@7.28.0':
    dependencies:
      '@babel/types': 7.28.5

  '@types/chai@5.2.3':
    dependencies:
      '@types/deep-eql': 4.0.2
      assertion-error: 2.0.1

  '@types/conventional-commits-parser@5.0.2':
    dependencies:
      '@types/node': 24.9.2

  '@types/debug@4.1.12':
    dependencies:
      '@types/ms': 2.1.0

  '@types/deep-eql@4.0.2': {}

  '@types/estree-jsx@1.0.5':
    dependencies:
      '@types/estree': 1.0.8

  '@types/estree@1.0.8': {}

  '@types/glob@7.2.0':
    dependencies:
      '@types/minimatch': 6.0.0
      '@types/node': 24.9.2

  '@types/hast@3.0.4':
    dependencies:
      '@types/unist': 3.0.3

  '@types/inquirer@6.5.0':
    dependencies:
      '@types/through': 0.0.33
      rxjs: 6.6.7

  '@types/json-schema@7.0.15': {}

  '@types/mdast@4.0.4':
    dependencies:
      '@types/unist': 3.0.3

  '@types/mdx@2.0.13': {}

  '@types/minimatch@6.0.0':
    dependencies:
      minimatch: 10.1.1

  '@types/ms@2.1.0': {}

  '@types/node@12.20.55': {}

  '@types/node@24.9.2':
    dependencies:
      undici-types: 7.16.0

  '@types/react-dom@19.2.2(@types/react@19.2.2)':
    dependencies:
      '@types/react': 19.2.2

  '@types/react@19.2.2':
    dependencies:
      csstype: 3.1.3

  '@types/through@0.0.33':
    dependencies:
      '@types/node': 24.9.2

  '@types/tinycolor2@1.4.6': {}

  '@types/unist@2.0.11': {}

  '@types/unist@3.0.3': {}

  '@typescript-eslint/eslint-plugin@8.46.2(@typescript-eslint/parser@8.46.2(eslint@9.38.0(jiti@2.6.1))(typescript@5.9.3))(eslint@9.38.0(jiti@2.6.1))(typescript@5.9.3)':
    dependencies:
      '@eslint-community/regexpp': 4.12.2
      '@typescript-eslint/parser': 8.46.2(eslint@9.38.0(jiti@2.6.1))(typescript@5.9.3)
      '@typescript-eslint/scope-manager': 8.46.2
      '@typescript-eslint/type-utils': 8.46.2(eslint@9.38.0(jiti@2.6.1))(typescript@5.9.3)
      '@typescript-eslint/utils': 8.46.2(eslint@9.38.0(jiti@2.6.1))(typescript@5.9.3)
      '@typescript-eslint/visitor-keys': 8.46.2
      eslint: 9.38.0(jiti@2.6.1)
      graphemer: 1.4.0
      ignore: 7.0.5
      natural-compare: 1.4.0
      ts-api-utils: 2.1.0(typescript@5.9.3)
      typescript: 5.9.3
    transitivePeerDependencies:
      - supports-color

  '@typescript-eslint/parser@8.46.2(eslint@9.38.0(jiti@2.6.1))(typescript@5.9.3)':
    dependencies:
      '@typescript-eslint/scope-manager': 8.46.2
      '@typescript-eslint/types': 8.46.2
      '@typescript-eslint/typescript-estree': 8.46.2(typescript@5.9.3)
      '@typescript-eslint/visitor-keys': 8.46.2
      debug: 4.4.3
      eslint: 9.38.0(jiti@2.6.1)
      typescript: 5.9.3
    transitivePeerDependencies:
      - supports-color

  '@typescript-eslint/project-service@8.46.2(typescript@5.9.3)':
    dependencies:
      '@typescript-eslint/tsconfig-utils': 8.46.2(typescript@5.9.3)
      '@typescript-eslint/types': 8.46.2
      debug: 4.4.3
      typescript: 5.9.3
    transitivePeerDependencies:
      - supports-color

  '@typescript-eslint/scope-manager@8.46.2':
    dependencies:
      '@typescript-eslint/types': 8.46.2
      '@typescript-eslint/visitor-keys': 8.46.2

  '@typescript-eslint/tsconfig-utils@8.46.2(typescript@5.9.3)':
    dependencies:
      typescript: 5.9.3

  '@typescript-eslint/type-utils@8.46.2(eslint@9.38.0(jiti@2.6.1))(typescript@5.9.3)':
    dependencies:
      '@typescript-eslint/types': 8.46.2
      '@typescript-eslint/typescript-estree': 8.46.2(typescript@5.9.3)
      '@typescript-eslint/utils': 8.46.2(eslint@9.38.0(jiti@2.6.1))(typescript@5.9.3)
      debug: 4.4.3
      eslint: 9.38.0(jiti@2.6.1)
      ts-api-utils: 2.1.0(typescript@5.9.3)
      typescript: 5.9.3
    transitivePeerDependencies:
      - supports-color

  '@typescript-eslint/types@8.46.2': {}

  '@typescript-eslint/typescript-estree@8.46.2(typescript@5.9.3)':
    dependencies:
      '@typescript-eslint/project-service': 8.46.2(typescript@5.9.3)
      '@typescript-eslint/tsconfig-utils': 8.46.2(typescript@5.9.3)
      '@typescript-eslint/types': 8.46.2
      '@typescript-eslint/visitor-keys': 8.46.2
      debug: 4.4.3
      fast-glob: 3.3.3
      is-glob: 4.0.3
      minimatch: 9.0.5
      semver: 7.7.3
      ts-api-utils: 2.1.0(typescript@5.9.3)
      typescript: 5.9.3
    transitivePeerDependencies:
      - supports-color

  '@typescript-eslint/utils@8.46.2(eslint@9.38.0(jiti@2.6.1))(typescript@5.9.3)':
    dependencies:
      '@eslint-community/eslint-utils': 4.9.0(eslint@9.38.0(jiti@2.6.1))
      '@typescript-eslint/scope-manager': 8.46.2
      '@typescript-eslint/types': 8.46.2
      '@typescript-eslint/typescript-estree': 8.46.2(typescript@5.9.3)
      eslint: 9.38.0(jiti@2.6.1)
      typescript: 5.9.3
    transitivePeerDependencies:
      - supports-color

  '@typescript-eslint/visitor-keys@8.46.2':
    dependencies:
      '@typescript-eslint/types': 8.46.2
      eslint-visitor-keys: 4.2.1

  '@ungap/structured-clone@1.3.0': {}

  '@vercel/analytics@1.5.0(next@16.0.1(@opentelemetry/api@1.9.0)(react-dom@19.2.0(react@19.2.0))(react@19.2.0))(react@19.2.0)':
    optionalDependencies:
      next: 16.0.1(@opentelemetry/api@1.9.0)(react-dom@19.2.0(react@19.2.0))(react@19.2.0)
      react: 19.2.0

  '@vercel/oidc@3.0.3': {}

  '@vitejs/plugin-react@5.1.0(rolldown-vite@7.1.20(@types/node@24.9.2)(esbuild@0.25.11)(jiti@2.6.1))':
    dependencies:
      '@babel/core': 7.28.5
      '@babel/plugin-transform-react-jsx-self': 7.27.1(@babel/core@7.28.5)
      '@babel/plugin-transform-react-jsx-source': 7.27.1(@babel/core@7.28.5)
      '@rolldown/pluginutils': 1.0.0-beta.43
      '@types/babel__core': 7.20.5
      react-refresh: 0.18.0
      vite: rolldown-vite@7.1.20(@types/node@24.9.2)(esbuild@0.25.11)(jiti@2.6.1)
    transitivePeerDependencies:
      - supports-color

  '@vitest/coverage-v8@4.0.6(vitest@4.0.6(@types/debug@4.1.12)(@types/node@24.9.2)(jiti@2.6.1)(jsdom@27.1.0)(lightningcss@1.30.2))':
    dependencies:
      '@bcoe/v8-coverage': 1.0.2
      '@vitest/utils': 4.0.6
      ast-v8-to-istanbul: 0.3.8
      debug: 4.4.3
      istanbul-lib-coverage: 3.2.2
      istanbul-lib-report: 3.0.1
      istanbul-lib-source-maps: 5.0.6
      istanbul-reports: 3.2.0
      magicast: 0.3.5
      std-env: 3.10.0
      tinyrainbow: 3.0.3
      vitest: 4.0.6(@types/debug@4.1.12)(@types/node@24.9.2)(jiti@2.6.1)(jsdom@27.1.0)(lightningcss@1.30.2)
    transitivePeerDependencies:
      - supports-color

  '@vitest/expect@4.0.6':
    dependencies:
      '@standard-schema/spec': 1.0.0
      '@types/chai': 5.2.3
      '@vitest/spy': 4.0.6
      '@vitest/utils': 4.0.6
      chai: 6.2.0
      tinyrainbow: 3.0.3

  '@vitest/mocker@4.0.6(vite@7.1.12(@types/node@24.9.2)(jiti@2.6.1)(lightningcss@1.30.2))':
    dependencies:
      '@vitest/spy': 4.0.6
      estree-walker: 3.0.3
      magic-string: 0.30.21
    optionalDependencies:
      vite: 7.1.12(@types/node@24.9.2)(jiti@2.6.1)(lightningcss@1.30.2)

  '@vitest/pretty-format@4.0.6':
    dependencies:
      tinyrainbow: 3.0.3

  '@vitest/runner@4.0.6':
    dependencies:
      '@vitest/utils': 4.0.6
      pathe: 2.0.3

  '@vitest/snapshot@4.0.6':
    dependencies:
      '@vitest/pretty-format': 4.0.6
      magic-string: 0.30.21
      pathe: 2.0.3

  '@vitest/spy@4.0.6': {}

  '@vitest/utils@4.0.6':
    dependencies:
      '@vitest/pretty-format': 4.0.6
      tinyrainbow: 3.0.3

  JSONStream@1.3.5:
    dependencies:
      jsonparse: 1.3.1
      through: 2.3.8

  acorn-jsx@5.3.2(acorn@8.15.0):
    dependencies:
      acorn: 8.15.0

  acorn-walk@8.3.4:
    dependencies:
      acorn: 8.15.0

  acorn@8.15.0: {}

  agent-base@7.1.4: {}

  aggregate-error@3.1.0:
    dependencies:
      clean-stack: 2.2.0
      indent-string: 4.0.0

  ai@5.0.86(zod@4.1.12):
    dependencies:
      '@ai-sdk/gateway': 2.0.5(zod@4.1.12)
      '@ai-sdk/provider': 2.0.0
      '@ai-sdk/provider-utils': 3.0.15(zod@4.1.12)
      '@opentelemetry/api': 1.9.0
      zod: 4.1.12

  ajv@6.12.6:
    dependencies:
      fast-deep-equal: 3.1.3
      fast-json-stable-stringify: 2.1.0
      json-schema-traverse: 0.4.1
      uri-js: 4.4.1

  ajv@8.17.1:
    dependencies:
      fast-deep-equal: 3.1.3
      fast-uri: 3.1.0
      json-schema-traverse: 1.0.0
      require-from-string: 2.0.2

  ansi-colors@4.1.3: {}

  ansi-escapes@4.3.2:
    dependencies:
      type-fest: 0.21.3

  ansi-regex@5.0.1: {}

  ansi-regex@6.2.2: {}

  ansi-styles@3.2.1:
    dependencies:
      color-convert: 1.9.3

  ansi-styles@4.3.0:
    dependencies:
      color-convert: 2.0.1

  ansi-styles@6.2.3: {}

  ansis@4.2.0: {}

  append-transform@2.0.0:
    dependencies:
      default-require-extensions: 3.0.1

  archy@1.0.0: {}

  arg@4.1.3: {}

  argparse@1.0.10:
    dependencies:
      sprintf-js: 1.0.3

  argparse@2.0.1: {}

  aria-hidden@1.2.6:
    dependencies:
      tslib: 2.8.1

  array-ify@1.0.0: {}

  array-union@2.1.0: {}

  assertion-error@2.0.1: {}

  ast-kit@2.1.3:
    dependencies:
      '@babel/parser': 7.28.5
      pathe: 2.0.3

  ast-types@0.13.4:
    dependencies:
      tslib: 2.8.1

  ast-v8-to-istanbul@0.3.8:
    dependencies:
      '@jridgewell/trace-mapping': 0.3.31
      estree-walker: 3.0.3
      js-tokens: 9.0.1

  astring@1.9.0: {}

  babel-plugin-react-compiler@19.1.0-rc.3:
    dependencies:
      '@babel/types': 7.28.5

  bail@2.0.2: {}

  balanced-match@1.0.2: {}

  base64-js@1.5.1: {}

  baseline-browser-mapping@2.8.23: {}

  basic-ftp@5.0.5: {}

  better-path-resolve@1.0.0:
    dependencies:
      is-windows: 1.0.2

  bidi-js@1.0.3:
    dependencies:
      require-from-string: 2.0.2

  birpc@2.6.1: {}

  bl@4.1.0:
    dependencies:
      buffer: 5.7.1
      inherits: 2.0.4
      readable-stream: 3.6.2

  brace-expansion@1.1.12:
    dependencies:
      balanced-match: 1.0.2
      concat-map: 0.0.1

  brace-expansion@2.0.2:
    dependencies:
      balanced-match: 1.0.2

  braces@3.0.3:
    dependencies:
      fill-range: 7.1.1

  browserslist@4.27.0:
    dependencies:
      baseline-browser-mapping: 2.8.23
      caniuse-lite: 1.0.30001752
      electron-to-chromium: 1.5.244
      node-releases: 2.0.27
      update-browserslist-db: 1.1.4(browserslist@4.27.0)

  buffer@5.7.1:
    dependencies:
      base64-js: 1.5.1
      ieee754: 1.2.1

  cac@6.7.14: {}

  caching-transform@4.0.0:
    dependencies:
      hasha: 5.2.2
      make-dir: 3.1.0
      package-hash: 4.0.0
      write-file-atomic: 3.0.3

  callsites@3.1.0: {}

  camel-case@3.0.0:
    dependencies:
      no-case: 2.3.2
      upper-case: 1.1.3

  camelcase@5.3.1: {}

  caniuse-lite@1.0.30001752: {}

  ccount@2.0.1: {}

  chai@6.2.0: {}

  chalk@2.4.2:
    dependencies:
      ansi-styles: 3.2.1
      escape-string-regexp: 1.0.5
      supports-color: 5.5.0

  chalk@3.0.0:
    dependencies:
      ansi-styles: 4.3.0
      supports-color: 7.2.0

  chalk@4.1.2:
    dependencies:
      ansi-styles: 4.3.0
      supports-color: 7.2.0

  chalk@5.6.2: {}

  change-case@3.1.0:
    dependencies:
      camel-case: 3.0.0
      constant-case: 2.0.0
      dot-case: 2.1.1
      header-case: 1.0.1
      is-lower-case: 1.1.3
      is-upper-case: 1.1.2
      lower-case: 1.1.4
      lower-case-first: 1.0.2
      no-case: 2.3.2
      param-case: 2.1.1
      pascal-case: 2.0.1
      path-case: 2.1.1
      sentence-case: 2.1.1
      snake-case: 2.1.0
      swap-case: 1.1.2
      title-case: 2.1.1
      upper-case: 1.1.3
      upper-case-first: 1.1.2

  character-entities-html4@2.1.0: {}

  character-entities-legacy@3.0.0: {}

  character-entities@2.0.2: {}

  character-reference-invalid@2.0.1: {}

  chardet@0.7.0: {}

  chardet@2.1.1: {}

  chokidar@4.0.3:
    dependencies:
      readdirp: 4.1.2

  ci-info@3.9.0: {}

  citty@0.1.6:
    dependencies:
      consola: 3.4.2

  class-variance-authority@0.7.1:
    dependencies:
      clsx: 2.1.1

  clean-stack@2.2.0: {}

  cli-cursor@3.1.0:
    dependencies:
      restore-cursor: 3.1.0

  cli-spinners@2.9.2: {}

  cli-width@3.0.0: {}

  client-only@0.0.1: {}

  cliui@6.0.0:
    dependencies:
      string-width: 4.2.3
      strip-ansi: 6.0.1
      wrap-ansi: 6.2.0

  cliui@8.0.1:
    dependencies:
      string-width: 4.2.3
      strip-ansi: 6.0.1
      wrap-ansi: 7.0.0

  clone@1.0.4: {}

  clsx@2.1.1: {}

  code-block-writer@13.0.3: {}

  collapse-white-space@2.1.0: {}

  color-convert@1.9.3:
    dependencies:
      color-name: 1.1.3

  color-convert@2.0.1:
    dependencies:
      color-name: 1.1.4

  color-name@1.1.3: {}

  color-name@1.1.4: {}

  comma-separated-tokens@2.0.3: {}

  commander@10.0.1: {}

  commander@14.0.2: {}

  commondir@1.0.1: {}

  compare-func@2.0.0:
    dependencies:
      array-ify: 1.0.0
      dot-prop: 5.3.0

  compute-scroll-into-view@3.1.1: {}

  concat-map@0.0.1: {}

  confbox@0.2.2: {}

  consola@3.4.2: {}

  constant-case@2.0.0:
    dependencies:
      snake-case: 2.1.0
      upper-case: 1.1.3

  conventional-changelog-angular@7.0.0:
    dependencies:
      compare-func: 2.0.0

  conventional-changelog-conventionalcommits@7.0.2:
    dependencies:
      compare-func: 2.0.0

  conventional-commits-parser@5.0.0:
    dependencies:
      JSONStream: 1.3.5
      is-text-path: 2.0.0
      meow: 12.1.1
      split2: 4.2.0

  convert-source-map@1.9.0: {}

  convert-source-map@2.0.0: {}

  core-js-pure@3.46.0: {}

  cosmiconfig-typescript-loader@6.2.0(@types/node@24.9.2)(cosmiconfig@9.0.0(typescript@5.9.3))(typescript@5.9.3):
    dependencies:
      '@types/node': 24.9.2
      cosmiconfig: 9.0.0(typescript@5.9.3)
      jiti: 2.6.1
      typescript: 5.9.3

  cosmiconfig@9.0.0(typescript@5.9.3):
    dependencies:
      env-paths: 2.2.1
      import-fresh: 3.3.1
      js-yaml: 4.1.0
      parse-json: 5.2.0
    optionalDependencies:
      typescript: 5.9.3

  create-require@1.1.1: {}

  cross-spawn@7.0.6:
    dependencies:
      path-key: 3.1.1
      shebang-command: 2.0.0
      which: 2.0.2

  css-tree@3.1.0:
    dependencies:
      mdn-data: 2.12.2
      source-map-js: 1.2.1

  cssesc@3.0.0: {}

  cssstyle@5.3.2:
    dependencies:
      '@asamuzakjp/css-color': 4.0.5
      '@csstools/css-syntax-patches-for-csstree': 1.0.15
      css-tree: 3.1.0

  csstype@3.1.3: {}

  dargs@8.1.0: {}

  data-uri-to-buffer@6.0.2: {}

  data-urls@6.0.0:
    dependencies:
      whatwg-mimetype: 4.0.0
      whatwg-url: 15.1.0

  debug@4.4.3:
    dependencies:
      ms: 2.1.3

  decamelize@1.2.0: {}

  decimal.js@10.6.0: {}

  decode-named-character-reference@1.2.0:
    dependencies:
      character-entities: 2.0.2

  deep-extend@0.6.0: {}

  deep-is@0.1.4: {}

  deepmerge@4.3.1: {}

  default-require-extensions@3.0.1:
    dependencies:
      strip-bom: 4.0.0

  defaults@1.0.4:
    dependencies:
      clone: 1.0.4

  defu@6.1.4: {}

  degenerator@5.0.1:
    dependencies:
      ast-types: 0.13.4
      escodegen: 2.1.0
      esprima: 4.0.1

  del@5.1.0:
    dependencies:
      globby: 10.0.2
      graceful-fs: 4.2.11
      is-glob: 4.0.3
      is-path-cwd: 2.2.0
      is-path-inside: 3.0.3
      p-map: 3.0.0
      rimraf: 3.0.2
      slash: 3.0.0

  dequal@2.0.3: {}

  detect-indent@6.1.0: {}

  detect-libc@2.1.2: {}

  detect-node-es@1.1.0: {}

  devlop@1.1.0:
    dependencies:
      dequal: 2.0.3

  diff@4.0.2: {}

  diff@8.0.2: {}

  dir-glob@3.0.1:
    dependencies:
      path-type: 4.0.0

  dot-case@2.1.1:
    dependencies:
      no-case: 2.3.2

  dot-prop@5.3.0:
    dependencies:
      is-obj: 2.0.0

  dts-resolver@2.1.2: {}

  eastasianwidth@0.2.0: {}

  electron-to-chromium@1.5.244: {}

  emoji-regex@8.0.0: {}

  emoji-regex@9.2.2: {}

  empathic@2.0.0: {}

  enhanced-resolve@5.18.3:
    dependencies:
      graceful-fs: 4.2.11
      tapable: 2.3.0

  enquirer@2.4.1:
    dependencies:
      ansi-colors: 4.1.3
      strip-ansi: 6.0.1

  entities@6.0.1: {}

  env-paths@2.2.1: {}

  error-ex@1.3.4:
    dependencies:
      is-arrayish: 0.2.1

  es-module-lexer@1.7.0: {}

  es6-error@4.1.1: {}

  esast-util-from-estree@2.0.0:
    dependencies:
      '@types/estree-jsx': 1.0.5
      devlop: 1.1.0
      estree-util-visit: 2.0.0
      unist-util-position-from-estree: 2.0.0

  esast-util-from-js@2.0.1:
    dependencies:
      '@types/estree-jsx': 1.0.5
      acorn: 8.15.0
      esast-util-from-estree: 2.0.0
      vfile-message: 4.0.3

  esbuild@0.25.11:
    optionalDependencies:
      '@esbuild/aix-ppc64': 0.25.11
      '@esbuild/android-arm': 0.25.11
      '@esbuild/android-arm64': 0.25.11
      '@esbuild/android-x64': 0.25.11
      '@esbuild/darwin-arm64': 0.25.11
      '@esbuild/darwin-x64': 0.25.11
      '@esbuild/freebsd-arm64': 0.25.11
      '@esbuild/freebsd-x64': 0.25.11
      '@esbuild/linux-arm': 0.25.11
      '@esbuild/linux-arm64': 0.25.11
      '@esbuild/linux-ia32': 0.25.11
      '@esbuild/linux-loong64': 0.25.11
      '@esbuild/linux-mips64el': 0.25.11
      '@esbuild/linux-ppc64': 0.25.11
      '@esbuild/linux-riscv64': 0.25.11
      '@esbuild/linux-s390x': 0.25.11
      '@esbuild/linux-x64': 0.25.11
      '@esbuild/netbsd-arm64': 0.25.11
      '@esbuild/netbsd-x64': 0.25.11
      '@esbuild/openbsd-arm64': 0.25.11
      '@esbuild/openbsd-x64': 0.25.11
      '@esbuild/openharmony-arm64': 0.25.11
      '@esbuild/sunos-x64': 0.25.11
      '@esbuild/win32-arm64': 0.25.11
      '@esbuild/win32-ia32': 0.25.11
      '@esbuild/win32-x64': 0.25.11

  escalade@3.2.0: {}

  escape-string-regexp@1.0.5: {}

  escape-string-regexp@4.0.0: {}

  escape-string-regexp@5.0.0: {}

  escodegen@2.1.0:
    dependencies:
      esprima: 4.0.1
      estraverse: 5.3.0
      esutils: 2.0.3
    optionalDependencies:
      source-map: 0.6.1

  eslint-scope@8.4.0:
    dependencies:
      esrecurse: 4.3.0
      estraverse: 5.3.0

  eslint-visitor-keys@3.4.3: {}

  eslint-visitor-keys@4.2.1: {}

  eslint@9.38.0(jiti@2.6.1):
    dependencies:
      '@eslint-community/eslint-utils': 4.9.0(eslint@9.38.0(jiti@2.6.1))
      '@eslint-community/regexpp': 4.12.2
      '@eslint/config-array': 0.21.1
      '@eslint/config-helpers': 0.4.2
      '@eslint/core': 0.16.0
      '@eslint/eslintrc': 3.3.1
      '@eslint/js': 9.38.0
      '@eslint/plugin-kit': 0.4.1
      '@humanfs/node': 0.16.7
      '@humanwhocodes/module-importer': 1.0.1
      '@humanwhocodes/retry': 0.4.3
      '@types/estree': 1.0.8
      ajv: 6.12.6
      chalk: 4.1.2
      cross-spawn: 7.0.6
      debug: 4.4.3
      escape-string-regexp: 4.0.0
      eslint-scope: 8.4.0
      eslint-visitor-keys: 4.2.1
      espree: 10.4.0
      esquery: 1.6.0
      esutils: 2.0.3
      fast-deep-equal: 3.1.3
      file-entry-cache: 8.0.0
      find-up: 5.0.0
      glob-parent: 6.0.2
      ignore: 5.3.2
      imurmurhash: 0.1.4
      is-glob: 4.0.3
      json-stable-stringify-without-jsonify: 1.0.1
      lodash.merge: 4.6.2
      minimatch: 3.1.2
      natural-compare: 1.4.0
      optionator: 0.9.4
    optionalDependencies:
      jiti: 2.6.1
    transitivePeerDependencies:
      - supports-color

  espree@10.4.0:
    dependencies:
      acorn: 8.15.0
      acorn-jsx: 5.3.2(acorn@8.15.0)
      eslint-visitor-keys: 4.2.1

  esprima@4.0.1: {}

  esquery@1.6.0:
    dependencies:
      estraverse: 5.3.0

  esrecurse@4.3.0:
    dependencies:
      estraverse: 5.3.0

  estraverse@5.3.0: {}

  estree-util-attach-comments@3.0.0:
    dependencies:
      '@types/estree': 1.0.8

  estree-util-build-jsx@3.0.1:
    dependencies:
      '@types/estree-jsx': 1.0.5
      devlop: 1.1.0
      estree-util-is-identifier-name: 3.0.0
      estree-walker: 3.0.3

  estree-util-is-identifier-name@3.0.0: {}

  estree-util-scope@1.0.0:
    dependencies:
      '@types/estree': 1.0.8
      devlop: 1.1.0

  estree-util-to-js@2.0.0:
    dependencies:
      '@types/estree-jsx': 1.0.5
      astring: 1.9.0
      source-map: 0.7.6

  estree-util-value-to-estree@3.5.0:
    dependencies:
      '@types/estree': 1.0.8

  estree-util-visit@2.0.0:
    dependencies:
      '@types/estree-jsx': 1.0.5
      '@types/unist': 3.0.3

  estree-walker@3.0.3:
    dependencies:
      '@types/estree': 1.0.8

  esutils@2.0.3: {}

  eventsource-parser@3.0.6: {}

  execa@5.1.1:
    dependencies:
      cross-spawn: 7.0.6
      get-stream: 6.0.1
      human-signals: 2.1.0
      is-stream: 2.0.1
      merge-stream: 2.0.0
      npm-run-path: 4.0.1
      onetime: 5.1.2
      signal-exit: 3.0.7
      strip-final-newline: 2.0.0

  expect-type@1.2.2: {}

  exsolve@1.0.7: {}

  extend@3.0.2: {}

  extendable-error@0.1.7: {}

  external-editor@3.1.0:
    dependencies:
      chardet: 0.7.0
      iconv-lite: 0.4.24
      tmp: 0.0.33

  fast-deep-equal@3.1.3: {}

  fast-glob@3.3.3:
    dependencies:
      '@nodelib/fs.stat': 2.0.5
      '@nodelib/fs.walk': 1.2.8
      glob-parent: 5.1.2
      merge2: 1.4.1
      micromatch: 4.0.8

  fast-json-stable-stringify@2.1.0: {}

  fast-levenshtein@2.0.6: {}

  fast-uri@3.1.0: {}

  fastq@1.19.1:
    dependencies:
      reusify: 1.1.0

  fdir@6.5.0(picomatch@4.0.3):
    optionalDependencies:
      picomatch: 4.0.3

  figures@3.2.0:
    dependencies:
      escape-string-regexp: 1.0.5

  file-entry-cache@8.0.0:
    dependencies:
      flat-cache: 4.0.1

  fill-range@7.1.1:
    dependencies:
      to-regex-range: 5.0.1

  find-cache-dir@3.3.2:
    dependencies:
      commondir: 1.0.1
      make-dir: 3.1.0
      pkg-dir: 4.2.0

  find-up@4.1.0:
    dependencies:
      locate-path: 5.0.0
      path-exists: 4.0.0

  find-up@5.0.0:
    dependencies:
      locate-path: 6.0.0
      path-exists: 4.0.0

  find-up@7.0.0:
    dependencies:
      locate-path: 7.2.0
      path-exists: 5.0.0
      unicorn-magic: 0.1.0

  flat-cache@4.0.1:
    dependencies:
      flatted: 3.3.3
      keyv: 4.5.4

  flatted@3.3.3: {}

  foreground-child@2.0.0:
    dependencies:
      cross-spawn: 7.0.6
      signal-exit: 3.0.7

  foreground-child@3.3.1:
    dependencies:
      cross-spawn: 7.0.6
      signal-exit: 4.1.0

  fromentries@1.3.2: {}

  fs-extra@10.1.0:
    dependencies:
      graceful-fs: 4.2.11
      jsonfile: 6.2.0
      universalify: 2.0.1

  fs-extra@7.0.1:
    dependencies:
      graceful-fs: 4.2.11
      jsonfile: 4.0.0
      universalify: 0.1.2

  fs-extra@8.1.0:
    dependencies:
      graceful-fs: 4.2.11
      jsonfile: 4.0.0
      universalify: 0.1.2

  fs.realpath@1.0.0: {}

  fsevents@2.3.3:
    optional: true

  fumadocs-core@16.0.7(@types/react@19.2.2)(lucide-react@0.552.0(react@19.2.0))(next@16.0.1(@opentelemetry/api@1.9.0)(react-dom@19.2.0(react@19.2.0))(react@19.2.0))(react-dom@19.2.0(react@19.2.0))(react@19.2.0):
    dependencies:
      '@formatjs/intl-localematcher': 0.6.2
      '@orama/orama': 3.1.16
      '@shikijs/rehype': 3.14.0
      '@shikijs/transformers': 3.14.0
      estree-util-value-to-estree: 3.5.0
      github-slugger: 2.0.0
      hast-util-to-estree: 3.1.3
      hast-util-to-jsx-runtime: 2.3.6
      image-size: 2.0.2
      negotiator: 1.0.0
      npm-to-yarn: 3.0.1
      path-to-regexp: 8.3.0
      remark: 15.0.1
      remark-gfm: 4.0.1
      remark-rehype: 11.1.2
      scroll-into-view-if-needed: 3.1.0
      shiki: 3.14.0
      unist-util-visit: 5.0.0
    optionalDependencies:
      '@types/react': 19.2.2
      lucide-react: 0.552.0(react@19.2.0)
      next: 16.0.1(@opentelemetry/api@1.9.0)(react-dom@19.2.0(react@19.2.0))(react@19.2.0)
      react: 19.2.0
      react-dom: 19.2.0(react@19.2.0)
    transitivePeerDependencies:
      - supports-color

  fumadocs-mdx@13.0.4(fumadocs-core@16.0.7(@types/react@19.2.2)(lucide-react@0.552.0(react@19.2.0))(next@16.0.1(@opentelemetry/api@1.9.0)(react-dom@19.2.0(react@19.2.0))(react@19.2.0))(react-dom@19.2.0(react@19.2.0))(react@19.2.0))(next@16.0.1(@opentelemetry/api@1.9.0)(react-dom@19.2.0(react@19.2.0))(react@19.2.0))(react@19.2.0)(vite@7.1.12(@types/node@24.9.2)(jiti@2.6.1)(lightningcss@1.30.2)):
    dependencies:
      '@mdx-js/mdx': 3.1.1
      '@standard-schema/spec': 1.0.0
      chokidar: 4.0.3
      esbuild: 0.25.11
      estree-util-value-to-estree: 3.5.0
      fumadocs-core: 16.0.7(@types/react@19.2.2)(lucide-react@0.552.0(react@19.2.0))(next@16.0.1(@opentelemetry/api@1.9.0)(react-dom@19.2.0(react@19.2.0))(react@19.2.0))(react-dom@19.2.0(react@19.2.0))(react@19.2.0)
      js-yaml: 4.1.0
      lru-cache: 11.2.2
      mdast-util-to-markdown: 2.1.2
      picocolors: 1.1.1
      picomatch: 4.0.3
      remark-mdx: 3.1.1
      tinyexec: 1.0.1
      tinyglobby: 0.2.15
      unified: 11.0.5
      unist-util-remove-position: 5.0.0
      unist-util-visit: 5.0.0
      zod: 4.1.12
    optionalDependencies:
      next: 16.0.1(@opentelemetry/api@1.9.0)(react-dom@19.2.0(react@19.2.0))(react@19.2.0)
      react: 19.2.0
      vite: 7.1.12(@types/node@24.9.2)(jiti@2.6.1)(lightningcss@1.30.2)
    transitivePeerDependencies:
      - supports-color

  fumadocs-typescript@4.0.12(@types/react@19.2.2)(fumadocs-core@16.0.7(@types/react@19.2.2)(lucide-react@0.552.0(react@19.2.0))(next@16.0.1(@opentelemetry/api@1.9.0)(react-dom@19.2.0(react@19.2.0))(react@19.2.0))(react-dom@19.2.0(react@19.2.0))(react@19.2.0))(fumadocs-ui@16.0.7(@types/react-dom@19.2.2(@types/react@19.2.2))(@types/react@19.2.2)(lucide-react@0.552.0(react@19.2.0))(next@16.0.1(@opentelemetry/api@1.9.0)(react-dom@19.2.0(react@19.2.0))(react@19.2.0))(react-dom@19.2.0(react@19.2.0))(react@19.2.0)(tailwindcss@4.1.16))(typescript@5.9.3):
    dependencies:
      estree-util-value-to-estree: 3.5.0
      fumadocs-core: 16.0.7(@types/react@19.2.2)(lucide-react@0.552.0(react@19.2.0))(next@16.0.1(@opentelemetry/api@1.9.0)(react-dom@19.2.0(react@19.2.0))(react@19.2.0))(react-dom@19.2.0(react@19.2.0))(react@19.2.0)
      hast-util-to-estree: 3.1.3
      hast-util-to-jsx-runtime: 2.3.6
      remark: 15.0.1
      remark-rehype: 11.1.2
      tinyglobby: 0.2.15
      ts-morph: 27.0.2
      typescript: 5.9.3
      unist-util-visit: 5.0.0
    optionalDependencies:
      '@types/react': 19.2.2
      fumadocs-ui: 16.0.7(@types/react-dom@19.2.2(@types/react@19.2.2))(@types/react@19.2.2)(lucide-react@0.552.0(react@19.2.0))(next@16.0.1(@opentelemetry/api@1.9.0)(react-dom@19.2.0(react@19.2.0))(react@19.2.0))(react-dom@19.2.0(react@19.2.0))(react@19.2.0)(tailwindcss@4.1.16)
    transitivePeerDependencies:
      - supports-color

  fumadocs-ui@16.0.7(@types/react-dom@19.2.2(@types/react@19.2.2))(@types/react@19.2.2)(lucide-react@0.552.0(react@19.2.0))(next@16.0.1(@opentelemetry/api@1.9.0)(react-dom@19.2.0(react@19.2.0))(react@19.2.0))(react-dom@19.2.0(react@19.2.0))(react@19.2.0)(tailwindcss@4.1.16):
    dependencies:
      '@radix-ui/react-accordion': 1.2.12(@types/react-dom@19.2.2(@types/react@19.2.2))(@types/react@19.2.2)(react-dom@19.2.0(react@19.2.0))(react@19.2.0)
      '@radix-ui/react-collapsible': 1.1.12(@types/react-dom@19.2.2(@types/react@19.2.2))(@types/react@19.2.2)(react-dom@19.2.0(react@19.2.0))(react@19.2.0)
      '@radix-ui/react-dialog': 1.1.15(@types/react-dom@19.2.2(@types/react@19.2.2))(@types/react@19.2.2)(react-dom@19.2.0(react@19.2.0))(react@19.2.0)
      '@radix-ui/react-direction': 1.1.1(@types/react@19.2.2)(react@19.2.0)
      '@radix-ui/react-navigation-menu': 1.2.14(@types/react-dom@19.2.2(@types/react@19.2.2))(@types/react@19.2.2)(react-dom@19.2.0(react@19.2.0))(react@19.2.0)
      '@radix-ui/react-popover': 1.1.15(@types/react-dom@19.2.2(@types/react@19.2.2))(@types/react@19.2.2)(react-dom@19.2.0(react@19.2.0))(react@19.2.0)
      '@radix-ui/react-presence': 1.1.5(@types/react-dom@19.2.2(@types/react@19.2.2))(@types/react@19.2.2)(react-dom@19.2.0(react@19.2.0))(react@19.2.0)
      '@radix-ui/react-scroll-area': 1.2.10(@types/react-dom@19.2.2(@types/react@19.2.2))(@types/react@19.2.2)(react-dom@19.2.0(react@19.2.0))(react@19.2.0)
      '@radix-ui/react-slot': 1.2.3(@types/react@19.2.2)(react@19.2.0)
      '@radix-ui/react-tabs': 1.1.13(@types/react-dom@19.2.2(@types/react@19.2.2))(@types/react@19.2.2)(react-dom@19.2.0(react@19.2.0))(react@19.2.0)
      class-variance-authority: 0.7.1
      fumadocs-core: 16.0.7(@types/react@19.2.2)(lucide-react@0.552.0(react@19.2.0))(next@16.0.1(@opentelemetry/api@1.9.0)(react-dom@19.2.0(react@19.2.0))(react@19.2.0))(react-dom@19.2.0(react@19.2.0))(react@19.2.0)
      lodash.merge: 4.6.2
      next-themes: 0.4.6(react-dom@19.2.0(react@19.2.0))(react@19.2.0)
      postcss-selector-parser: 7.1.0
      react: 19.2.0
      react-dom: 19.2.0(react@19.2.0)
      react-medium-image-zoom: 5.4.0(react-dom@19.2.0(react@19.2.0))(react@19.2.0)
      scroll-into-view-if-needed: 3.1.0
      tailwind-merge: 3.3.1
    optionalDependencies:
      '@types/react': 19.2.2
      next: 16.0.1(@opentelemetry/api@1.9.0)(react-dom@19.2.0(react@19.2.0))(react@19.2.0)
      tailwindcss: 4.1.16
    transitivePeerDependencies:
      - '@mixedbread/sdk'
      - '@orama/core'
      - '@tanstack/react-router'
      - '@types/react-dom'
      - algoliasearch
      - lucide-react
      - react-router
      - supports-color
      - waku

  function-bind@1.1.2: {}

  gensync@1.0.0-beta.2: {}

  get-caller-file@2.0.5: {}

  get-nonce@1.0.1: {}

  get-package-type@0.1.0: {}

  get-stream@6.0.1: {}

  get-tsconfig@4.13.0:
    dependencies:
      resolve-pkg-maps: 1.0.0

  get-uri@6.0.5:
    dependencies:
      basic-ftp: 5.0.5
      data-uri-to-buffer: 6.0.2
      debug: 4.4.3
    transitivePeerDependencies:
      - supports-color

  git-raw-commits@4.0.0:
    dependencies:
      dargs: 8.1.0
      meow: 12.1.1
      split2: 4.2.0

  github-slugger@2.0.0: {}

  glob-parent@5.1.2:
    dependencies:
      is-glob: 4.0.3

  glob-parent@6.0.2:
    dependencies:
      is-glob: 4.0.3

  glob@11.0.3:
    dependencies:
      foreground-child: 3.3.1
      jackspeak: 4.1.1
      minimatch: 10.1.1
      minipass: 7.1.2
      package-json-from-dist: 1.0.1
      path-scurry: 2.0.0

  glob@7.2.3:
    dependencies:
      fs.realpath: 1.0.0
      inflight: 1.0.6
      inherits: 2.0.4
      minimatch: 3.1.2
      once: 1.4.0
      path-is-absolute: 1.0.1

  global-directory@4.0.1:
    dependencies:
      ini: 4.1.1

  globals@14.0.0: {}

  globals@16.5.0: {}

  globby@10.0.2:
    dependencies:
      '@types/glob': 7.2.0
      array-union: 2.1.0
      dir-glob: 3.0.1
      fast-glob: 3.3.3
      glob: 7.2.3
      ignore: 5.3.2
      merge2: 1.4.1
      slash: 3.0.0

  globby@11.1.0:
    dependencies:
      array-union: 2.1.0
      dir-glob: 3.0.1
      fast-glob: 3.3.3
      ignore: 5.3.2
      merge2: 1.4.1
      slash: 3.0.0

  graceful-fs@4.2.11: {}

  gradient-string@2.0.2:
    dependencies:
      chalk: 4.1.2
      tinygradient: 1.1.5

  graphemer@1.4.0: {}

  handlebars@4.7.8:
    dependencies:
      minimist: 1.2.8
      neo-async: 2.6.2
      source-map: 0.6.1
      wordwrap: 1.0.0
    optionalDependencies:
      uglify-js: 3.19.3

  has-flag@3.0.0: {}

  has-flag@4.0.0: {}

  hasha@5.2.2:
    dependencies:
      is-stream: 2.0.1
      type-fest: 0.8.1

  hasown@2.0.2:
    dependencies:
      function-bind: 1.1.2

  hast-util-to-estree@3.1.3:
    dependencies:
      '@types/estree': 1.0.8
      '@types/estree-jsx': 1.0.5
      '@types/hast': 3.0.4
      comma-separated-tokens: 2.0.3
      devlop: 1.1.0
      estree-util-attach-comments: 3.0.0
      estree-util-is-identifier-name: 3.0.0
      hast-util-whitespace: 3.0.0
      mdast-util-mdx-expression: 2.0.1
      mdast-util-mdx-jsx: 3.2.0
      mdast-util-mdxjs-esm: 2.0.1
      property-information: 7.1.0
      space-separated-tokens: 2.0.2
      style-to-js: 1.1.18
      unist-util-position: 5.0.0
      zwitch: 2.0.4
    transitivePeerDependencies:
      - supports-color

  hast-util-to-html@9.0.5:
    dependencies:
      '@types/hast': 3.0.4
      '@types/unist': 3.0.3
      ccount: 2.0.1
      comma-separated-tokens: 2.0.3
      hast-util-whitespace: 3.0.0
      html-void-elements: 3.0.0
      mdast-util-to-hast: 13.2.0
      property-information: 7.1.0
      space-separated-tokens: 2.0.2
      stringify-entities: 4.0.4
      zwitch: 2.0.4

  hast-util-to-jsx-runtime@2.3.6:
    dependencies:
      '@types/estree': 1.0.8
      '@types/hast': 3.0.4
      '@types/unist': 3.0.3
      comma-separated-tokens: 2.0.3
      devlop: 1.1.0
      estree-util-is-identifier-name: 3.0.0
      hast-util-whitespace: 3.0.0
      mdast-util-mdx-expression: 2.0.1
      mdast-util-mdx-jsx: 3.2.0
      mdast-util-mdxjs-esm: 2.0.1
      property-information: 7.1.0
      space-separated-tokens: 2.0.2
      style-to-js: 1.1.18
      unist-util-position: 5.0.0
      vfile-message: 4.0.3
    transitivePeerDependencies:
      - supports-color

  hast-util-to-string@3.0.1:
    dependencies:
      '@types/hast': 3.0.4

  hast-util-whitespace@3.0.0:
    dependencies:
      '@types/hast': 3.0.4

  header-case@1.0.1:
    dependencies:
      no-case: 2.3.2
      upper-case: 1.1.3

  hookable@5.5.3: {}

  html-encoding-sniffer@4.0.0:
    dependencies:
      whatwg-encoding: 3.1.1

  html-escaper@2.0.2: {}

  html-void-elements@3.0.0: {}

  http-proxy-agent@7.0.2:
    dependencies:
      agent-base: 7.1.4
      debug: 4.4.3
    transitivePeerDependencies:
      - supports-color

  https-proxy-agent@7.0.6:
    dependencies:
      agent-base: 7.1.4
      debug: 4.4.3
    transitivePeerDependencies:
      - supports-color

  human-id@4.1.2: {}

  human-signals@2.1.0: {}

  iconv-lite@0.4.24:
    dependencies:
      safer-buffer: 2.1.2

  iconv-lite@0.6.3:
    dependencies:
      safer-buffer: 2.1.2

  iconv-lite@0.7.0:
    dependencies:
      safer-buffer: 2.1.2

  ieee754@1.2.1: {}

  ignore@5.3.2: {}

  ignore@7.0.5: {}

  image-size@2.0.2: {}

  import-fresh@3.3.1:
    dependencies:
      parent-module: 1.0.1
      resolve-from: 4.0.0

  import-meta-resolve@4.2.0: {}

  imurmurhash@0.1.4: {}

  indent-string@4.0.0: {}

  inflight@1.0.6:
    dependencies:
      once: 1.4.0
      wrappy: 1.0.2

  inherits@2.0.4: {}

  ini@1.3.8: {}

  ini@4.1.1: {}

  inline-style-parser@0.2.4: {}

  inquirer@7.3.3:
    dependencies:
      ansi-escapes: 4.3.2
      chalk: 4.1.2
      cli-cursor: 3.1.0
      cli-width: 3.0.0
      external-editor: 3.1.0
      figures: 3.2.0
      lodash: 4.17.21
      mute-stream: 0.0.8
      run-async: 2.4.1
      rxjs: 6.6.7
      string-width: 4.2.3
      strip-ansi: 6.0.1
      through: 2.3.8

  inquirer@8.2.7(@types/node@24.9.2):
    dependencies:
      '@inquirer/external-editor': 1.0.2(@types/node@24.9.2)
      ansi-escapes: 4.3.2
      chalk: 4.1.2
      cli-cursor: 3.1.0
      cli-width: 3.0.0
      figures: 3.2.0
      lodash: 4.17.21
      mute-stream: 0.0.8
      ora: 5.4.1
      run-async: 2.4.1
      rxjs: 7.8.2
      string-width: 4.2.3
      strip-ansi: 6.0.1
      through: 2.3.8
      wrap-ansi: 6.2.0
    transitivePeerDependencies:
      - '@types/node'

  ip-address@10.0.1: {}

  is-alphabetical@2.0.1: {}

  is-alphanumerical@2.0.1:
    dependencies:
      is-alphabetical: 2.0.1
      is-decimal: 2.0.1

  is-arrayish@0.2.1: {}

  is-core-module@2.16.1:
    dependencies:
      hasown: 2.0.2

  is-decimal@2.0.1: {}

  is-extglob@2.1.1: {}

  is-fullwidth-code-point@3.0.0: {}

  is-glob@4.0.3:
    dependencies:
      is-extglob: 2.1.1

  is-hexadecimal@2.0.1: {}

  is-interactive@1.0.0: {}

  is-lower-case@1.1.3:
    dependencies:
      lower-case: 1.1.4

  is-number@7.0.0: {}

  is-obj@2.0.0: {}

  is-path-cwd@2.2.0: {}

  is-path-inside@3.0.3: {}

  is-plain-obj@4.1.0: {}

  is-potential-custom-element-name@1.0.1: {}

  is-stream@2.0.1: {}

  is-subdir@1.2.0:
    dependencies:
      better-path-resolve: 1.0.0

  is-text-path@2.0.0:
    dependencies:
      text-extensions: 2.4.0

  is-typedarray@1.0.0: {}

  is-unicode-supported@0.1.0: {}

  is-upper-case@1.1.2:
    dependencies:
      upper-case: 1.1.3

  is-windows@1.0.2: {}

  isbinaryfile@4.0.10: {}

  isexe@2.0.0: {}

  istanbul-lib-coverage@3.2.2: {}

<<<<<<< HEAD
  istanbul-lib-hook@3.0.0:
    dependencies:
      append-transform: 2.0.0

  istanbul-lib-instrument@6.0.3:
    dependencies:
      '@babel/core': 7.28.5
      '@babel/parser': 7.28.5
      '@istanbuljs/schema': 0.1.3
      istanbul-lib-coverage: 3.2.2
      semver: 7.7.3
    transitivePeerDependencies:
      - supports-color

  istanbul-lib-processinfo@2.0.3:
    dependencies:
      archy: 1.0.0
      cross-spawn: 7.0.6
      istanbul-lib-coverage: 3.2.2
      p-map: 3.0.0
      rimraf: 3.0.2
      uuid: 8.3.2

=======
>>>>>>> 5782a94d
  istanbul-lib-report@3.0.1:
    dependencies:
      istanbul-lib-coverage: 3.2.2
      make-dir: 4.0.0
      supports-color: 7.2.0

<<<<<<< HEAD
  istanbul-lib-source-maps@4.0.1:
    dependencies:
      debug: 4.4.3
      istanbul-lib-coverage: 3.2.2
      source-map: 0.6.1
    transitivePeerDependencies:
      - supports-color

=======
>>>>>>> 5782a94d
  istanbul-lib-source-maps@5.0.6:
    dependencies:
      '@jridgewell/trace-mapping': 0.3.31
      debug: 4.4.3
      istanbul-lib-coverage: 3.2.2
    transitivePeerDependencies:
      - supports-color

  istanbul-reports@3.2.0:
    dependencies:
      html-escaper: 2.0.2
      istanbul-lib-report: 3.0.1

  jackspeak@4.1.1:
    dependencies:
      '@isaacs/cliui': 8.0.2

  jiti@2.6.1: {}

  js-tokens@4.0.0: {}

  js-tokens@9.0.1: {}

  js-yaml@3.14.1:
    dependencies:
      argparse: 1.0.10
      esprima: 4.0.1

  js-yaml@4.1.0:
    dependencies:
      argparse: 2.0.1

  jsdom@27.1.0:
    dependencies:
      '@acemir/cssom': 0.9.19
      '@asamuzakjp/dom-selector': 6.7.4
      cssstyle: 5.3.2
      data-urls: 6.0.0
      decimal.js: 10.6.0
      html-encoding-sniffer: 4.0.0
      http-proxy-agent: 7.0.2
      https-proxy-agent: 7.0.6
      is-potential-custom-element-name: 1.0.1
      parse5: 8.0.0
      saxes: 6.0.0
      symbol-tree: 3.2.4
      tough-cookie: 6.0.0
      w3c-xmlserializer: 5.0.0
      webidl-conversions: 8.0.0
      whatwg-encoding: 3.1.1
      whatwg-mimetype: 4.0.0
      whatwg-url: 15.1.0
      ws: 8.18.3
      xml-name-validator: 5.0.0
    transitivePeerDependencies:
      - bufferutil
      - supports-color
      - utf-8-validate

  jsesc@3.1.0: {}

  json-buffer@3.0.1: {}

  json-parse-even-better-errors@2.3.1: {}

  json-schema-traverse@0.4.1: {}

  json-schema-traverse@1.0.0: {}

  json-schema@0.4.0: {}

  json-stable-stringify-without-jsonify@1.0.1: {}

  json5@2.2.3: {}

  jsonc-parser@3.3.1: {}

  jsonfile@4.0.0:
    optionalDependencies:
      graceful-fs: 4.2.11

  jsonfile@6.2.0:
    dependencies:
      universalify: 2.0.1
    optionalDependencies:
      graceful-fs: 4.2.11

  jsonparse@1.3.1: {}

  keyv@4.5.4:
    dependencies:
      json-buffer: 3.0.1

  lefthook-darwin-arm64@2.0.2:
    optional: true

  lefthook-darwin-x64@2.0.2:
    optional: true

  lefthook-freebsd-arm64@2.0.2:
    optional: true

  lefthook-freebsd-x64@2.0.2:
    optional: true

  lefthook-linux-arm64@2.0.2:
    optional: true

  lefthook-linux-x64@2.0.2:
    optional: true

  lefthook-openbsd-arm64@2.0.2:
    optional: true

  lefthook-openbsd-x64@2.0.2:
    optional: true

  lefthook-windows-arm64@2.0.2:
    optional: true

  lefthook-windows-x64@2.0.2:
    optional: true

  lefthook@2.0.2:
    optionalDependencies:
      lefthook-darwin-arm64: 2.0.2
      lefthook-darwin-x64: 2.0.2
      lefthook-freebsd-arm64: 2.0.2
      lefthook-freebsd-x64: 2.0.2
      lefthook-linux-arm64: 2.0.2
      lefthook-linux-x64: 2.0.2
      lefthook-openbsd-arm64: 2.0.2
      lefthook-openbsd-x64: 2.0.2
      lefthook-windows-arm64: 2.0.2
      lefthook-windows-x64: 2.0.2

  levn@0.4.1:
    dependencies:
      prelude-ls: 1.2.1
      type-check: 0.4.0

  lightningcss-android-arm64@1.30.2:
    optional: true

  lightningcss-darwin-arm64@1.30.2:
    optional: true

  lightningcss-darwin-x64@1.30.2:
    optional: true

  lightningcss-freebsd-x64@1.30.2:
    optional: true

  lightningcss-linux-arm-gnueabihf@1.30.2:
    optional: true

  lightningcss-linux-arm64-gnu@1.30.2:
    optional: true

  lightningcss-linux-arm64-musl@1.30.2:
    optional: true

  lightningcss-linux-x64-gnu@1.30.2:
    optional: true

  lightningcss-linux-x64-musl@1.30.2:
    optional: true

  lightningcss-win32-arm64-msvc@1.30.2:
    optional: true

  lightningcss-win32-x64-msvc@1.30.2:
    optional: true

  lightningcss@1.30.2:
    dependencies:
      detect-libc: 2.1.2
    optionalDependencies:
      lightningcss-android-arm64: 1.30.2
      lightningcss-darwin-arm64: 1.30.2
      lightningcss-darwin-x64: 1.30.2
      lightningcss-freebsd-x64: 1.30.2
      lightningcss-linux-arm-gnueabihf: 1.30.2
      lightningcss-linux-arm64-gnu: 1.30.2
      lightningcss-linux-arm64-musl: 1.30.2
      lightningcss-linux-x64-gnu: 1.30.2
      lightningcss-linux-x64-musl: 1.30.2
      lightningcss-win32-arm64-msvc: 1.30.2
      lightningcss-win32-x64-msvc: 1.30.2

  lines-and-columns@1.2.4: {}

  locate-path@5.0.0:
    dependencies:
      p-locate: 4.1.0

  locate-path@6.0.0:
    dependencies:
      p-locate: 5.0.0

  locate-path@7.2.0:
    dependencies:
      p-locate: 6.0.0

  lodash.camelcase@4.3.0: {}

  lodash.flattendeep@4.4.0: {}

  lodash.get@4.4.2: {}

  lodash.isplainobject@4.0.6: {}

  lodash.kebabcase@4.1.1: {}

  lodash.merge@4.6.2: {}

  lodash.mergewith@4.6.2: {}

  lodash.snakecase@4.1.1: {}

  lodash.startcase@4.4.0: {}

  lodash.uniq@4.5.0: {}

  lodash.upperfirst@4.3.1: {}

  lodash@4.17.21: {}

  log-symbols@3.0.0:
    dependencies:
      chalk: 2.4.2

  log-symbols@4.1.0:
    dependencies:
      chalk: 4.1.2
      is-unicode-supported: 0.1.0

  longest-streak@3.1.0: {}

  lower-case-first@1.0.2:
    dependencies:
      lower-case: 1.1.4

  lower-case@1.1.4: {}

  lru-cache@11.2.2: {}

  lru-cache@5.1.1:
    dependencies:
      yallist: 3.1.1

  lru-cache@7.18.3: {}

  lucide-react@0.552.0(react@19.2.0):
    dependencies:
      react: 19.2.0

  magic-string@0.30.21:
    dependencies:
      '@jridgewell/sourcemap-codec': 1.5.5

  magicast@0.3.5:
    dependencies:
      '@babel/parser': 7.28.5
      '@babel/types': 7.28.5
      source-map-js: 1.2.1

<<<<<<< HEAD
  make-dir@3.1.0:
    dependencies:
      semver: 6.3.1

=======
>>>>>>> 5782a94d
  make-dir@4.0.0:
    dependencies:
      semver: 7.7.3

  make-error@1.3.6: {}

  markdown-extensions@2.0.0: {}

  markdown-table@3.0.4: {}

  mdast-util-find-and-replace@3.0.2:
    dependencies:
      '@types/mdast': 4.0.4
      escape-string-regexp: 5.0.0
      unist-util-is: 6.0.1
      unist-util-visit-parents: 6.0.2

  mdast-util-from-markdown@2.0.2:
    dependencies:
      '@types/mdast': 4.0.4
      '@types/unist': 3.0.3
      decode-named-character-reference: 1.2.0
      devlop: 1.1.0
      mdast-util-to-string: 4.0.0
      micromark: 4.0.2
      micromark-util-decode-numeric-character-reference: 2.0.2
      micromark-util-decode-string: 2.0.1
      micromark-util-normalize-identifier: 2.0.1
      micromark-util-symbol: 2.0.1
      micromark-util-types: 2.0.2
      unist-util-stringify-position: 4.0.0
    transitivePeerDependencies:
      - supports-color

  mdast-util-gfm-autolink-literal@2.0.1:
    dependencies:
      '@types/mdast': 4.0.4
      ccount: 2.0.1
      devlop: 1.1.0
      mdast-util-find-and-replace: 3.0.2
      micromark-util-character: 2.1.1

  mdast-util-gfm-footnote@2.1.0:
    dependencies:
      '@types/mdast': 4.0.4
      devlop: 1.1.0
      mdast-util-from-markdown: 2.0.2
      mdast-util-to-markdown: 2.1.2
      micromark-util-normalize-identifier: 2.0.1
    transitivePeerDependencies:
      - supports-color

  mdast-util-gfm-strikethrough@2.0.0:
    dependencies:
      '@types/mdast': 4.0.4
      mdast-util-from-markdown: 2.0.2
      mdast-util-to-markdown: 2.1.2
    transitivePeerDependencies:
      - supports-color

  mdast-util-gfm-table@2.0.0:
    dependencies:
      '@types/mdast': 4.0.4
      devlop: 1.1.0
      markdown-table: 3.0.4
      mdast-util-from-markdown: 2.0.2
      mdast-util-to-markdown: 2.1.2
    transitivePeerDependencies:
      - supports-color

  mdast-util-gfm-task-list-item@2.0.0:
    dependencies:
      '@types/mdast': 4.0.4
      devlop: 1.1.0
      mdast-util-from-markdown: 2.0.2
      mdast-util-to-markdown: 2.1.2
    transitivePeerDependencies:
      - supports-color

  mdast-util-gfm@3.1.0:
    dependencies:
      mdast-util-from-markdown: 2.0.2
      mdast-util-gfm-autolink-literal: 2.0.1
      mdast-util-gfm-footnote: 2.1.0
      mdast-util-gfm-strikethrough: 2.0.0
      mdast-util-gfm-table: 2.0.0
      mdast-util-gfm-task-list-item: 2.0.0
      mdast-util-to-markdown: 2.1.2
    transitivePeerDependencies:
      - supports-color

  mdast-util-mdx-expression@2.0.1:
    dependencies:
      '@types/estree-jsx': 1.0.5
      '@types/hast': 3.0.4
      '@types/mdast': 4.0.4
      devlop: 1.1.0
      mdast-util-from-markdown: 2.0.2
      mdast-util-to-markdown: 2.1.2
    transitivePeerDependencies:
      - supports-color

  mdast-util-mdx-jsx@3.2.0:
    dependencies:
      '@types/estree-jsx': 1.0.5
      '@types/hast': 3.0.4
      '@types/mdast': 4.0.4
      '@types/unist': 3.0.3
      ccount: 2.0.1
      devlop: 1.1.0
      mdast-util-from-markdown: 2.0.2
      mdast-util-to-markdown: 2.1.2
      parse-entities: 4.0.2
      stringify-entities: 4.0.4
      unist-util-stringify-position: 4.0.0
      vfile-message: 4.0.3
    transitivePeerDependencies:
      - supports-color

  mdast-util-mdx@3.0.0:
    dependencies:
      mdast-util-from-markdown: 2.0.2
      mdast-util-mdx-expression: 2.0.1
      mdast-util-mdx-jsx: 3.2.0
      mdast-util-mdxjs-esm: 2.0.1
      mdast-util-to-markdown: 2.1.2
    transitivePeerDependencies:
      - supports-color

  mdast-util-mdxjs-esm@2.0.1:
    dependencies:
      '@types/estree-jsx': 1.0.5
      '@types/hast': 3.0.4
      '@types/mdast': 4.0.4
      devlop: 1.1.0
      mdast-util-from-markdown: 2.0.2
      mdast-util-to-markdown: 2.1.2
    transitivePeerDependencies:
      - supports-color

  mdast-util-phrasing@4.1.0:
    dependencies:
      '@types/mdast': 4.0.4
      unist-util-is: 6.0.1

  mdast-util-to-hast@13.2.0:
    dependencies:
      '@types/hast': 3.0.4
      '@types/mdast': 4.0.4
      '@ungap/structured-clone': 1.3.0
      devlop: 1.1.0
      micromark-util-sanitize-uri: 2.0.1
      trim-lines: 3.0.1
      unist-util-position: 5.0.0
      unist-util-visit: 5.0.0
      vfile: 6.0.3

  mdast-util-to-markdown@2.1.2:
    dependencies:
      '@types/mdast': 4.0.4
      '@types/unist': 3.0.3
      longest-streak: 3.1.0
      mdast-util-phrasing: 4.1.0
      mdast-util-to-string: 4.0.0
      micromark-util-classify-character: 2.0.1
      micromark-util-decode-string: 2.0.1
      unist-util-visit: 5.0.0
      zwitch: 2.0.4

  mdast-util-to-string@4.0.0:
    dependencies:
      '@types/mdast': 4.0.4

  mdn-data@2.12.2: {}

  meow@12.1.1: {}

  merge-stream@2.0.0: {}

  merge2@1.4.1: {}

  micromark-core-commonmark@2.0.3:
    dependencies:
      decode-named-character-reference: 1.2.0
      devlop: 1.1.0
      micromark-factory-destination: 2.0.1
      micromark-factory-label: 2.0.1
      micromark-factory-space: 2.0.1
      micromark-factory-title: 2.0.1
      micromark-factory-whitespace: 2.0.1
      micromark-util-character: 2.1.1
      micromark-util-chunked: 2.0.1
      micromark-util-classify-character: 2.0.1
      micromark-util-html-tag-name: 2.0.1
      micromark-util-normalize-identifier: 2.0.1
      micromark-util-resolve-all: 2.0.1
      micromark-util-subtokenize: 2.1.0
      micromark-util-symbol: 2.0.1
      micromark-util-types: 2.0.2

  micromark-extension-gfm-autolink-literal@2.1.0:
    dependencies:
      micromark-util-character: 2.1.1
      micromark-util-sanitize-uri: 2.0.1
      micromark-util-symbol: 2.0.1
      micromark-util-types: 2.0.2

  micromark-extension-gfm-footnote@2.1.0:
    dependencies:
      devlop: 1.1.0
      micromark-core-commonmark: 2.0.3
      micromark-factory-space: 2.0.1
      micromark-util-character: 2.1.1
      micromark-util-normalize-identifier: 2.0.1
      micromark-util-sanitize-uri: 2.0.1
      micromark-util-symbol: 2.0.1
      micromark-util-types: 2.0.2

  micromark-extension-gfm-strikethrough@2.1.0:
    dependencies:
      devlop: 1.1.0
      micromark-util-chunked: 2.0.1
      micromark-util-classify-character: 2.0.1
      micromark-util-resolve-all: 2.0.1
      micromark-util-symbol: 2.0.1
      micromark-util-types: 2.0.2

  micromark-extension-gfm-table@2.1.1:
    dependencies:
      devlop: 1.1.0
      micromark-factory-space: 2.0.1
      micromark-util-character: 2.1.1
      micromark-util-symbol: 2.0.1
      micromark-util-types: 2.0.2

  micromark-extension-gfm-tagfilter@2.0.0:
    dependencies:
      micromark-util-types: 2.0.2

  micromark-extension-gfm-task-list-item@2.1.0:
    dependencies:
      devlop: 1.1.0
      micromark-factory-space: 2.0.1
      micromark-util-character: 2.1.1
      micromark-util-symbol: 2.0.1
      micromark-util-types: 2.0.2

  micromark-extension-gfm@3.0.0:
    dependencies:
      micromark-extension-gfm-autolink-literal: 2.1.0
      micromark-extension-gfm-footnote: 2.1.0
      micromark-extension-gfm-strikethrough: 2.1.0
      micromark-extension-gfm-table: 2.1.1
      micromark-extension-gfm-tagfilter: 2.0.0
      micromark-extension-gfm-task-list-item: 2.1.0
      micromark-util-combine-extensions: 2.0.1
      micromark-util-types: 2.0.2

  micromark-extension-mdx-expression@3.0.1:
    dependencies:
      '@types/estree': 1.0.8
      devlop: 1.1.0
      micromark-factory-mdx-expression: 2.0.3
      micromark-factory-space: 2.0.1
      micromark-util-character: 2.1.1
      micromark-util-events-to-acorn: 2.0.3
      micromark-util-symbol: 2.0.1
      micromark-util-types: 2.0.2

  micromark-extension-mdx-jsx@3.0.2:
    dependencies:
      '@types/estree': 1.0.8
      devlop: 1.1.0
      estree-util-is-identifier-name: 3.0.0
      micromark-factory-mdx-expression: 2.0.3
      micromark-factory-space: 2.0.1
      micromark-util-character: 2.1.1
      micromark-util-events-to-acorn: 2.0.3
      micromark-util-symbol: 2.0.1
      micromark-util-types: 2.0.2
      vfile-message: 4.0.3

  micromark-extension-mdx-md@2.0.0:
    dependencies:
      micromark-util-types: 2.0.2

  micromark-extension-mdxjs-esm@3.0.0:
    dependencies:
      '@types/estree': 1.0.8
      devlop: 1.1.0
      micromark-core-commonmark: 2.0.3
      micromark-util-character: 2.1.1
      micromark-util-events-to-acorn: 2.0.3
      micromark-util-symbol: 2.0.1
      micromark-util-types: 2.0.2
      unist-util-position-from-estree: 2.0.0
      vfile-message: 4.0.3

  micromark-extension-mdxjs@3.0.0:
    dependencies:
      acorn: 8.15.0
      acorn-jsx: 5.3.2(acorn@8.15.0)
      micromark-extension-mdx-expression: 3.0.1
      micromark-extension-mdx-jsx: 3.0.2
      micromark-extension-mdx-md: 2.0.0
      micromark-extension-mdxjs-esm: 3.0.0
      micromark-util-combine-extensions: 2.0.1
      micromark-util-types: 2.0.2

  micromark-factory-destination@2.0.1:
    dependencies:
      micromark-util-character: 2.1.1
      micromark-util-symbol: 2.0.1
      micromark-util-types: 2.0.2

  micromark-factory-label@2.0.1:
    dependencies:
      devlop: 1.1.0
      micromark-util-character: 2.1.1
      micromark-util-symbol: 2.0.1
      micromark-util-types: 2.0.2

  micromark-factory-mdx-expression@2.0.3:
    dependencies:
      '@types/estree': 1.0.8
      devlop: 1.1.0
      micromark-factory-space: 2.0.1
      micromark-util-character: 2.1.1
      micromark-util-events-to-acorn: 2.0.3
      micromark-util-symbol: 2.0.1
      micromark-util-types: 2.0.2
      unist-util-position-from-estree: 2.0.0
      vfile-message: 4.0.3

  micromark-factory-space@2.0.1:
    dependencies:
      micromark-util-character: 2.1.1
      micromark-util-types: 2.0.2

  micromark-factory-title@2.0.1:
    dependencies:
      micromark-factory-space: 2.0.1
      micromark-util-character: 2.1.1
      micromark-util-symbol: 2.0.1
      micromark-util-types: 2.0.2

  micromark-factory-whitespace@2.0.1:
    dependencies:
      micromark-factory-space: 2.0.1
      micromark-util-character: 2.1.1
      micromark-util-symbol: 2.0.1
      micromark-util-types: 2.0.2

  micromark-util-character@2.1.1:
    dependencies:
      micromark-util-symbol: 2.0.1
      micromark-util-types: 2.0.2

  micromark-util-chunked@2.0.1:
    dependencies:
      micromark-util-symbol: 2.0.1

  micromark-util-classify-character@2.0.1:
    dependencies:
      micromark-util-character: 2.1.1
      micromark-util-symbol: 2.0.1
      micromark-util-types: 2.0.2

  micromark-util-combine-extensions@2.0.1:
    dependencies:
      micromark-util-chunked: 2.0.1
      micromark-util-types: 2.0.2

  micromark-util-decode-numeric-character-reference@2.0.2:
    dependencies:
      micromark-util-symbol: 2.0.1

  micromark-util-decode-string@2.0.1:
    dependencies:
      decode-named-character-reference: 1.2.0
      micromark-util-character: 2.1.1
      micromark-util-decode-numeric-character-reference: 2.0.2
      micromark-util-symbol: 2.0.1

  micromark-util-encode@2.0.1: {}

  micromark-util-events-to-acorn@2.0.3:
    dependencies:
      '@types/estree': 1.0.8
      '@types/unist': 3.0.3
      devlop: 1.1.0
      estree-util-visit: 2.0.0
      micromark-util-symbol: 2.0.1
      micromark-util-types: 2.0.2
      vfile-message: 4.0.3

  micromark-util-html-tag-name@2.0.1: {}

  micromark-util-normalize-identifier@2.0.1:
    dependencies:
      micromark-util-symbol: 2.0.1

  micromark-util-resolve-all@2.0.1:
    dependencies:
      micromark-util-types: 2.0.2

  micromark-util-sanitize-uri@2.0.1:
    dependencies:
      micromark-util-character: 2.1.1
      micromark-util-encode: 2.0.1
      micromark-util-symbol: 2.0.1

  micromark-util-subtokenize@2.1.0:
    dependencies:
      devlop: 1.1.0
      micromark-util-chunked: 2.0.1
      micromark-util-symbol: 2.0.1
      micromark-util-types: 2.0.2

  micromark-util-symbol@2.0.1: {}

  micromark-util-types@2.0.2: {}

  micromark@4.0.2:
    dependencies:
      '@types/debug': 4.1.12
      debug: 4.4.3
      decode-named-character-reference: 1.2.0
      devlop: 1.1.0
      micromark-core-commonmark: 2.0.3
      micromark-factory-space: 2.0.1
      micromark-util-character: 2.1.1
      micromark-util-chunked: 2.0.1
      micromark-util-combine-extensions: 2.0.1
      micromark-util-decode-numeric-character-reference: 2.0.2
      micromark-util-encode: 2.0.1
      micromark-util-normalize-identifier: 2.0.1
      micromark-util-resolve-all: 2.0.1
      micromark-util-sanitize-uri: 2.0.1
      micromark-util-subtokenize: 2.1.0
      micromark-util-symbol: 2.0.1
      micromark-util-types: 2.0.2
    transitivePeerDependencies:
      - supports-color

  micromatch@4.0.8:
    dependencies:
      braces: 3.0.3
      picomatch: 2.3.1

  mimic-fn@2.1.0: {}

  minimatch@10.1.1:
    dependencies:
      '@isaacs/brace-expansion': 5.0.0

  minimatch@3.1.2:
    dependencies:
      brace-expansion: 1.1.12

  minimatch@9.0.5:
    dependencies:
      brace-expansion: 2.0.2

  minimist@1.2.8: {}

  minipass@7.1.2: {}

  mkdirp@0.5.6:
    dependencies:
      minimist: 1.2.8

  mri@1.2.0: {}

  ms@2.1.3: {}

  mute-stream@0.0.8: {}

  nanoid@3.3.11: {}

  nanoid@5.1.6: {}

  natural-compare@1.4.0: {}

  negotiator@1.0.0: {}

  neo-async@2.6.2: {}

  netmask@2.0.2: {}

  next-themes@0.4.6(react-dom@19.2.0(react@19.2.0))(react@19.2.0):
    dependencies:
      react: 19.2.0
      react-dom: 19.2.0(react@19.2.0)

  next@16.0.1(@opentelemetry/api@1.9.0)(react-dom@19.2.0(react@19.2.0))(react@19.2.0):
    dependencies:
      '@next/env': 16.0.1
      '@swc/helpers': 0.5.15
      caniuse-lite: 1.0.30001752
      postcss: 8.4.31
      react: 19.2.0
      react-dom: 19.2.0(react@19.2.0)
      styled-jsx: 5.1.6(react@19.2.0)
    optionalDependencies:
      '@next/swc-darwin-arm64': 16.0.1
      '@next/swc-darwin-x64': 16.0.1
      '@next/swc-linux-arm64-gnu': 16.0.1
      '@next/swc-linux-arm64-musl': 16.0.1
      '@next/swc-linux-x64-gnu': 16.0.1
      '@next/swc-linux-x64-musl': 16.0.1
      '@next/swc-win32-arm64-msvc': 16.0.1
      '@next/swc-win32-x64-msvc': 16.0.1
      '@opentelemetry/api': 1.9.0
      sharp: 0.34.4
    transitivePeerDependencies:
      - '@babel/core'
      - babel-plugin-macros

  no-case@2.3.2:
    dependencies:
      lower-case: 1.1.4

  node-plop@0.26.3:
    dependencies:
      '@babel/runtime-corejs3': 7.28.4
      '@types/inquirer': 6.5.0
      change-case: 3.1.0
      del: 5.1.0
      globby: 10.0.2
      handlebars: 4.7.8
      inquirer: 7.3.3
      isbinaryfile: 4.0.10
      lodash.get: 4.4.2
      mkdirp: 0.5.6
      resolve: 1.22.11

  node-preload@0.2.1:
    dependencies:
      process-on-spawn: 1.1.0

  node-releases@2.0.27: {}

  npm-run-path@4.0.1:
    dependencies:
      path-key: 3.1.1

  npm-to-yarn@3.0.1: {}

  nyc@17.1.0:
    dependencies:
      '@istanbuljs/load-nyc-config': 1.1.0
      '@istanbuljs/schema': 0.1.3
      caching-transform: 4.0.0
      convert-source-map: 1.9.0
      decamelize: 1.2.0
      find-cache-dir: 3.3.2
      find-up: 4.1.0
      foreground-child: 3.3.1
      get-package-type: 0.1.0
      glob: 7.2.3
      istanbul-lib-coverage: 3.2.2
      istanbul-lib-hook: 3.0.0
      istanbul-lib-instrument: 6.0.3
      istanbul-lib-processinfo: 2.0.3
      istanbul-lib-report: 3.0.1
      istanbul-lib-source-maps: 4.0.1
      istanbul-reports: 3.2.0
      make-dir: 3.1.0
      node-preload: 0.2.1
      p-map: 3.0.0
      process-on-spawn: 1.1.0
      resolve-from: 5.0.0
      rimraf: 3.0.2
      signal-exit: 3.0.7
      spawn-wrap: 2.0.0
      test-exclude: 6.0.0
      yargs: 15.4.1
    transitivePeerDependencies:
      - supports-color

  nypm@0.6.2:
    dependencies:
      citty: 0.1.6
      consola: 3.4.2
      pathe: 2.0.3
      pkg-types: 2.3.0
      tinyexec: 1.0.1

  once@1.4.0:
    dependencies:
      wrappy: 1.0.2

  onetime@5.1.2:
    dependencies:
      mimic-fn: 2.1.0

  oniguruma-parser@0.12.1: {}

  oniguruma-to-es@4.3.3:
    dependencies:
      oniguruma-parser: 0.12.1
      regex: 6.0.1
      regex-recursion: 6.0.2

  optionator@0.9.4:
    dependencies:
      deep-is: 0.1.4
      fast-levenshtein: 2.0.6
      levn: 0.4.1
      prelude-ls: 1.2.1
      type-check: 0.4.0
      word-wrap: 1.2.5

  ora@4.1.1:
    dependencies:
      chalk: 3.0.0
      cli-cursor: 3.1.0
      cli-spinners: 2.9.2
      is-interactive: 1.0.0
      log-symbols: 3.0.0
      mute-stream: 0.0.8
      strip-ansi: 6.0.1
      wcwidth: 1.0.1

  ora@5.4.1:
    dependencies:
      bl: 4.1.0
      chalk: 4.1.2
      cli-cursor: 3.1.0
      cli-spinners: 2.9.2
      is-interactive: 1.0.0
      is-unicode-supported: 0.1.0
      log-symbols: 4.1.0
      strip-ansi: 6.0.1
      wcwidth: 1.0.1

  os-tmpdir@1.0.2: {}

  outdent@0.5.0: {}

  p-filter@2.1.0:
    dependencies:
      p-map: 2.1.0

  p-limit@2.3.0:
    dependencies:
      p-try: 2.2.0

  p-limit@3.1.0:
    dependencies:
      yocto-queue: 0.1.0

  p-limit@4.0.0:
    dependencies:
      yocto-queue: 1.2.1

  p-locate@4.1.0:
    dependencies:
      p-limit: 2.3.0

  p-locate@5.0.0:
    dependencies:
      p-limit: 3.1.0

  p-locate@6.0.0:
    dependencies:
      p-limit: 4.0.0

  p-map@2.1.0: {}

  p-map@3.0.0:
    dependencies:
      aggregate-error: 3.1.0

  p-try@2.2.0: {}

  pac-proxy-agent@7.2.0:
    dependencies:
      '@tootallnate/quickjs-emscripten': 0.23.0
      agent-base: 7.1.4
      debug: 4.4.3
      get-uri: 6.0.5
      http-proxy-agent: 7.0.2
      https-proxy-agent: 7.0.6
      pac-resolver: 7.0.1
      socks-proxy-agent: 8.0.5
    transitivePeerDependencies:
      - supports-color

  pac-resolver@7.0.1:
    dependencies:
      degenerator: 5.0.1
      netmask: 2.0.2

  package-hash@4.0.0:
    dependencies:
      graceful-fs: 4.2.11
      hasha: 5.2.2
      lodash.flattendeep: 4.4.0
      release-zalgo: 1.0.0

  package-json-from-dist@1.0.1: {}

  package-manager-detector@0.2.11:
    dependencies:
      quansync: 0.2.11

  param-case@2.1.1:
    dependencies:
      no-case: 2.3.2

  parent-module@1.0.1:
    dependencies:
      callsites: 3.1.0

  parse-entities@4.0.2:
    dependencies:
      '@types/unist': 2.0.11
      character-entities-legacy: 3.0.0
      character-reference-invalid: 2.0.1
      decode-named-character-reference: 1.2.0
      is-alphanumerical: 2.0.1
      is-decimal: 2.0.1
      is-hexadecimal: 2.0.1

  parse-json@5.2.0:
    dependencies:
      '@babel/code-frame': 7.27.1
      error-ex: 1.3.4
      json-parse-even-better-errors: 2.3.1
      lines-and-columns: 1.2.4

  parse5@8.0.0:
    dependencies:
      entities: 6.0.1

  pascal-case@2.0.1:
    dependencies:
      camel-case: 3.0.0
      upper-case-first: 1.1.2

  path-browserify@1.0.1: {}

  path-case@2.1.1:
    dependencies:
      no-case: 2.3.2

  path-exists@4.0.0: {}

  path-exists@5.0.0: {}

  path-is-absolute@1.0.1: {}

  path-key@3.1.1: {}

  path-parse@1.0.7: {}

  path-scurry@2.0.0:
    dependencies:
      lru-cache: 11.2.2
      minipass: 7.1.2

  path-to-regexp@8.3.0: {}

  path-type@4.0.0: {}

  pathe@2.0.3: {}

  picocolors@1.0.1: {}

  picocolors@1.1.1: {}

  picomatch@2.3.1: {}

  picomatch@4.0.3: {}

  pify@4.0.1: {}

  pkg-dir@4.2.0:
    dependencies:
      find-up: 4.1.0

  pkg-types@2.3.0:
    dependencies:
      confbox: 0.2.2
      exsolve: 1.0.7
      pathe: 2.0.3

  postcss-selector-parser@7.1.0:
    dependencies:
      cssesc: 3.0.0
      util-deprecate: 1.0.2

  postcss@8.4.31:
    dependencies:
      nanoid: 3.3.11
      picocolors: 1.1.1
      source-map-js: 1.2.1

  postcss@8.5.6:
    dependencies:
      nanoid: 3.3.11
      picocolors: 1.1.1
      source-map-js: 1.2.1

  prelude-ls@1.2.1: {}

  prettier@2.8.8: {}

  process-on-spawn@1.1.0:
    dependencies:
      fromentries: 1.3.2

  property-information@7.1.0: {}

  proxy-agent@6.5.0:
    dependencies:
      agent-base: 7.1.4
      debug: 4.4.3
      http-proxy-agent: 7.0.2
      https-proxy-agent: 7.0.6
      lru-cache: 7.18.3
      pac-proxy-agent: 7.2.0
      proxy-from-env: 1.1.0
      socks-proxy-agent: 8.0.5
    transitivePeerDependencies:
      - supports-color

  proxy-from-env@1.1.0: {}

  punycode@2.3.1: {}

  quansync@0.2.11: {}

  queue-microtask@1.2.3: {}

  rc@1.2.8:
    dependencies:
      deep-extend: 0.6.0
      ini: 1.3.8
      minimist: 1.2.8
      strip-json-comments: 2.0.1

  react-dom@19.2.0(react@19.2.0):
    dependencies:
      react: 19.2.0
      scheduler: 0.27.0

  react-medium-image-zoom@5.4.0(react-dom@19.2.0(react@19.2.0))(react@19.2.0):
    dependencies:
      react: 19.2.0
      react-dom: 19.2.0(react@19.2.0)

  react-refresh@0.18.0: {}

  react-remove-scroll-bar@2.3.8(@types/react@19.2.2)(react@19.2.0):
    dependencies:
      react: 19.2.0
      react-style-singleton: 2.2.3(@types/react@19.2.2)(react@19.2.0)
      tslib: 2.8.1
    optionalDependencies:
      '@types/react': 19.2.2

  react-remove-scroll@2.7.1(@types/react@19.2.2)(react@19.2.0):
    dependencies:
      react: 19.2.0
      react-remove-scroll-bar: 2.3.8(@types/react@19.2.2)(react@19.2.0)
      react-style-singleton: 2.2.3(@types/react@19.2.2)(react@19.2.0)
      tslib: 2.8.1
      use-callback-ref: 1.3.3(@types/react@19.2.2)(react@19.2.0)
      use-sidecar: 1.1.3(@types/react@19.2.2)(react@19.2.0)
    optionalDependencies:
      '@types/react': 19.2.2

  react-style-singleton@2.2.3(@types/react@19.2.2)(react@19.2.0):
    dependencies:
      get-nonce: 1.0.1
      react: 19.2.0
      tslib: 2.8.1
    optionalDependencies:
      '@types/react': 19.2.2

  react-tweet@3.2.2(react-dom@19.2.0(react@19.2.0))(react@19.2.0):
    dependencies:
      '@swc/helpers': 0.5.17
      clsx: 2.1.1
      react: 19.2.0
      react-dom: 19.2.0(react@19.2.0)
      swr: 2.3.6(react@19.2.0)

  react@19.2.0: {}

  read-yaml-file@1.1.0:
    dependencies:
      graceful-fs: 4.2.11
      js-yaml: 3.14.1
      pify: 4.0.1
      strip-bom: 3.0.0

  readable-stream@3.6.2:
    dependencies:
      inherits: 2.0.4
      string_decoder: 1.3.0
      util-deprecate: 1.0.2

  readdirp@4.1.2: {}

  recma-build-jsx@1.0.0:
    dependencies:
      '@types/estree': 1.0.8
      estree-util-build-jsx: 3.0.1
      vfile: 6.0.3

  recma-jsx@1.0.1(acorn@8.15.0):
    dependencies:
      acorn: 8.15.0
      acorn-jsx: 5.3.2(acorn@8.15.0)
      estree-util-to-js: 2.0.0
      recma-parse: 1.0.0
      recma-stringify: 1.0.0
      unified: 11.0.5

  recma-parse@1.0.0:
    dependencies:
      '@types/estree': 1.0.8
      esast-util-from-js: 2.0.1
      unified: 11.0.5
      vfile: 6.0.3

  recma-stringify@1.0.0:
    dependencies:
      '@types/estree': 1.0.8
      estree-util-to-js: 2.0.0
      unified: 11.0.5
      vfile: 6.0.3

  regex-recursion@6.0.2:
    dependencies:
      regex-utilities: 2.3.0

  regex-utilities@2.3.0: {}

  regex@6.0.1:
    dependencies:
      regex-utilities: 2.3.0

  registry-auth-token@3.3.2:
    dependencies:
      rc: 1.2.8
      safe-buffer: 5.2.1

  registry-url@3.1.0:
    dependencies:
      rc: 1.2.8

  rehype-recma@1.0.0:
    dependencies:
      '@types/estree': 1.0.8
      '@types/hast': 3.0.4
      hast-util-to-estree: 3.1.3
    transitivePeerDependencies:
      - supports-color

  release-zalgo@1.0.0:
    dependencies:
      es6-error: 4.1.1

  remark-gfm@4.0.1:
    dependencies:
      '@types/mdast': 4.0.4
      mdast-util-gfm: 3.1.0
      micromark-extension-gfm: 3.0.0
      remark-parse: 11.0.0
      remark-stringify: 11.0.0
      unified: 11.0.5
    transitivePeerDependencies:
      - supports-color

  remark-mdx@3.1.1:
    dependencies:
      mdast-util-mdx: 3.0.0
      micromark-extension-mdxjs: 3.0.0
    transitivePeerDependencies:
      - supports-color

  remark-parse@11.0.0:
    dependencies:
      '@types/mdast': 4.0.4
      mdast-util-from-markdown: 2.0.2
      micromark-util-types: 2.0.2
      unified: 11.0.5
    transitivePeerDependencies:
      - supports-color

  remark-rehype@11.1.2:
    dependencies:
      '@types/hast': 3.0.4
      '@types/mdast': 4.0.4
      mdast-util-to-hast: 13.2.0
      unified: 11.0.5
      vfile: 6.0.3

  remark-stringify@11.0.0:
    dependencies:
      '@types/mdast': 4.0.4
      mdast-util-to-markdown: 2.1.2
      unified: 11.0.5

  remark@15.0.1:
    dependencies:
      '@types/mdast': 4.0.4
      remark-parse: 11.0.0
      remark-stringify: 11.0.0
      unified: 11.0.5
    transitivePeerDependencies:
      - supports-color

  require-directory@2.1.1: {}

  require-from-string@2.0.2: {}

  require-main-filename@2.0.0: {}

  resolve-from@4.0.0: {}

  resolve-from@5.0.0: {}

  resolve-pkg-maps@1.0.0: {}

  resolve@1.22.11:
    dependencies:
      is-core-module: 2.16.1
      path-parse: 1.0.7
      supports-preserve-symlinks-flag: 1.0.0

  restore-cursor@3.1.0:
    dependencies:
      onetime: 5.1.2
      signal-exit: 3.0.7

  reusify@1.1.0: {}

  rimraf@3.0.2:
    dependencies:
      glob: 7.2.3

  rimraf@6.1.0:
    dependencies:
      glob: 11.0.3
      package-json-from-dist: 1.0.1

  rolldown-plugin-dts@0.17.3(rolldown@1.0.0-beta.45)(typescript@5.9.3):
    dependencies:
      '@babel/generator': 7.28.5
      '@babel/parser': 7.28.5
      '@babel/types': 7.28.5
      ast-kit: 2.1.3
      birpc: 2.6.1
      debug: 4.4.3
      dts-resolver: 2.1.2
      get-tsconfig: 4.13.0
      magic-string: 0.30.21
      rolldown: 1.0.0-beta.45
    optionalDependencies:
      typescript: 5.9.3
    transitivePeerDependencies:
      - oxc-resolver
      - supports-color

  rolldown-vite@7.1.20(@types/node@24.9.2)(esbuild@0.25.11)(jiti@2.6.1):
    dependencies:
      '@oxc-project/runtime': 0.95.0
      fdir: 6.5.0(picomatch@4.0.3)
      lightningcss: 1.30.2
      picomatch: 4.0.3
      postcss: 8.5.6
      rolldown: 1.0.0-beta.45
      tinyglobby: 0.2.15
    optionalDependencies:
      '@types/node': 24.9.2
      esbuild: 0.25.11
      fsevents: 2.3.3
      jiti: 2.6.1

  rolldown@1.0.0-beta.45:
    dependencies:
      '@oxc-project/types': 0.95.0
      '@rolldown/pluginutils': 1.0.0-beta.45
    optionalDependencies:
      '@rolldown/binding-android-arm64': 1.0.0-beta.45
      '@rolldown/binding-darwin-arm64': 1.0.0-beta.45
      '@rolldown/binding-darwin-x64': 1.0.0-beta.45
      '@rolldown/binding-freebsd-x64': 1.0.0-beta.45
      '@rolldown/binding-linux-arm-gnueabihf': 1.0.0-beta.45
      '@rolldown/binding-linux-arm64-gnu': 1.0.0-beta.45
      '@rolldown/binding-linux-arm64-musl': 1.0.0-beta.45
      '@rolldown/binding-linux-x64-gnu': 1.0.0-beta.45
      '@rolldown/binding-linux-x64-musl': 1.0.0-beta.45
      '@rolldown/binding-openharmony-arm64': 1.0.0-beta.45
      '@rolldown/binding-wasm32-wasi': 1.0.0-beta.45
      '@rolldown/binding-win32-arm64-msvc': 1.0.0-beta.45
      '@rolldown/binding-win32-ia32-msvc': 1.0.0-beta.45
      '@rolldown/binding-win32-x64-msvc': 1.0.0-beta.45

  rollup@4.52.5:
    dependencies:
      '@types/estree': 1.0.8
    optionalDependencies:
      '@rollup/rollup-android-arm-eabi': 4.52.5
      '@rollup/rollup-android-arm64': 4.52.5
      '@rollup/rollup-darwin-arm64': 4.52.5
      '@rollup/rollup-darwin-x64': 4.52.5
      '@rollup/rollup-freebsd-arm64': 4.52.5
      '@rollup/rollup-freebsd-x64': 4.52.5
      '@rollup/rollup-linux-arm-gnueabihf': 4.52.5
      '@rollup/rollup-linux-arm-musleabihf': 4.52.5
      '@rollup/rollup-linux-arm64-gnu': 4.52.5
      '@rollup/rollup-linux-arm64-musl': 4.52.5
      '@rollup/rollup-linux-loong64-gnu': 4.52.5
      '@rollup/rollup-linux-ppc64-gnu': 4.52.5
      '@rollup/rollup-linux-riscv64-gnu': 4.52.5
      '@rollup/rollup-linux-riscv64-musl': 4.52.5
      '@rollup/rollup-linux-s390x-gnu': 4.52.5
      '@rollup/rollup-linux-x64-gnu': 4.52.5
      '@rollup/rollup-linux-x64-musl': 4.52.5
      '@rollup/rollup-openharmony-arm64': 4.52.5
      '@rollup/rollup-win32-arm64-msvc': 4.52.5
      '@rollup/rollup-win32-ia32-msvc': 4.52.5
      '@rollup/rollup-win32-x64-gnu': 4.52.5
      '@rollup/rollup-win32-x64-msvc': 4.52.5
      fsevents: 2.3.3

  run-async@2.4.1: {}

  run-parallel@1.2.0:
    dependencies:
      queue-microtask: 1.2.3

  rxjs@6.6.7:
    dependencies:
      tslib: 1.14.1

  rxjs@7.8.2:
    dependencies:
      tslib: 2.8.1

  safe-buffer@5.2.1: {}

  safer-buffer@2.1.2: {}

  saxes@6.0.0:
    dependencies:
      xmlchars: 2.2.0

  scheduler@0.27.0: {}

  scroll-into-view-if-needed@3.1.0:
    dependencies:
      compute-scroll-into-view: 3.1.1

  semver@6.3.1: {}

  semver@7.6.2: {}

  semver@7.7.3: {}

  sentence-case@2.1.1:
    dependencies:
      no-case: 2.3.2
      upper-case-first: 1.1.2

  set-blocking@2.0.0: {}

  sharp@0.34.4:
    dependencies:
      '@img/colour': 1.0.0
      detect-libc: 2.1.2
      semver: 7.7.3
    optionalDependencies:
      '@img/sharp-darwin-arm64': 0.34.4
      '@img/sharp-darwin-x64': 0.34.4
      '@img/sharp-libvips-darwin-arm64': 1.2.3
      '@img/sharp-libvips-darwin-x64': 1.2.3
      '@img/sharp-libvips-linux-arm': 1.2.3
      '@img/sharp-libvips-linux-arm64': 1.2.3
      '@img/sharp-libvips-linux-ppc64': 1.2.3
      '@img/sharp-libvips-linux-s390x': 1.2.3
      '@img/sharp-libvips-linux-x64': 1.2.3
      '@img/sharp-libvips-linuxmusl-arm64': 1.2.3
      '@img/sharp-libvips-linuxmusl-x64': 1.2.3
      '@img/sharp-linux-arm': 0.34.4
      '@img/sharp-linux-arm64': 0.34.4
      '@img/sharp-linux-ppc64': 0.34.4
      '@img/sharp-linux-s390x': 0.34.4
      '@img/sharp-linux-x64': 0.34.4
      '@img/sharp-linuxmusl-arm64': 0.34.4
      '@img/sharp-linuxmusl-x64': 0.34.4
      '@img/sharp-wasm32': 0.34.4
      '@img/sharp-win32-arm64': 0.34.4
      '@img/sharp-win32-ia32': 0.34.4
      '@img/sharp-win32-x64': 0.34.4
    optional: true

  shebang-command@2.0.0:
    dependencies:
      shebang-regex: 3.0.0

  shebang-regex@3.0.0: {}

  shiki@3.14.0:
    dependencies:
      '@shikijs/core': 3.14.0
      '@shikijs/engine-javascript': 3.14.0
      '@shikijs/engine-oniguruma': 3.14.0
      '@shikijs/langs': 3.14.0
      '@shikijs/themes': 3.14.0
      '@shikijs/types': 3.14.0
      '@shikijs/vscode-textmate': 10.0.2
      '@types/hast': 3.0.4

  siginfo@2.0.0: {}

  signal-exit@3.0.7: {}

  signal-exit@4.1.0: {}

  sisteransi@1.0.5: {}

  slash@3.0.0: {}

  smart-buffer@4.2.0: {}

  snake-case@2.1.0:
    dependencies:
      no-case: 2.3.2

  socks-proxy-agent@8.0.5:
    dependencies:
      agent-base: 7.1.4
      debug: 4.4.3
      socks: 2.8.7
    transitivePeerDependencies:
      - supports-color

  socks@2.8.7:
    dependencies:
      ip-address: 10.0.1
      smart-buffer: 4.2.0

  sonner@2.0.7(react-dom@19.2.0(react@19.2.0))(react@19.2.0):
    dependencies:
      react: 19.2.0
      react-dom: 19.2.0(react@19.2.0)

  source-map-js@1.2.1: {}

  source-map@0.6.1: {}

  source-map@0.7.6: {}

  space-separated-tokens@2.0.2: {}

  spawn-wrap@2.0.0:
    dependencies:
      foreground-child: 2.0.0
      is-windows: 1.0.2
      make-dir: 3.1.0
      rimraf: 3.0.2
      signal-exit: 3.0.7
      which: 2.0.2

  spawndamnit@3.0.1:
    dependencies:
      cross-spawn: 7.0.6
      signal-exit: 4.1.0

  split2@4.2.0: {}

  sprintf-js@1.0.3: {}

  stackback@0.0.2: {}

  std-env@3.10.0: {}

  string-width@4.2.3:
    dependencies:
      emoji-regex: 8.0.0
      is-fullwidth-code-point: 3.0.0
      strip-ansi: 6.0.1

  string-width@5.1.2:
    dependencies:
      eastasianwidth: 0.2.0
      emoji-regex: 9.2.2
      strip-ansi: 7.1.2

  string_decoder@1.3.0:
    dependencies:
      safe-buffer: 5.2.1

  stringify-entities@4.0.4:
    dependencies:
      character-entities-html4: 2.1.0
      character-entities-legacy: 3.0.0

  strip-ansi@6.0.1:
    dependencies:
      ansi-regex: 5.0.1

  strip-ansi@7.1.2:
    dependencies:
      ansi-regex: 6.2.2

  strip-bom@3.0.0: {}

  strip-bom@4.0.0: {}

  strip-final-newline@2.0.0: {}

  strip-json-comments@2.0.1: {}

  strip-json-comments@3.1.1: {}

  style-to-js@1.1.18:
    dependencies:
      style-to-object: 1.0.11

  style-to-object@1.0.11:
    dependencies:
      inline-style-parser: 0.2.4

  styled-jsx@5.1.6(react@19.2.0):
    dependencies:
      client-only: 0.0.1
      react: 19.2.0

  supports-color@5.5.0:
    dependencies:
      has-flag: 3.0.0

  supports-color@7.2.0:
    dependencies:
      has-flag: 4.0.0

  supports-preserve-symlinks-flag@1.0.0: {}

  swap-case@1.1.2:
    dependencies:
      lower-case: 1.1.4
      upper-case: 1.1.3

  swr@2.3.6(react@19.2.0):
    dependencies:
      dequal: 2.0.3
      react: 19.2.0
      use-sync-external-store: 1.6.0(react@19.2.0)

  symbol-tree@3.2.4: {}

  tailwind-merge@3.3.1: {}

  tailwindcss@4.1.16: {}

  tapable@2.3.0: {}

  term-size@2.2.1: {}

  test-exclude@6.0.0:
    dependencies:
      '@istanbuljs/schema': 0.1.3
      glob: 7.2.3
      minimatch: 3.1.2

  text-extensions@2.4.0: {}

  throttleit@2.1.0: {}

  through@2.3.8: {}

  tinybench@2.9.0: {}

  tinycolor2@1.6.0: {}

  tinyexec@0.3.2: {}

  tinyexec@1.0.1: {}

  tinyglobby@0.2.15:
    dependencies:
      fdir: 6.5.0(picomatch@4.0.3)
      picomatch: 4.0.3

  tinygradient@1.1.5:
    dependencies:
      '@types/tinycolor2': 1.4.6
      tinycolor2: 1.6.0

  tinyrainbow@3.0.3: {}

  title-case@2.1.1:
    dependencies:
      no-case: 2.3.2
      upper-case: 1.1.3

  tldts-core@7.0.17: {}

  tldts@7.0.17:
    dependencies:
      tldts-core: 7.0.17

  tmp@0.0.33:
    dependencies:
      os-tmpdir: 1.0.2

  to-regex-range@5.0.1:
    dependencies:
      is-number: 7.0.0

  tough-cookie@6.0.0:
    dependencies:
      tldts: 7.0.17

  tr46@6.0.0:
    dependencies:
      punycode: 2.3.1

  tree-kill@1.2.2: {}

  trim-lines@3.0.1: {}

  trough@2.2.0: {}

  trpc-cli@0.12.0(@trpc/server@11.7.1(typescript@5.9.3))(valibot@1.1.0(typescript@5.9.3))(zod@4.1.12):
    dependencies:
      commander: 14.0.2
    optionalDependencies:
      '@trpc/server': 11.7.1(typescript@5.9.3)
      valibot: 1.1.0(typescript@5.9.3)
      zod: 4.1.12

  ts-api-utils@2.1.0(typescript@5.9.3):
    dependencies:
      typescript: 5.9.3

  ts-morph@27.0.2:
    dependencies:
      '@ts-morph/common': 0.28.1
      code-block-writer: 13.0.3

  ts-node@10.9.2(@swc/core@1.13.21(@swc/helpers@0.5.17))(@types/node@24.9.2)(typescript@5.9.3):
    dependencies:
      '@cspotcode/source-map-support': 0.8.1
      '@tsconfig/node10': 1.0.11
      '@tsconfig/node12': 1.0.11
      '@tsconfig/node14': 1.0.3
      '@tsconfig/node16': 1.0.4
      '@types/node': 24.9.2
      acorn: 8.15.0
      acorn-walk: 8.3.4
      arg: 4.1.3
      create-require: 1.1.1
      diff: 4.0.2
      make-error: 1.3.6
      typescript: 5.9.3
      v8-compile-cache-lib: 3.0.1
      yn: 3.1.1
    optionalDependencies:
      '@swc/core': 1.13.21(@swc/helpers@0.5.17)

  tsdown@0.15.12(typescript@5.9.3):
    dependencies:
      ansis: 4.2.0
      cac: 6.7.14
      chokidar: 4.0.3
      debug: 4.4.3
      diff: 8.0.2
      empathic: 2.0.0
      hookable: 5.5.3
      rolldown: 1.0.0-beta.45
      rolldown-plugin-dts: 0.17.3(rolldown@1.0.0-beta.45)(typescript@5.9.3)
      semver: 7.7.3
      tinyexec: 1.0.1
      tinyglobby: 0.2.15
      tree-kill: 1.2.2
      unconfig: 7.3.3
    optionalDependencies:
      typescript: 5.9.3
    transitivePeerDependencies:
      - '@ts-macro/tsc'
      - '@typescript/native-preview'
      - oxc-resolver
      - supports-color
      - vue-tsc

  tslib@1.14.1: {}

  tslib@2.8.1: {}

  turbo-darwin-64@2.6.0:
    optional: true

  turbo-darwin-arm64@2.6.0:
    optional: true

  turbo-linux-64@2.6.0:
    optional: true

  turbo-linux-arm64@2.6.0:
    optional: true

  turbo-windows-64@2.6.0:
    optional: true

  turbo-windows-arm64@2.6.0:
    optional: true

  turbo@2.6.0:
    optionalDependencies:
      turbo-darwin-64: 2.6.0
      turbo-darwin-arm64: 2.6.0
      turbo-linux-64: 2.6.0
      turbo-linux-arm64: 2.6.0
      turbo-windows-64: 2.6.0
      turbo-windows-arm64: 2.6.0

  tw-animate-css@1.4.0: {}

  type-check@0.4.0:
    dependencies:
      prelude-ls: 1.2.1

  type-fest@0.21.3: {}

  type-fest@0.8.1: {}

  typedarray-to-buffer@3.1.5:
    dependencies:
      is-typedarray: 1.0.0

  typescript-eslint@8.46.2(eslint@9.38.0(jiti@2.6.1))(typescript@5.9.3):
    dependencies:
      '@typescript-eslint/eslint-plugin': 8.46.2(@typescript-eslint/parser@8.46.2(eslint@9.38.0(jiti@2.6.1))(typescript@5.9.3))(eslint@9.38.0(jiti@2.6.1))(typescript@5.9.3)
      '@typescript-eslint/parser': 8.46.2(eslint@9.38.0(jiti@2.6.1))(typescript@5.9.3)
      '@typescript-eslint/typescript-estree': 8.46.2(typescript@5.9.3)
      '@typescript-eslint/utils': 8.46.2(eslint@9.38.0(jiti@2.6.1))(typescript@5.9.3)
      eslint: 9.38.0(jiti@2.6.1)
      typescript: 5.9.3
    transitivePeerDependencies:
      - supports-color

  typescript@5.9.3: {}

  uglify-js@3.19.3:
    optional: true

  ultracite@6.1.0(typescript@5.9.3)(valibot@1.1.0(typescript@5.9.3)):
    dependencies:
      '@clack/prompts': 0.11.0
      '@trpc/server': 11.7.1(typescript@5.9.3)
      deepmerge: 4.3.1
      jsonc-parser: 3.3.1
      nypm: 0.6.2
      trpc-cli: 0.12.0(@trpc/server@11.7.1(typescript@5.9.3))(valibot@1.1.0(typescript@5.9.3))(zod@4.1.12)
      zod: 4.1.12
    transitivePeerDependencies:
      - '@orpc/server'
      - '@valibot/to-json-schema'
      - effect
      - typescript
      - valibot

  unconfig@7.3.3:
    dependencies:
      '@quansync/fs': 0.1.5
      defu: 6.1.4
      jiti: 2.6.1
      quansync: 0.2.11

  undici-types@7.16.0: {}

  unicorn-magic@0.1.0: {}

  unified@11.0.5:
    dependencies:
      '@types/unist': 3.0.3
      bail: 2.0.2
      devlop: 1.1.0
      extend: 3.0.2
      is-plain-obj: 4.1.0
      trough: 2.2.0
      vfile: 6.0.3

  unist-util-is@6.0.1:
    dependencies:
      '@types/unist': 3.0.3

  unist-util-position-from-estree@2.0.0:
    dependencies:
      '@types/unist': 3.0.3

  unist-util-position@5.0.0:
    dependencies:
      '@types/unist': 3.0.3

  unist-util-remove-position@5.0.0:
    dependencies:
      '@types/unist': 3.0.3
      unist-util-visit: 5.0.0

  unist-util-stringify-position@4.0.0:
    dependencies:
      '@types/unist': 3.0.3

  unist-util-visit-parents@6.0.2:
    dependencies:
      '@types/unist': 3.0.3
      unist-util-is: 6.0.1

  unist-util-visit@5.0.0:
    dependencies:
      '@types/unist': 3.0.3
      unist-util-is: 6.0.1
      unist-util-visit-parents: 6.0.2

  universalify@0.1.2: {}

  universalify@2.0.1: {}

  update-browserslist-db@1.1.4(browserslist@4.27.0):
    dependencies:
      browserslist: 4.27.0
      escalade: 3.2.0
      picocolors: 1.1.1

  update-check@1.5.4:
    dependencies:
      registry-auth-token: 3.3.2
      registry-url: 3.1.0

  upper-case-first@1.1.2:
    dependencies:
      upper-case: 1.1.3

  upper-case@1.1.3: {}

  uri-js@4.4.1:
    dependencies:
      punycode: 2.3.1

  use-callback-ref@1.3.3(@types/react@19.2.2)(react@19.2.0):
    dependencies:
      react: 19.2.0
      tslib: 2.8.1
    optionalDependencies:
      '@types/react': 19.2.2

  use-sidecar@1.1.3(@types/react@19.2.2)(react@19.2.0):
    dependencies:
      detect-node-es: 1.1.0
      react: 19.2.0
      tslib: 2.8.1
    optionalDependencies:
      '@types/react': 19.2.2

  use-sync-external-store@1.6.0(react@19.2.0):
    dependencies:
      react: 19.2.0

  util-deprecate@1.0.2: {}

  uuid@8.3.2: {}

  v8-compile-cache-lib@3.0.1: {}

  valibot@1.1.0(typescript@5.9.3):
    optionalDependencies:
      typescript: 5.9.3
    optional: true

  validate-npm-package-name@5.0.1: {}

  vfile-message@4.0.3:
    dependencies:
      '@types/unist': 3.0.3
      unist-util-stringify-position: 4.0.0

  vfile@6.0.3:
    dependencies:
      '@types/unist': 3.0.3
      vfile-message: 4.0.3

  vite@7.1.12(@types/node@24.9.2)(jiti@2.6.1)(lightningcss@1.30.2):
    dependencies:
      esbuild: 0.25.11
      fdir: 6.5.0(picomatch@4.0.3)
      picomatch: 4.0.3
      postcss: 8.5.6
      rollup: 4.52.5
      tinyglobby: 0.2.15
    optionalDependencies:
      '@types/node': 24.9.2
      fsevents: 2.3.3
      jiti: 2.6.1
      lightningcss: 1.30.2

  vitest@4.0.6(@types/debug@4.1.12)(@types/node@24.9.2)(jiti@2.6.1)(jsdom@27.1.0)(lightningcss@1.30.2):
    dependencies:
      '@vitest/expect': 4.0.6
      '@vitest/mocker': 4.0.6(vite@7.1.12(@types/node@24.9.2)(jiti@2.6.1)(lightningcss@1.30.2))
      '@vitest/pretty-format': 4.0.6
      '@vitest/runner': 4.0.6
      '@vitest/snapshot': 4.0.6
      '@vitest/spy': 4.0.6
      '@vitest/utils': 4.0.6
      debug: 4.4.3
      es-module-lexer: 1.7.0
      expect-type: 1.2.2
      magic-string: 0.30.21
      pathe: 2.0.3
      picomatch: 4.0.3
      std-env: 3.10.0
      tinybench: 2.9.0
      tinyexec: 0.3.2
      tinyglobby: 0.2.15
      tinyrainbow: 3.0.3
      vite: 7.1.12(@types/node@24.9.2)(jiti@2.6.1)(lightningcss@1.30.2)
      why-is-node-running: 2.3.0
    optionalDependencies:
      '@types/debug': 4.1.12
      '@types/node': 24.9.2
      jsdom: 27.1.0
    transitivePeerDependencies:
      - jiti
      - less
      - lightningcss
      - msw
      - sass
      - sass-embedded
      - stylus
      - sugarss
      - supports-color
      - terser
      - tsx
      - yaml

  w3c-xmlserializer@5.0.0:
    dependencies:
      xml-name-validator: 5.0.0

  wcwidth@1.0.1:
    dependencies:
      defaults: 1.0.4

  webidl-conversions@8.0.0: {}

  whatwg-encoding@3.1.1:
    dependencies:
      iconv-lite: 0.6.3

  whatwg-mimetype@4.0.0: {}

  whatwg-url@15.1.0:
    dependencies:
      tr46: 6.0.0
      webidl-conversions: 8.0.0

  which-module@2.0.1: {}

  which@2.0.2:
    dependencies:
      isexe: 2.0.0

  why-is-node-running@2.3.0:
    dependencies:
      siginfo: 2.0.0
      stackback: 0.0.2

  word-wrap@1.2.5: {}

  wordwrap@1.0.0: {}

  wrap-ansi@6.2.0:
    dependencies:
      ansi-styles: 4.3.0
      string-width: 4.2.3
      strip-ansi: 6.0.1

  wrap-ansi@7.0.0:
    dependencies:
      ansi-styles: 4.3.0
      string-width: 4.2.3
      strip-ansi: 6.0.1

  wrap-ansi@8.1.0:
    dependencies:
      ansi-styles: 6.2.3
      string-width: 5.1.2
      strip-ansi: 7.1.2

  wrappy@1.0.2: {}

  write-file-atomic@3.0.3:
    dependencies:
      imurmurhash: 0.1.4
      is-typedarray: 1.0.0
      signal-exit: 3.0.7
      typedarray-to-buffer: 3.1.5

  ws@8.18.3: {}

  xml-name-validator@5.0.0: {}

  xmlchars@2.2.0: {}

  y18n@4.0.3: {}

  y18n@5.0.8: {}

  yallist@3.1.1: {}

  yargs-parser@18.1.3:
    dependencies:
      camelcase: 5.3.1
      decamelize: 1.2.0

  yargs-parser@21.1.1: {}

  yargs@15.4.1:
    dependencies:
      cliui: 6.0.0
      decamelize: 1.2.0
      find-up: 4.1.0
      get-caller-file: 2.0.5
      require-directory: 2.1.1
      require-main-filename: 2.0.0
      set-blocking: 2.0.0
      string-width: 4.2.3
      which-module: 2.0.1
      y18n: 4.0.3
      yargs-parser: 18.1.3

  yargs@17.7.2:
    dependencies:
      cliui: 8.0.1
      escalade: 3.2.0
      get-caller-file: 2.0.5
      require-directory: 2.1.1
      string-width: 4.2.3
      y18n: 5.0.8
      yargs-parser: 21.1.1

  yn@3.1.1: {}

  yocto-queue@0.1.0: {}

  yocto-queue@1.2.1: {}

  zod@4.1.12: {}

  zwitch@2.0.4: {}<|MERGE_RESOLUTION|>--- conflicted
+++ resolved
@@ -259,7 +259,6 @@
       '@vitest/coverage-v8':
         specifier: ^4.0.6
         version: 4.0.6(vitest@4.0.6(@types/debug@4.1.12)(@types/node@24.9.2)(jiti@2.6.1)(jsdom@27.1.0)(lightningcss@1.30.2))
-<<<<<<< HEAD
       '@zap-studio/tsdown-config':
         specifier: workspace:*
         version: link:../../configs/tsdown-config
@@ -294,8 +293,6 @@
       '@types/node':
         specifier: latest
         version: 24.9.2
-=======
->>>>>>> 5782a94d
       '@zap-studio/tsdown-config':
         specifier: workspace:*
         version: link:../../configs/tsdown-config
@@ -463,6 +460,10 @@
     resolution: {integrity: sha512-6zABk/ECA/QYSCQ1NGiVwwbQerUCZ+TQbp64Q3AgmfNvurHH0j8TtXa1qbShXA6qqkpAj4V5W8pP6mLe1mcMqA==}
     engines: {node: '>=18'}
 
+  '@bcoe/v8-coverage@1.0.2':
+    resolution: {integrity: sha512-6zABk/ECA/QYSCQ1NGiVwwbQerUCZ+TQbp64Q3AgmfNvurHH0j8TtXa1qbShXA6qqkpAj4V5W8pP6mLe1mcMqA==}
+    engines: {node: '>=18'}
+
   '@biomejs/biome@2.3.2':
     resolution: {integrity: sha512-8e9tzamuDycx7fdrcJ/F/GDZ8SYukc5ud6tDicjjFqURKYFSWMl0H0iXNXZEGmcmNUmABgGuHThPykcM41INgg==}
     engines: {node: '>=14.21.3'}
@@ -2192,6 +2193,15 @@
       '@vitest/browser':
         optional: true
 
+  '@vitest/coverage-v8@4.0.6':
+    resolution: {integrity: sha512-cv6pFXj9/Otk7q1Ocoj8k3BUVVwnFr3jqcqpwYrU5LkKClU9DpaMEdX+zptx/RyIJS+/VpoxMWmfISXchmVDPQ==}
+    peerDependencies:
+      '@vitest/browser': 4.0.6
+      vitest: 4.0.6
+    peerDependenciesMeta:
+      '@vitest/browser':
+        optional: true
+
   '@vitest/expect@4.0.6':
     resolution: {integrity: sha512-5j8UUlBVhOjhj4lR2Nt9sEV8b4WtbcYh8vnfhTNA2Kn5+smtevzjNq+xlBuVhnFGXiyPPNzGrOVvmyHWkS5QGg==}
 
@@ -2329,6 +2339,9 @@
   ast-types@0.13.4:
     resolution: {integrity: sha512-x1FCFnFifvYDDzTaLII71vG5uvDwgtmDTEVWAxrgeiR8VjMONcCXJx7E+USjDtHlwFmt9MysbqgF9b9Vjr6w+w==}
     engines: {node: '>=4'}
+
+  ast-v8-to-istanbul@0.3.8:
+    resolution: {integrity: sha512-szgSZqUxI5T8mLKvS7WTjF9is+MVbOeLADU73IseOcrqhxr/VAvy6wfoVE39KnKzA7JRhjF5eUagNlHwvZPlKQ==}
 
   ast-v8-to-istanbul@0.3.8:
     resolution: {integrity: sha512-szgSZqUxI5T8mLKvS7WTjF9is+MVbOeLADU73IseOcrqhxr/VAvy6wfoVE39KnKzA7JRhjF5eUagNlHwvZPlKQ==}
@@ -3205,6 +3218,9 @@
   html-escaper@2.0.2:
     resolution: {integrity: sha512-H2iMtd0I4Mt5eYiapRdIDjp+XzelXQ0tFE4JS7YFwFevXXMmOp9myNrUvCg0D6ws8iqkRPBfKHgbwig1SmlLfg==}
 
+  html-escaper@2.0.2:
+    resolution: {integrity: sha512-H2iMtd0I4Mt5eYiapRdIDjp+XzelXQ0tFE4JS7YFwFevXXMmOp9myNrUvCg0D6ws8iqkRPBfKHgbwig1SmlLfg==}
+
   html-void-elements@3.0.0:
     resolution: {integrity: sha512-bEqo66MRXsUGxWHV5IP0PUiAWwoEjba4VCzg0LjFJBpchPaTfyfCKTG6bc5F8ucKec3q5y6qOdGyYTSBEvhCrg==}
 
@@ -3394,7 +3410,6 @@
     resolution: {integrity: sha512-O8dpsF+r0WV/8MNRKfnmrtCWhuKjxrq2w+jpzBL5UZKTi2LeVWnWOmWRxFlesJONmc+wLAGvKQZEOanko0LFTg==}
     engines: {node: '>=8'}
 
-<<<<<<< HEAD
   istanbul-lib-hook@3.0.0:
     resolution: {integrity: sha512-Pt/uge1Q9s+5VAZ+pCo16TYMWPBIl+oaNIjgLQxcX0itS6ueeaA+pEfThZpH8WxhFgCiEb8sAJY6MdUKgiIWaQ==}
     engines: {node: '>=8'}
@@ -3407,19 +3422,14 @@
     resolution: {integrity: sha512-NkwHbo3E00oybX6NGJi6ar0B29vxyvNwoC7eJ4G4Yq28UfY758Hgn/heV8VRFhevPED4LXfFz0DQ8z/0kw9zMg==}
     engines: {node: '>=8'}
 
-=======
->>>>>>> 5782a94d
   istanbul-lib-report@3.0.1:
     resolution: {integrity: sha512-GCfE1mtsHGOELCU8e/Z7YWzpmybrx/+dSTfLrvY8qRmaY6zXTKWn6WQIjaAFw069icm6GVMNkgu0NzI4iPZUNw==}
     engines: {node: '>=10'}
 
-<<<<<<< HEAD
   istanbul-lib-source-maps@4.0.1:
     resolution: {integrity: sha512-n3s8EwkdFIJCG3BPKBYvskgXGoy88ARzvegkitk60NxRdwltLOTaH7CUiMRXvwYorl0Q712iEjcWB+fK/MrWVw==}
     engines: {node: '>=10'}
 
-=======
->>>>>>> 5782a94d
   istanbul-lib-source-maps@5.0.6:
     resolution: {integrity: sha512-yg2d+Em4KizZC5niWhQaIomgf5WlL4vOOjZ5xGCmF8SnPE/mDWWXgvRExdcpCgh9lLRRa1/fSYp2ymmbJ1pI+A==}
     engines: {node: '>=10'}
@@ -3438,6 +3448,9 @@
 
   js-tokens@4.0.0:
     resolution: {integrity: sha512-RdJUflcE3cUzKiMqQgsCu06FPu9UdIJO0beYbPhHN4k6apgJtifcoCtT9bcxOpYBtpD2kCM6Sbzg4CausW/PKQ==}
+
+  js-tokens@9.0.1:
+    resolution: {integrity: sha512-mxa9E9ITFOt0ban3j6L5MpjwegGz6lBQmM1IJkWeBZGcMxto50+eWdjC/52xDbS2vy0k7vIMK0Fe2wfL9OQSpQ==}
 
   js-tokens@9.0.1:
     resolution: {integrity: sha512-mxa9E9ITFOt0ban3j6L5MpjwegGz6lBQmM1IJkWeBZGcMxto50+eWdjC/52xDbS2vy0k7vIMK0Fe2wfL9OQSpQ==}
@@ -3722,13 +3735,10 @@
   magicast@0.3.5:
     resolution: {integrity: sha512-L0WhttDl+2BOsybvEOLK7fW3UA0OQ0IQ2d6Zl2x/a6vVRs3bAY0ECOSHHeL5jD+SbOpOCUEi0y1DgHEn9Qn1AQ==}
 
-<<<<<<< HEAD
   make-dir@3.1.0:
     resolution: {integrity: sha512-g3FeP20LNwhALb/6Cz6Dd4F2ngze0jz7tbzrD2wAV+o9FeNHe4rL+yK2md0J/fiSf1sa1ADhXqi5+oVwOM/eGw==}
     engines: {node: '>=8'}
 
-=======
->>>>>>> 5782a94d
   make-dir@4.0.0:
     resolution: {integrity: sha512-hXdUTZYIVOt1Ex//jAQi+wTZZpUpwBj/0QsOzqegb3rGMMeJiSEu5xLHnYfBrRV4RH2+OCSOO95Is/7x1WJ4bw==}
     engines: {node: '>=10'}
@@ -5440,6 +5450,8 @@
     dependencies:
       '@babel/helper-string-parser': 7.27.1
       '@babel/helper-validator-identifier': 7.28.5
+
+  '@bcoe/v8-coverage@1.0.2': {}
 
   '@bcoe/v8-coverage@1.0.2': {}
 
@@ -7151,6 +7163,23 @@
     transitivePeerDependencies:
       - supports-color
 
+  '@vitest/coverage-v8@4.0.6(vitest@4.0.6(@types/debug@4.1.12)(@types/node@24.9.2)(jiti@2.6.1)(jsdom@27.1.0)(lightningcss@1.30.2))':
+    dependencies:
+      '@bcoe/v8-coverage': 1.0.2
+      '@vitest/utils': 4.0.6
+      ast-v8-to-istanbul: 0.3.8
+      debug: 4.4.3
+      istanbul-lib-coverage: 3.2.2
+      istanbul-lib-report: 3.0.1
+      istanbul-lib-source-maps: 5.0.6
+      istanbul-reports: 3.2.0
+      magicast: 0.3.5
+      std-env: 3.10.0
+      tinyrainbow: 3.0.3
+      vitest: 4.0.6(@types/debug@4.1.12)(@types/node@24.9.2)(jiti@2.6.1)(jsdom@27.1.0)(lightningcss@1.30.2)
+    transitivePeerDependencies:
+      - supports-color
+
   '@vitest/expect@4.0.6':
     dependencies:
       '@standard-schema/spec': 1.0.0
@@ -7288,6 +7317,12 @@
   ast-types@0.13.4:
     dependencies:
       tslib: 2.8.1
+
+  ast-v8-to-istanbul@0.3.8:
+    dependencies:
+      '@jridgewell/trace-mapping': 0.3.31
+      estree-walker: 3.0.3
+      js-tokens: 9.0.1
 
   ast-v8-to-istanbul@0.3.8:
     dependencies:
@@ -8286,6 +8321,8 @@
 
   html-escaper@2.0.2: {}
 
+  html-escaper@2.0.2: {}
+
   html-void-elements@3.0.0: {}
 
   http-proxy-agent@7.0.2:
@@ -8457,7 +8494,6 @@
 
   istanbul-lib-coverage@3.2.2: {}
 
-<<<<<<< HEAD
   istanbul-lib-hook@3.0.0:
     dependencies:
       append-transform: 2.0.0
@@ -8481,15 +8517,12 @@
       rimraf: 3.0.2
       uuid: 8.3.2
 
-=======
->>>>>>> 5782a94d
   istanbul-lib-report@3.0.1:
     dependencies:
       istanbul-lib-coverage: 3.2.2
       make-dir: 4.0.0
       supports-color: 7.2.0
 
-<<<<<<< HEAD
   istanbul-lib-source-maps@4.0.1:
     dependencies:
       debug: 4.4.3
@@ -8498,8 +8531,6 @@
     transitivePeerDependencies:
       - supports-color
 
-=======
->>>>>>> 5782a94d
   istanbul-lib-source-maps@5.0.6:
     dependencies:
       '@jridgewell/trace-mapping': 0.3.31
@@ -8520,6 +8551,8 @@
   jiti@2.6.1: {}
 
   js-tokens@4.0.0: {}
+
+  js-tokens@9.0.1: {}
 
   js-tokens@9.0.1: {}
 
@@ -8767,13 +8800,10 @@
       '@babel/types': 7.28.5
       source-map-js: 1.2.1
 
-<<<<<<< HEAD
   make-dir@3.1.0:
     dependencies:
       semver: 6.3.1
 
-=======
->>>>>>> 5782a94d
   make-dir@4.0.0:
     dependencies:
       semver: 7.7.3
