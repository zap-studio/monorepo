--- conflicted
+++ resolved
@@ -9,13 +9,8 @@
   .:
     devDependencies:
       '@biomejs/biome':
-<<<<<<< HEAD
-        specifier: ^2.3.0
-        version: 2.3.2
-=======
         specifier: ^2.3.4
         version: 2.3.4
->>>>>>> 2b1fea8d
       '@changesets/cli':
         specifier: ^2.29.7
         version: 2.29.7(@types/node@24.10.0)
@@ -26,13 +21,8 @@
         specifier: ^20.0.0
         version: 20.0.0
       '@turbo/gen':
-<<<<<<< HEAD
         specifier: ^2.5.8
-        version: 2.6.0(@swc/core@1.13.21(@swc/helpers@0.5.17))(@types/node@24.9.2)(typescript@5.9.3)
-=======
-        specifier: ^2.6.0
         version: 2.6.0(@swc/core@1.13.21(@swc/helpers@0.5.17))(@types/node@24.10.0)(typescript@5.9.3)
->>>>>>> 2b1fea8d
       lefthook:
         specifier: ^2.0.1
         version: 2.0.2
@@ -46,13 +36,8 @@
         specifier: ^2.6.0
         version: 2.6.0
       ultracite:
-<<<<<<< HEAD
-        specifier: ^6.0.1
-        version: 6.1.0(typescript@5.9.3)(valibot@1.1.0(typescript@5.9.3))
-=======
         specifier: ^6.3.0
-        version: 6.3.0(typescript@5.9.3)
->>>>>>> 2b1fea8d
+        version: 6.3.0(typescript@5.9.3)(valibot@1.1.0(typescript@5.9.3))
 
   apps/website:
     dependencies:
@@ -300,7 +285,7 @@
         version: 2.1.25
       elysia:
         specifier: '>=0.28.0'
-        version: 1.4.13(@sinclair/typebox@0.34.41)(exact-mirror@0.2.2(@sinclair/typebox@0.34.41))(file-type@21.0.0)(openapi-types@12.1.3)(typescript@5.9.3)
+        version: 1.4.15(@sinclair/typebox@0.34.41)(exact-mirror@0.2.3(@sinclair/typebox@0.34.41))(file-type@21.0.0)(openapi-types@12.1.3)(typescript@5.9.3)
       express:
         specifier: '>=4.0.0'
         version: 5.1.0
@@ -325,10 +310,10 @@
         version: 5.0.5
       '@types/node':
         specifier: latest
-        version: 24.9.2
+        version: 24.10.0
       '@vitest/coverage-v8':
         specifier: ^4.0.6
-        version: 4.0.6(vitest@4.0.6(@types/debug@4.1.12)(@types/node@24.9.2)(jiti@2.6.1)(jsdom@27.1.0)(lightningcss@1.30.2))
+        version: 4.0.7(vitest@4.0.7(@types/debug@4.1.12)(@types/node@24.10.0)(jiti@2.6.1)(jsdom@27.1.0)(lightningcss@1.30.2))
       '@zap-studio/tsdown-config':
         specifier: workspace:*
         version: link:../../configs/tsdown-config
@@ -343,13 +328,13 @@
         version: 27.1.0
       tsdown:
         specifier: latest
-        version: 0.15.12(typescript@5.9.3)
+        version: 0.16.0(typescript@5.9.3)
       typescript:
         specifier: latest
         version: 5.9.3
       vitest:
         specifier: latest
-        version: 4.0.6(@types/debug@4.1.12)(@types/node@24.9.2)(jiti@2.6.1)(jsdom@27.1.0)(lightningcss@1.30.2)
+        version: 4.0.7(@types/debug@4.1.12)(@types/node@24.10.0)(jiti@2.6.1)(jsdom@27.1.0)(lightningcss@1.30.2)
 
 packages:
 
@@ -2609,17 +2594,12 @@
   camel-case@3.0.0:
     resolution: {integrity: sha512-+MbKztAYHXPr1jNTSKQF52VpcFjwY5RkR7fxksV8Doo4KAYc5Fl4UJRgthBbTmEx8C54DqahhbLJkDwjI3PI/w==}
 
-<<<<<<< HEAD
   camelcase@5.3.1:
     resolution: {integrity: sha512-L28STB170nwWS63UjtlEOE3dldQApaJXZkOI1uMFfzf3rRuPegHaHesyee+YxQ+W6SvRDQV6UrdOdRiR153wJg==}
     engines: {node: '>=6'}
 
-  caniuse-lite@1.0.30001752:
-    resolution: {integrity: sha512-vKUk7beoukxE47P5gcVNKkDRzXdVofotshHwfR9vmpeFKxmI5PBpgOMC18LUJUA/DvJ70Y7RveasIBraqsyO/g==}
-=======
   caniuse-lite@1.0.30001753:
     resolution: {integrity: sha512-Bj5H35MD/ebaOV4iDLqPEtiliTN29qkGtEHCwawWn4cYm+bPJM2NsaP30vtZcnERClMzp52J4+aw2UNbK4o+zw==}
->>>>>>> 2b1fea8d
 
   ccount@2.0.1:
     resolution: {integrity: sha512-eyrF0jiFpY+3drT6383f1qhkbGsLSifNAjA61IUjZjmLCWjItY6LB9ft9YhoDgwfmclB2zhu51Lc7+95b8NRAg==}
@@ -2964,19 +2944,14 @@
   eastasianwidth@0.2.0:
     resolution: {integrity: sha512-I88TYZWc9XiYHRQ4/3c5rjjfgkjhLyW2luGIheGERbNQ6OY7yTybanSpDXZa8y7VUP9YmDcYa+eyq4ca7iLqWA==}
 
-<<<<<<< HEAD
   ee-first@1.1.1:
     resolution: {integrity: sha512-WMwm9LhRUo+WUaRN+vRuETqG89IgZphVSNkdFgeb6sS/E4OrDIN7t48CAewSHXc6C8lefD8KKfr5vY61brQlow==}
 
-  electron-to-chromium@1.5.244:
-    resolution: {integrity: sha512-OszpBN7xZX4vWMPJwB9illkN/znA8M36GQqQxi6MNy9axWxhOfJyZZJtSLQCpEFLHP2xK33BiWx9aIuIEXVCcw==}
-=======
   electron-to-chromium@1.5.245:
     resolution: {integrity: sha512-rdmGfW47ZhL/oWEJAY4qxRtdly2B98ooTJ0pdEI4jhVLZ6tNf8fPtov2wS1IRKwFJT92le3x4Knxiwzl7cPPpQ==}
->>>>>>> 2b1fea8d
-
-  elysia@1.4.13:
-    resolution: {integrity: sha512-6QaWQEm7QN1UCo1TPpEjaRJPHUmnM7R29y6LY224frDGk5PrpAnWmdHkoZxkcv+JRWp1j2ROr2IHbxHbG/jRjw==}
+
+  elysia@1.4.15:
+    resolution: {integrity: sha512-RaDqqZdLuC4UJetfVRQ4Z5aVpGgEtQ+pZnsbI4ZzEaf3l/MzuHcqSVoL/Fue3d6qE4RV9HMB2rAZaHyPIxkyzg==}
     peerDependencies:
       '@sinclair/typebox': '>= 0.34.0 < 1'
       '@types/bun': '>= 1.2.0'
@@ -3155,8 +3130,8 @@
     resolution: {integrity: sha512-Vo1ab+QXPzZ4tCa8SwIHJFaSzy4R6SHf7BY79rFBDf0idraZWAkYrDjDj8uWaSm3S2TK+hJ7/t1CEmZ7jXw+pg==}
     engines: {node: '>=18.0.0'}
 
-  exact-mirror@0.2.2:
-    resolution: {integrity: sha512-CrGe+4QzHZlnrXZVlo/WbUZ4qQZq8C0uATQVGVgXIrNXgHDBBNFD1VRfssRA2C9t3RYvh3MadZSdg2Wy7HBoQA==}
+  exact-mirror@0.2.3:
+    resolution: {integrity: sha512-aLdARfO0W0ntufjDyytUJQMbNXoB9g+BbA8KcgIq4XOOTYRw48yUGON/Pr64iDrYNZKcKvKbqE0MPW56FF2BXA==}
     peerDependencies:
       '@sinclair/typebox': ^0.34.15
     peerDependenciesMeta:
@@ -5109,17 +5084,12 @@
     resolution: {integrity: sha512-6fPc+R4ihwqP6N/aIv2f1gMH8lOVtWQHoqC4yK6oSDVVocumAsfCqjkXnqiYMhmMwS/mEHLp7Vehlt3ql6lEig==}
     engines: {node: '>=8'}
 
-<<<<<<< HEAD
   strtok3@10.3.4:
     resolution: {integrity: sha512-KIy5nylvC5le1OdaaoCJ07L+8iQzJHGH6pWDuzS+d07Cu7n1MZ2x26P8ZKIWfbK02+XIL8Mp4RkWeqdUCrDMfg==}
     engines: {node: '>=18'}
 
-  style-to-js@1.1.18:
-    resolution: {integrity: sha512-JFPn62D4kJaPTnhFUI244MThx+FEGbi+9dw1b9yBBQ+1CZpV7QAT8kUtJ7b7EUNdHajjF/0x8fT+16oLJoojLg==}
-=======
   style-to-js@1.1.19:
     resolution: {integrity: sha512-Ev+SgeqiNGT1ufsXyVC5RrJRXdrkRJ1Gol9Qw7Pb72YCKJXrBvP0ckZhBeVSrw2m06DJpei2528uIpjMb4TsoQ==}
->>>>>>> 2b1fea8d
 
   style-to-object@1.0.12:
     resolution: {integrity: sha512-ddJqYnoT4t97QvN2C95bCgt+m7AAgXjVnkk/jxAfmp7EAB8nnqqZYEbMd3em7/vEomDb2LAQKAy1RFfv41mdNw==}
@@ -5390,7 +5360,6 @@
     resolution: {integrity: sha512-t0rzBq87m3fVcduHDUFhKmyyX+9eo6WQjZvf51Ea/M0Q7+T374Jp1aUiyUl0GKxp8M/OETVHSDvmkyPgvX+X2w==}
     engines: {node: '>=10'}
 
-<<<<<<< HEAD
   type-fest@0.8.1:
     resolution: {integrity: sha512-4dbzIzqvjtgiM5rw1k5rEHtBANKmdudhGyBEajN01fEyhaAIhsoKNy6y7+IN93IfpFtwY9iqi7kD+xwKhQsNJA==}
     engines: {node: '>=8'}
@@ -5406,12 +5375,8 @@
   typedarray-to-buffer@3.1.5:
     resolution: {integrity: sha512-zdu8XMNEDepKKR+XYOXAVPtWui0ly0NtohUscw+UmaHiAWT8hrV1rr//H6V+0DvJ3OQ19S979M0laLfX8rm82Q==}
 
-  typescript-eslint@8.46.2:
-    resolution: {integrity: sha512-vbw8bOmiuYNdzzV3lsiWv6sRwjyuKJMQqWulBOU7M0RrxedXledX8G8kBbQeiOYDnTfiXz0Y4081E1QMNB6iQg==}
-=======
   typescript-eslint@8.46.3:
     resolution: {integrity: sha512-bAfgMavTuGo+8n6/QQDVQz4tZ4f7Soqg53RbrlZQEoAltYop/XR4RAts/I0BrO3TTClTSTFJ0wYbla+P8cEWJA==}
->>>>>>> 2b1fea8d
     engines: {node: ^18.18.0 || ^20.9.0 || >=21.1.0}
     peerDependencies:
       eslint: ^8.57.0 || ^9.0.0
@@ -5427,17 +5392,12 @@
     engines: {node: '>=0.8.0'}
     hasBin: true
 
-<<<<<<< HEAD
   uint8array-extras@1.5.0:
     resolution: {integrity: sha512-rvKSBiC5zqCCiDZ9kAOszZcDvdAHwwIKJG33Ykj43OKcWsnmcBRL09YTU4nOeHZ8Y2a7l1MgTd08SBe9A8Qj6A==}
     engines: {node: '>=18'}
 
-  ultracite@6.1.0:
-    resolution: {integrity: sha512-CHdtZbG9MNIcIZ7fCB3SlNbaeH5tmEmOjKThjqongviMsJY5uFxtNBSQhYbj/ExX81mehp1QY2NVKkTiC4CNVA==}
-=======
   ultracite@6.3.0:
     resolution: {integrity: sha512-Gmzgev3gtJ8xT78swqeMyL8GZUP5lYkZXXZZa6lbhzjPoQ8ZZfD69LTncQAKMqATeDNokC1sFdVg3Kb6ImJZUQ==}
->>>>>>> 2b1fea8d
     hasBin: true
 
   unconfig@7.3.3:
@@ -7520,7 +7480,7 @@
   '@types/body-parser@1.19.6':
     dependencies:
       '@types/connect': 3.4.38
-      '@types/node': 24.9.2
+      '@types/node': 24.10.0
 
   '@types/chai@5.2.3':
     dependencies:
@@ -7529,7 +7489,7 @@
 
   '@types/connect@3.4.38':
     dependencies:
-      '@types/node': 24.9.2
+      '@types/node': 24.10.0
 
   '@types/conventional-commits-parser@5.0.2':
     dependencies:
@@ -7549,7 +7509,7 @@
 
   '@types/express-serve-static-core@5.1.0':
     dependencies:
-      '@types/node': 24.9.2
+      '@types/node': 24.10.0
       '@types/qs': 6.14.0
       '@types/range-parser': 1.2.7
       '@types/send': 1.2.1
@@ -7613,16 +7573,16 @@
   '@types/send@0.17.6':
     dependencies:
       '@types/mime': 1.3.5
-      '@types/node': 24.9.2
+      '@types/node': 24.10.0
 
   '@types/send@1.2.1':
     dependencies:
-      '@types/node': 24.9.2
+      '@types/node': 24.10.0
 
   '@types/serve-static@1.15.10':
     dependencies:
       '@types/http-errors': 2.0.5
-      '@types/node': 24.9.2
+      '@types/node': 24.10.0
       '@types/send': 0.17.6
 
   '@types/through@0.0.33':
@@ -8025,13 +7985,9 @@
       no-case: 2.3.2
       upper-case: 1.1.3
 
-<<<<<<< HEAD
   camelcase@5.3.1: {}
 
-  caniuse-lite@1.0.30001752: {}
-=======
   caniuse-lite@1.0.30001753: {}
->>>>>>> 2b1fea8d
 
   ccount@2.0.1: {}
 
@@ -8338,19 +8294,15 @@
 
   eastasianwidth@0.2.0: {}
 
-<<<<<<< HEAD
   ee-first@1.1.1: {}
 
-  electron-to-chromium@1.5.244: {}
-=======
   electron-to-chromium@1.5.245: {}
->>>>>>> 2b1fea8d
-
-  elysia@1.4.13(@sinclair/typebox@0.34.41)(exact-mirror@0.2.2(@sinclair/typebox@0.34.41))(file-type@21.0.0)(openapi-types@12.1.3)(typescript@5.9.3):
+
+  elysia@1.4.15(@sinclair/typebox@0.34.41)(exact-mirror@0.2.3(@sinclair/typebox@0.34.41))(file-type@21.0.0)(openapi-types@12.1.3)(typescript@5.9.3):
     dependencies:
       '@sinclair/typebox': 0.34.41
       cookie: 1.0.2
-      exact-mirror: 0.2.2(@sinclair/typebox@0.34.41)
+      exact-mirror: 0.2.3(@sinclair/typebox@0.34.41)
       fast-decode-uri-component: 1.0.1
       file-type: 21.0.0
       memoirist: 0.4.0
@@ -8568,7 +8520,7 @@
 
   eventsource-parser@3.0.6: {}
 
-  exact-mirror@0.2.2(@sinclair/typebox@0.34.41):
+  exact-mirror@0.2.3(@sinclair/typebox@0.34.41):
     optionalDependencies:
       '@sinclair/typebox': 0.34.41
 
@@ -11032,15 +10984,11 @@
 
   strip-json-comments@3.1.1: {}
 
-<<<<<<< HEAD
   strtok3@10.3.4:
     dependencies:
       '@tokenizer/token': 0.3.0
 
-  style-to-js@1.1.18:
-=======
   style-to-js@1.1.19:
->>>>>>> 2b1fea8d
     dependencies:
       style-to-object: 1.0.12
 
@@ -11262,7 +11210,6 @@
 
   type-fest@0.21.3: {}
 
-<<<<<<< HEAD
   type-fest@0.8.1: {}
 
   type-fest@2.19.0: {}
@@ -11277,10 +11224,7 @@
     dependencies:
       is-typedarray: 1.0.0
 
-  typescript-eslint@8.46.2(eslint@9.38.0(jiti@2.6.1))(typescript@5.9.3):
-=======
   typescript-eslint@8.46.3(eslint@9.38.0(jiti@2.6.1))(typescript@5.9.3):
->>>>>>> 2b1fea8d
     dependencies:
       '@typescript-eslint/eslint-plugin': 8.46.3(@typescript-eslint/parser@8.46.3(eslint@9.38.0(jiti@2.6.1))(typescript@5.9.3))(eslint@9.38.0(jiti@2.6.1))(typescript@5.9.3)
       '@typescript-eslint/parser': 8.46.3(eslint@9.38.0(jiti@2.6.1))(typescript@5.9.3)
@@ -11296,13 +11240,9 @@
   uglify-js@3.19.3:
     optional: true
 
-<<<<<<< HEAD
   uint8array-extras@1.5.0: {}
 
-  ultracite@6.1.0(typescript@5.9.3)(valibot@1.1.0(typescript@5.9.3)):
-=======
-  ultracite@6.3.0(typescript@5.9.3):
->>>>>>> 2b1fea8d
+  ultracite@6.3.0(typescript@5.9.3)(valibot@1.1.0(typescript@5.9.3)):
     dependencies:
       '@clack/prompts': 0.11.0
       '@trpc/server': 11.7.1(typescript@5.9.3)
