--- conflicted
+++ resolved
@@ -135,6 +135,9 @@
     lefthook:
       specifier: ^2.0.4
       version: 2.0.4
+    nyc:
+      specifier: ^17.1.0
+      version: 17.1.0
     rimraf:
       specifier: ^6.1.2
       version: 6.1.2
@@ -207,7 +210,7 @@
         specifier: catalog:tooling
         version: 2.0.4
       nyc:
-        specifier: ^17.1.0
+        specifier: catalog:tooling
         version: 17.1.0
       rimraf:
         specifier: catalog:tooling
@@ -216,13 +219,8 @@
         specifier: catalog:tooling
         version: 2.6.1
       ultracite:
-<<<<<<< HEAD
-        specifier: ^6.3.8
+        specifier: catalog:linting
         version: 6.3.8(typescript@5.9.3)(valibot@1.2.0(typescript@5.9.3))
-=======
-        specifier: catalog:linting
-        version: 6.3.8(typescript@5.9.3)
->>>>>>> 9385f201
 
   apps/website:
     dependencies:
@@ -513,7 +511,7 @@
         version: 27.2.0
       tsdown:
         specifier: latest
-        version: 0.17.0-beta.3(typescript@5.9.3)
+        version: 0.17.0-beta.4(typescript@5.9.3)
       typescript:
         specifier: latest
         version: 5.9.3
