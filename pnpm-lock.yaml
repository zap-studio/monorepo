--- conflicted
+++ resolved
@@ -16,30 +16,9 @@
       specifier: ^5.0.104
       version: 5.0.104
   base:
-<<<<<<< HEAD
-    '@radix-ui/react-dialog':
-      specifier: ^1.1.15
-      version: 1.1.15
-    '@radix-ui/react-slot':
-      specifier: ^1.2.4
-      version: 1.2.4
     arktype:
       specifier: ^2.1.27
       version: 2.1.27
-    class-variance-authority:
-      specifier: ^0.7.1
-      version: 0.7.1
-    clsx:
-      specifier: ^2.1.1
-      version: 2.1.1
-    lucide-react:
-      specifier: ^0.555.0
-      version: 0.555.0
-    tailwind-merge:
-      specifier: ^3.4.0
-      version: 3.4.0
-=======
->>>>>>> 9385f201
     tsdown:
       specifier: ^0.17.0-beta.4
       version: 0.17.0-beta.4
@@ -243,13 +222,8 @@
         specifier: catalog:tooling
         version: 2.6.1
       ultracite:
-<<<<<<< HEAD
-        specifier: ^6.3.8
+        specifier: catalog:linting
         version: 6.3.8(typescript@5.9.3)(valibot@1.2.0(typescript@5.9.3))
-=======
-        specifier: catalog:linting
-        version: 6.3.8(typescript@5.9.3)
->>>>>>> 9385f201
 
   apps/website:
     dependencies:
@@ -458,15 +432,9 @@
 
   packages/fetch:
     dependencies:
-<<<<<<< HEAD
       '@standard-schema/spec':
         specifier: ^1.0.0
         version: 1.0.0
-=======
-      zod:
-        specifier: catalog:base
-        version: 4.1.13
->>>>>>> 9385f201
     devDependencies:
       '@types/node':
         specifier: catalog:types
