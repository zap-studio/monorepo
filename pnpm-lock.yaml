--- conflicted
+++ resolved
@@ -58,16 +58,11 @@
       specifier: ^2.6.3
       version: 2.6.3
     lefthook:
-<<<<<<< HEAD
-      specifier: ^2.0.8
-      version: 2.0.8
+      specifier: ^2.0.9
+      version: 2.0.9
     nyc:
       specifier: ^17.1.0
       version: 17.1.0
-=======
-      specifier: ^2.0.9
-      version: 2.0.9
->>>>>>> 2ee090f1
     rimraf:
       specifier: ^6.1.2
       version: 6.1.2
@@ -232,7 +227,7 @@
     devDependencies:
       '@types/node':
         specifier: catalog:types
-        version: 24.10.1
+        version: 25.0.1
       '@zap-studio/tsdown-config':
         specifier: workspace:*
         version: link:../../configs/tsdown-config
@@ -244,13 +239,13 @@
         version: link:../../configs/vitest-config
       tsdown:
         specifier: catalog:base
-        version: 0.17.0(typescript@5.9.3)
+        version: 0.17.3(typescript@5.9.3)
       typescript:
         specifier: catalog:base
         version: 5.9.3
       vitest:
         specifier: catalog:testing
-        version: 4.0.15(@opentelemetry/api@1.9.0)(@types/node@24.10.1)(@vitest/ui@4.0.15)(jiti@2.6.1)(jsdom@27.2.0)(lightningcss@1.30.2)(terser@5.44.1)(yaml@2.8.2)
+        version: 4.0.15(@opentelemetry/api@1.9.0)(@types/node@25.0.1)(@vitest/ui@4.0.15)(jiti@2.6.1)(jsdom@27.2.0(postcss@8.5.6))(lightningcss@1.30.2)(terser@5.44.1)(yaml@2.8.2)
 
 packages:
 
@@ -5619,7 +5614,7 @@
 
   '@types/minimatch@6.0.0':
     dependencies:
-      minimatch: 9.0.5
+      minimatch: 10.1.1
 
   '@types/ms@2.1.0': {}
 
