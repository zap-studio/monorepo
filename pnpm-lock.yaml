--- conflicted
+++ resolved
@@ -25,7 +25,7 @@
         version: 2.6.1(@swc/core@1.13.21(@swc/helpers@0.5.17))(@types/node@24.10.1)(typescript@5.9.3)
       '@vitest/coverage-v8':
         specifier: ^4.0.3
-        version: 4.0.13(vitest@4.0.13(@opentelemetry/api@1.9.0)(@types/debug@4.1.12)(@types/node@24.10.1)(jiti@2.6.1)(jsdom@27.2.0)(lightningcss@1.30.2))
+        version: 4.0.14(vitest@4.0.14(@opentelemetry/api@1.9.0)(@types/node@24.10.1)(jiti@2.6.1)(jsdom@27.2.0)(lightningcss@1.30.2))
       lefthook:
         specifier: ^2.0.4
         version: 2.0.4
@@ -40,7 +40,7 @@
         version: 2.6.1
       ultracite:
         specifier: ^6.3.8
-        version: 6.3.8(typescript@5.9.3)
+        version: 6.3.8(typescript@5.9.3)(valibot@1.2.0(typescript@5.9.3))
 
   apps/website:
     dependencies:
@@ -288,7 +288,7 @@
         version: 5.1.6
       zod:
         specifier: ^4.1.12
-        version: 4.1.12
+        version: 4.1.13
     devDependencies:
       '@types/node':
         specifier: latest
@@ -307,13 +307,13 @@
         version: 27.2.0
       tsdown:
         specifier: latest
-        version: 0.16.6(typescript@5.9.3)
+        version: 0.17.0-beta.3(typescript@5.9.3)
       typescript:
         specifier: latest
         version: 5.9.3
       vitest:
         specifier: latest
-        version: 4.0.13(@opentelemetry/api@1.9.0)(@types/debug@4.1.12)(@types/node@24.10.1)(jiti@2.6.1)(jsdom@27.2.0)(lightningcss@1.30.2)
+        version: 4.0.14(@opentelemetry/api@1.9.0)(@types/node@24.10.1)(jiti@2.6.1)(jsdom@27.2.0)(lightningcss@1.30.2)
 
 packages:
 
@@ -1246,11 +1246,6 @@
     resolution: {integrity: sha512-ZT55BDLV0yv0RBm2czMiZ+SqCGO7AvmOM3G/w2xhVPH+te0aKgFjmBvGlL1dH+ql2tgGO3MVrbb3jCKyvpgnxA==}
     engines: {node: 20 || >=22}
 
-<<<<<<< HEAD
-  '@isaacs/cliui@8.0.2':
-    resolution: {integrity: sha512-O8jcjabXaleOG9DQ0+ARXWZBTfnP4WNAqzuiJK7ll44AmxGKv/J2M4TPjxjY3znBCfvBXFzucm1twdyFybFqEA==}
-    engines: {node: '>=12'}
-
   '@istanbuljs/load-nyc-config@1.1.0':
     resolution: {integrity: sha512-VjeHSlIzpv/NyD3N0YuHfXOPDIixcA1q2ZV98wsMqcYlPmv2n3Yb2lYP9XMElnaFVXg5A7YLTeLu6V84uQDjmQ==}
     engines: {node: '>=8'}
@@ -1259,8 +1254,6 @@
     resolution: {integrity: sha512-ZXRY4jNvVgSVQ8DL3LTcakaAtXwTVUxE81hslsyD2AtoXW/wVob10HkOJ1X/pAlcI7D+2YoZKg5do8G/w6RYgA==}
     engines: {node: '>=8'}
 
-=======
->>>>>>> a64ea057
   '@jridgewell/gen-mapping@0.3.13':
     resolution: {integrity: sha512-2kkt/7niJ6MgEPxF0bYdQ6etZaA+fQvDcLKckhy1yIQOzaoKjBBjSj63/aLVjYE3qhRt5dvM+uUyfCg6UKCBbA==}
 
@@ -2571,17 +2564,12 @@
   camel-case@3.0.0:
     resolution: {integrity: sha512-+MbKztAYHXPr1jNTSKQF52VpcFjwY5RkR7fxksV8Doo4KAYc5Fl4UJRgthBbTmEx8C54DqahhbLJkDwjI3PI/w==}
 
-<<<<<<< HEAD
   camelcase@5.3.1:
     resolution: {integrity: sha512-L28STB170nwWS63UjtlEOE3dldQApaJXZkOI1uMFfzf3rRuPegHaHesyee+YxQ+W6SvRDQV6UrdOdRiR153wJg==}
     engines: {node: '>=6'}
 
-  caniuse-lite@1.0.30001756:
-    resolution: {integrity: sha512-4HnCNKbMLkLdhJz3TToeVWHSnfJvPaq6vu/eRP0Ahub/07n484XHhBF5AJoSGHdVrS8tKFauUQz8Bp9P7LVx7A==}
-=======
   caniuse-lite@1.0.30001757:
     resolution: {integrity: sha512-r0nnL/I28Zi/yjk1el6ilj27tKcdjLsNqAOZr0yVjWPrSQyHgKI2INaEWw21bAQSv2LXRt1XuCS/GomNpWOxsQ==}
->>>>>>> a64ea057
 
   ccount@2.0.1:
     resolution: {integrity: sha512-eyrF0jiFpY+3drT6383f1qhkbGsLSifNAjA61IUjZjmLCWjItY6LB9ft9YhoDgwfmclB2zhu51Lc7+95b8NRAg==}
@@ -3123,7 +3111,6 @@
   flatted@3.3.3:
     resolution: {integrity: sha512-GX+ysw4PBCz0PzosHDepZGANEuFCMLrnRTiEy9McGjmkCQYwRq4A/X786G/fjM/+OjsWSU1ZrY5qyARZmO/uwg==}
 
-<<<<<<< HEAD
   foreground-child@2.0.0:
     resolution: {integrity: sha512-dCIq9FpEcyQyXKCkyzmlPTFNgrCzPudOe+mhvJU5zAtlBnGVy2yKxtfsxK2tQBThwq225jcvBjpw1Gr40uzZCA==}
     engines: {node: '>=8.0.0'}
@@ -3135,8 +3122,6 @@
   fromentries@1.3.2:
     resolution: {integrity: sha512-cHEpEQHUg0f8XdtZCc2ZAhrHzKzT0MrFUTcvx+hfxYu7rGMDc5SKoXFh+n4YigxsHXRzc6OrCshdR1bWH6HHyg==}
 
-=======
->>>>>>> a64ea057
   fs-extra@10.1.0:
     resolution: {integrity: sha512-oRXApq54ETRj4eMiFzGnHWGy+zo5raudjuxN0b8H7s/RU2oW0Wvsx9O0ACRN/kRq9E8Vu/ReskGB5o3ji+FzHQ==}
     engines: {node: '>=12'}
@@ -5110,7 +5095,6 @@
     resolution: {integrity: sha512-t0rzBq87m3fVcduHDUFhKmyyX+9eo6WQjZvf51Ea/M0Q7+T374Jp1aUiyUl0GKxp8M/OETVHSDvmkyPgvX+X2w==}
     engines: {node: '>=10'}
 
-<<<<<<< HEAD
   type-fest@0.8.1:
     resolution: {integrity: sha512-4dbzIzqvjtgiM5rw1k5rEHtBANKmdudhGyBEajN01fEyhaAIhsoKNy6y7+IN93IfpFtwY9iqi7kD+xwKhQsNJA==}
     engines: {node: '>=8'}
@@ -5118,12 +5102,8 @@
   typedarray-to-buffer@3.1.5:
     resolution: {integrity: sha512-zdu8XMNEDepKKR+XYOXAVPtWui0ly0NtohUscw+UmaHiAWT8hrV1rr//H6V+0DvJ3OQ19S979M0laLfX8rm82Q==}
 
-  typescript-eslint@8.47.0:
-    resolution: {integrity: sha512-Lwe8i2XQ3WoMjua/r1PHrCTpkubPYJCAfOurtn+mtTzqB6jNd+14n9UN1bJ4s3F49x9ixAm0FLflB/JzQ57M8Q==}
-=======
   typescript-eslint@8.48.0:
     resolution: {integrity: sha512-fcKOvQD9GUn3Xw63EgiDqhvWJ5jsyZUaekl3KVpGsDJnN46WJTe3jWxtQP9lMZm1LJNkFLlTaWAxK2vUQR+cqw==}
->>>>>>> a64ea057
     engines: {node: ^18.18.0 || ^20.9.0 || >=21.1.0}
     peerDependencies:
       eslint: ^8.57.0 || ^9.0.0
@@ -5247,6 +5227,14 @@
 
   v8-compile-cache-lib@3.0.1:
     resolution: {integrity: sha512-wa7YjyUGfNZngI/vtK0UHAN+lgDCxBPCylVXGp0zu59Fz5aiGtNXaq3DhIov063MorB+VfufLh3JlF2KdTK3xg==}
+
+  valibot@1.2.0:
+    resolution: {integrity: sha512-mm1rxUsmOxzrwnX5arGS+U4T25RdvpPjPN4yR0u9pUBov9+zGVtO84tif1eY4r6zWxVxu3KzIyknJy3rxfRZZg==}
+    peerDependencies:
+      typescript: '>=5'
+    peerDependenciesMeta:
+      typescript:
+        optional: true
 
   validate-npm-package-name@5.0.1:
     resolution: {integrity: sha512-OljLrQ9SQdOUqTaQxqL5dEfZWrXExyyWsozYlAWFawPVNuD83igl7uJD2RTkNMbniIYgt8l81eCJGIdQF7avLQ==}
@@ -6336,16 +6324,6 @@
     dependencies:
       '@isaacs/balanced-match': 4.0.1
 
-<<<<<<< HEAD
-  '@isaacs/cliui@8.0.2':
-    dependencies:
-      string-width: 5.1.2
-      string-width-cjs: string-width@4.2.3
-      strip-ansi: 7.1.2
-      strip-ansi-cjs: strip-ansi@6.0.1
-      wrap-ansi: 8.1.0
-      wrap-ansi-cjs: wrap-ansi@7.0.0
-
   '@istanbuljs/load-nyc-config@1.1.0':
     dependencies:
       camelcase: 5.3.1
@@ -6356,8 +6334,6 @@
 
   '@istanbuljs/schema@0.1.3': {}
 
-=======
->>>>>>> a64ea057
   '@jridgewell/gen-mapping@0.3.13':
     dependencies:
       '@jridgewell/sourcemap-codec': 1.5.5
@@ -7275,7 +7251,7 @@
 
   '@types/minimatch@6.0.0':
     dependencies:
-      minimatch: 10.1.1
+      minimatch: 9.0.5
 
   '@types/ms@2.1.0': {}
 
@@ -7647,13 +7623,9 @@
       no-case: 2.3.2
       upper-case: 1.1.3
 
-<<<<<<< HEAD
   camelcase@5.3.1: {}
 
-  caniuse-lite@1.0.30001756: {}
-=======
   caniuse-lite@1.0.30001757: {}
->>>>>>> a64ea057
 
   ccount@2.0.1: {}
 
@@ -8252,7 +8224,6 @@
 
   flatted@3.3.3: {}
 
-<<<<<<< HEAD
   foreground-child@2.0.0:
     dependencies:
       cross-spawn: 7.0.6
@@ -8265,8 +8236,6 @@
 
   fromentries@1.3.2: {}
 
-=======
->>>>>>> a64ea057
   fs-extra@10.1.0:
     dependencies:
       graceful-fs: 4.2.11
@@ -10497,11 +10466,12 @@
 
   trough@2.2.0: {}
 
-  trpc-cli@0.12.1(@trpc/server@11.7.2(typescript@5.9.3))(zod@4.1.13):
+  trpc-cli@0.12.1(@trpc/server@11.7.2(typescript@5.9.3))(valibot@1.2.0(typescript@5.9.3))(zod@4.1.13):
     dependencies:
       commander: 14.0.2
     optionalDependencies:
       '@trpc/server': 11.7.2(typescript@5.9.3)
+      valibot: 1.2.0(typescript@5.9.3)
       zod: 4.1.13
 
   ts-api-utils@2.1.0(typescript@5.9.3):
@@ -10622,17 +10592,13 @@
 
   type-fest@0.21.3: {}
 
-<<<<<<< HEAD
   type-fest@0.8.1: {}
 
   typedarray-to-buffer@3.1.5:
     dependencies:
       is-typedarray: 1.0.0
 
-  typescript-eslint@8.47.0(eslint@9.38.0(jiti@2.6.1))(typescript@5.9.3):
-=======
   typescript-eslint@8.48.0(eslint@9.38.0(jiti@2.6.1))(typescript@5.9.3):
->>>>>>> a64ea057
     dependencies:
       '@typescript-eslint/eslint-plugin': 8.48.0(@typescript-eslint/parser@8.48.0(eslint@9.38.0(jiti@2.6.1))(typescript@5.9.3))(eslint@9.38.0(jiti@2.6.1))(typescript@5.9.3)
       '@typescript-eslint/parser': 8.48.0(eslint@9.38.0(jiti@2.6.1))(typescript@5.9.3)
@@ -10648,7 +10614,7 @@
   uglify-js@3.19.3:
     optional: true
 
-  ultracite@6.3.8(typescript@5.9.3):
+  ultracite@6.3.8(typescript@5.9.3)(valibot@1.2.0(typescript@5.9.3)):
     dependencies:
       '@clack/prompts': 0.11.0
       '@trpc/server': 11.7.2(typescript@5.9.3)
@@ -10656,7 +10622,7 @@
       glob: 13.0.0
       jsonc-parser: 3.3.1
       nypm: 0.6.2
-      trpc-cli: 0.12.1(@trpc/server@11.7.2(typescript@5.9.3))(zod@4.1.13)
+      trpc-cli: 0.12.1(@trpc/server@11.7.2(typescript@5.9.3))(valibot@1.2.0(typescript@5.9.3))(zod@4.1.13)
       zod: 4.1.13
     transitivePeerDependencies:
       - '@orpc/server'
@@ -10770,6 +10736,11 @@
   uuid@8.3.2: {}
 
   v8-compile-cache-lib@3.0.1: {}
+
+  valibot@1.2.0(typescript@5.9.3):
+    optionalDependencies:
+      typescript: 5.9.3
+    optional: true
 
   validate-npm-package-name@5.0.1: {}
 
