lockfileVersion: '9.0'

settings:
  autoInstallPeers: true
  excludeLinksFromLockfile: false

importers:

  .:
    devDependencies:
      '@biomejs/biome':
        specifier: ^2.3.7
        version: 2.3.7
      '@changesets/cli':
        specifier: ^2.29.7
        version: 2.29.7(@types/node@24.10.1)
      '@commitlint/cli':
        specifier: ^20.1.0
        version: 20.1.0(@types/node@24.10.1)(typescript@5.9.3)
      '@commitlint/config-conventional':
        specifier: ^20.0.0
        version: 20.0.0
      '@turbo/gen':
        specifier: ^2.6.1
        version: 2.6.1(@swc/core@1.13.21(@swc/helpers@0.5.17))(@types/node@24.10.1)(typescript@5.9.3)
      lefthook:
        specifier: ^2.0.4
        version: 2.0.4
      nyc:
        specifier: ^17.1.0
        version: 17.1.0
      rimraf:
        specifier: ^6.1.2
        version: 6.1.2
      turbo:
        specifier: ^2.6.1
        version: 2.6.1
      ultracite:
<<<<<<< HEAD
        specifier: ^6.3.2
        version: 6.3.2(typescript@5.9.3)(valibot@1.1.0(typescript@5.9.3))
=======
        specifier: ^6.3.6
        version: 6.3.6(typescript@5.9.3)
>>>>>>> 69c2b218

  apps/website:
    dependencies:
      '@radix-ui/react-slot':
        specifier: ^1.2.4
        version: 1.2.4(@types/react@19.2.6)(react@19.2.0)
      '@tailwindcss/vite':
        specifier: ^4.1.17
        version: 4.1.17(rolldown-vite@7.2.5(@types/node@24.10.1)(esbuild@0.25.12)(jiti@2.6.1))
      class-variance-authority:
        specifier: ^0.7.1
        version: 0.7.1
      clsx:
        specifier: ^2.1.1
        version: 2.1.1
      lucide-react:
        specifier: ^0.553.0
        version: 0.553.0(react@19.2.0)
      react:
        specifier: ^19.2.0
        version: 19.2.0
      react-dom:
        specifier: ^19.2.0
        version: 19.2.0(react@19.2.0)
      tailwind-merge:
        specifier: ^3.4.0
        version: 3.4.0
      tailwindcss:
        specifier: ^4.1.17
        version: 4.1.17
    devDependencies:
      '@types/node':
        specifier: ^24.10.1
        version: 24.10.1
      '@types/react':
        specifier: ^19.2.6
        version: 19.2.6
      '@types/react-dom':
        specifier: ^19.2.3
        version: 19.2.3(@types/react@19.2.6)
      '@vitejs/plugin-react':
        specifier: ^5.1.1
        version: 5.1.1(rolldown-vite@7.2.5(@types/node@24.10.1)(esbuild@0.25.12)(jiti@2.6.1))
      babel-plugin-react-compiler:
        specifier: 19.1.0-rc.3
        version: 19.1.0-rc.3
      globals:
        specifier: ^16.5.0
        version: 16.5.0
      tw-animate-css:
        specifier: ^1.4.0
        version: 1.4.0
      typescript:
        specifier: ~5.9.3
        version: 5.9.3
      typescript-eslint:
        specifier: ^8.47.0
        version: 8.47.0(eslint@9.38.0(jiti@2.6.1))(typescript@5.9.3)
      vite:
        specifier: npm:rolldown-vite@7.2.5
        version: rolldown-vite@7.2.5(@types/node@24.10.1)(esbuild@0.25.12)(jiti@2.6.1)

  apps/zap-ts-docs:
    dependencies:
      '@ai-sdk/openai-compatible':
        specifier: ^1.0.27
        version: 1.0.27(zod@4.1.12)
      '@ai-sdk/react':
        specifier: ^2.0.100
        version: 2.0.100(react@19.2.0)(zod@4.1.12)
      '@bprogress/next':
        specifier: ^3.2.12
        version: 3.2.12(next@16.0.3(@opentelemetry/api@1.9.0)(react-dom@19.2.0(react@19.2.0))(react@19.2.0))(react-dom@19.2.0(react@19.2.0))(react@19.2.0)
      '@radix-ui/react-dialog':
        specifier: ^1.1.15
        version: 1.1.15(@types/react-dom@19.2.3(@types/react@19.2.6))(@types/react@19.2.6)(react-dom@19.2.0(react@19.2.0))(react@19.2.0)
      '@radix-ui/react-slot':
        specifier: ^1.2.4
        version: 1.2.4(@types/react@19.2.6)(react@19.2.0)
      '@remixicon/react':
        specifier: ^4.7.0
        version: 4.7.0(react@19.2.0)
      '@vercel/analytics':
        specifier: ^1.5.0
        version: 1.5.0(next@16.0.3(@opentelemetry/api@1.9.0)(react-dom@19.2.0(react@19.2.0))(react@19.2.0))(react@19.2.0)
      ai:
        specifier: ^5.0.100
        version: 5.0.100(zod@4.1.12)
      class-variance-authority:
        specifier: ^0.7.1
        version: 0.7.1
      clsx:
        specifier: ^2.1.1
        version: 2.1.1
      fumadocs-core:
        specifier: ^16.1.0
        version: 16.1.0(@types/react@19.2.6)(lucide-react@0.553.0(react@19.2.0))(next@16.0.3(@opentelemetry/api@1.9.0)(react-dom@19.2.0(react@19.2.0))(react@19.2.0))(react-dom@19.2.0(react@19.2.0))(react@19.2.0)
      fumadocs-mdx:
        specifier: ^13.0.8
        version: 13.0.8(fumadocs-core@16.1.0(@types/react@19.2.6)(lucide-react@0.553.0(react@19.2.0))(next@16.0.3(@opentelemetry/api@1.9.0)(react-dom@19.2.0(react@19.2.0))(react@19.2.0))(react-dom@19.2.0(react@19.2.0))(react@19.2.0))(next@16.0.3(@opentelemetry/api@1.9.0)(react-dom@19.2.0(react@19.2.0))(react@19.2.0))(react@19.2.0)(vite@7.2.4(@types/node@24.10.1)(jiti@2.6.1)(lightningcss@1.30.2))
      fumadocs-typescript:
        specifier: ^4.0.13
        version: 4.0.13(@types/react@19.2.6)(fumadocs-core@16.1.0(@types/react@19.2.6)(lucide-react@0.553.0(react@19.2.0))(next@16.0.3(@opentelemetry/api@1.9.0)(react-dom@19.2.0(react@19.2.0))(react@19.2.0))(react-dom@19.2.0(react@19.2.0))(react@19.2.0))(fumadocs-ui@16.1.0(@types/react-dom@19.2.3(@types/react@19.2.6))(@types/react@19.2.6)(lucide-react@0.553.0(react@19.2.0))(next@16.0.3(@opentelemetry/api@1.9.0)(react-dom@19.2.0(react@19.2.0))(react@19.2.0))(react-dom@19.2.0(react@19.2.0))(react@19.2.0)(tailwindcss@4.1.17))(typescript@5.9.3)
      fumadocs-ui:
        specifier: ^16.1.0
        version: 16.1.0(@types/react-dom@19.2.3(@types/react@19.2.6))(@types/react@19.2.6)(lucide-react@0.553.0(react@19.2.0))(next@16.0.3(@opentelemetry/api@1.9.0)(react-dom@19.2.0(react@19.2.0))(react@19.2.0))(react-dom@19.2.0(react@19.2.0))(react@19.2.0)(tailwindcss@4.1.17)
      hast-util-to-jsx-runtime:
        specifier: ^2.3.6
        version: 2.3.6
      lucide-react:
        specifier: ^0.553.0
        version: 0.553.0(react@19.2.0)
      next:
        specifier: ^16.0.3
        version: 16.0.3(@opentelemetry/api@1.9.0)(react-dom@19.2.0(react@19.2.0))(react@19.2.0)
      next-themes:
        specifier: ^0.4.6
        version: 0.4.6(react-dom@19.2.0(react@19.2.0))(react@19.2.0)
      react:
        specifier: ^19.2.0
        version: 19.2.0
      react-dom:
        specifier: ^19.2.0
        version: 19.2.0(react@19.2.0)
      react-tweet:
        specifier: ^3.2.2
        version: 3.2.2(react-dom@19.2.0(react@19.2.0))(react@19.2.0)
      remark:
        specifier: ^15.0.1
        version: 15.0.1
      remark-gfm:
        specifier: ^4.0.1
        version: 4.0.1
      remark-rehype:
        specifier: ^11.1.2
        version: 11.1.2
      sonner:
        specifier: ^2.0.7
        version: 2.0.7(react-dom@19.2.0(react@19.2.0))(react@19.2.0)
      tailwind-merge:
        specifier: ^3.4.0
        version: 3.4.0
      zod:
        specifier: ^4.1.12
        version: 4.1.12
    devDependencies:
      '@tailwindcss/postcss':
        specifier: ^4.1.17
        version: 4.1.17
      '@types/mdx':
        specifier: ^2.0.13
        version: 2.0.13
      '@types/node':
        specifier: ^24.10.1
        version: 24.10.1
      '@types/react':
        specifier: ^19.2.6
        version: 19.2.6
      '@types/react-dom':
        specifier: ^19.2.3
        version: 19.2.3(@types/react@19.2.6)
      '@zap-studio/typescript-config':
        specifier: workspace:*
        version: link:../../configs/typescript-config
      postcss:
        specifier: ^8.5.6
        version: 8.5.6
      tailwindcss:
        specifier: ^4.1.17
        version: 4.1.17
      tw-animate-css:
        specifier: ^1.4.0
        version: 1.4.0
      typescript:
        specifier: ^5.9.3
        version: 5.9.3

  configs/tsdown-config:
    devDependencies:
      '@zap-studio/typescript-config':
        specifier: workspace:*
        version: link:../typescript-config
      tsdown:
        specifier: ^0.16.6
        version: 0.16.6(typescript@5.9.3)
      typescript:
        specifier: ^5.9.3
        version: 5.9.3

  configs/typescript-config: {}

  configs/vitest-config:
    devDependencies:
      '@zap-studio/tsdown-config':
        specifier: workspace:*
        version: link:../tsdown-config
      '@zap-studio/typescript-config':
        specifier: workspace:*
        version: link:../typescript-config
      tsdown:
        specifier: ^0.16.6
        version: 0.16.6(typescript@5.9.3)
      typescript:
        specifier: ^5.9.3
        version: 5.9.3

  packages/fetch:
    dependencies:
      zod:
        specifier: ^4.1.12
        version: 4.1.12
    devDependencies:
      '@types/node':
        specifier: latest
        version: 24.10.1
      '@vitest/coverage-v8':
        specifier: ^4.0.13
        version: 4.0.13(vitest@4.0.13(@opentelemetry/api@1.9.0)(@types/debug@4.1.12)(@types/node@24.10.1)(jiti@2.6.1)(jsdom@27.2.0)(lightningcss@1.30.2))
      '@zap-studio/tsdown-config':
        specifier: workspace:*
        version: link:../../configs/tsdown-config
      '@zap-studio/typescript-config':
        specifier: workspace:*
        version: link:../../configs/typescript-config
      '@zap-studio/vitest-config':
        specifier: workspace:*
        version: link:../../configs/vitest-config
      jsdom:
        specifier: latest
        version: 27.2.0
      tsdown:
        specifier: latest
        version: 0.16.6(typescript@5.9.3)
      typescript:
        specifier: latest
        version: 5.9.3
      vitest:
        specifier: latest
        version: 4.0.13(@opentelemetry/api@1.9.0)(@types/debug@4.1.12)(@types/node@24.10.1)(jiti@2.6.1)(jsdom@27.2.0)(lightningcss@1.30.2)

  packages/webhooks:
    dependencies:
      arktype:
        specifier: '>=2.0.0'
        version: 2.1.26
      elysia:
        specifier: '>=0.28.0'
        version: 1.4.16(@sinclair/typebox@0.34.41)(exact-mirror@0.2.3(@sinclair/typebox@0.34.41))(file-type@21.1.0)(openapi-types@12.1.3)(typescript@5.9.3)
      express:
        specifier: '>=4.0.0'
        version: 5.1.0
      hono:
        specifier: '>=3.0.0'
        version: 4.10.5
      next:
        specifier: '>=12.0.0'
        version: 16.0.3(@opentelemetry/api@1.9.0)(react-dom@19.2.0(react@19.2.0))(react@19.2.0)
      valibot:
        specifier: '>=0.30.0'
        version: 1.1.0(typescript@5.9.3)
      yup:
        specifier: '>=1.0.0'
        version: 1.7.1
      zod:
        specifier: '>=3.0.0'
        version: 4.1.12
    devDependencies:
      '@types/express':
        specifier: ^5.0.5
        version: 5.0.5
      '@types/node':
        specifier: latest
        version: 24.10.1
      '@vitest/coverage-v8':
        specifier: ^4.0.6
        version: 4.0.8(vitest@4.0.8(@types/debug@4.1.12)(@types/node@24.10.1)(jiti@2.6.1)(jsdom@27.2.0)(lightningcss@1.30.2))
      '@zap-studio/tsdown-config':
        specifier: workspace:*
        version: link:../../configs/tsdown-config
      '@zap-studio/typescript-config':
        specifier: workspace:*
        version: link:../../configs/typescript-config
      '@zap-studio/vitest-config':
        specifier: workspace:*
        version: link:../../configs/vitest-config
      jsdom:
        specifier: latest
        version: 27.2.0
      tsdown:
        specifier: latest
        version: 0.16.4(ms@2.1.3)(typescript@5.9.3)
      typescript:
        specifier: latest
        version: 5.9.3
      vitest:
        specifier: latest
        version: 4.0.8(@types/debug@4.1.12)(@types/node@24.10.1)(jiti@2.6.1)(jsdom@27.2.0)(lightningcss@1.30.2)

packages:

  '@acemir/cssom@0.9.24':
    resolution: {integrity: sha512-5YjgMmAiT2rjJZU7XK1SNI7iqTy92DpaYVgG6x63FxkJ11UpYfLndHJATtinWJClAXiOlW9XWaUyAQf8pMrQPg==}

  '@ai-sdk/gateway@2.0.14':
    resolution: {integrity: sha512-QU+ZVizSXN/V5uWgwapXrCLvkUEmmJeojAbikMH4gLgbeQF3oRugcQm3D8X9B+Rnestbz5cevNap7vKyJT/jfA==}
    engines: {node: '>=18'}
    peerDependencies:
      zod: ^3.25.76 || ^4.1.8

  '@ai-sdk/openai-compatible@1.0.27':
    resolution: {integrity: sha512-bpYruxVLhrTbVH6CCq48zMJNeHu6FmHtEedl9FXckEgcIEAi036idFhJlcRwC1jNCwlacbzb8dPD7OAH1EKJaQ==}
    engines: {node: '>=18'}
    peerDependencies:
      zod: ^3.25.76 || ^4.1.8

  '@ai-sdk/provider-utils@3.0.17':
    resolution: {integrity: sha512-TR3Gs4I3Tym4Ll+EPdzRdvo/rc8Js6c4nVhFLuvGLX/Y4V9ZcQMa/HTiYsHEgmYrf1zVi6Q145UEZUfleOwOjw==}
    engines: {node: '>=18'}
    peerDependencies:
      zod: ^3.25.76 || ^4.1.8

  '@ai-sdk/provider@2.0.0':
    resolution: {integrity: sha512-6o7Y2SeO9vFKB8lArHXehNuusnpddKPk7xqL7T2/b+OvXMRIXUO1rR4wcv1hAFUAT9avGZshty3Wlua/XA7TvA==}
    engines: {node: '>=18'}

  '@ai-sdk/react@2.0.100':
    resolution: {integrity: sha512-bC4cEoX9xfBKKnVyhyrhdRraji71uxpCKlNAwD6u1xPgcsCnz99X+9ByoBKvOHRzBtSFUq2K6016huip8Cvq6w==}
    engines: {node: '>=18'}
    peerDependencies:
      react: ^18 || ^19 || ^19.0.0-rc
      zod: ^3.25.76 || ^4.1.8
    peerDependenciesMeta:
      zod:
        optional: true

  '@alloc/quick-lru@5.2.0':
    resolution: {integrity: sha512-UrcABB+4bUrFABwbluTIBErXwvbsU/V7TZWfmbgJfbkwiBuziS9gxdODUyuiecfdGQ85jglMW6juS3+z5TsKLw==}
    engines: {node: '>=10'}

<<<<<<< HEAD
  '@ark/schema@0.54.0':
    resolution: {integrity: sha512-QloFou+ODfb5qXgPxX1EbJyRqZEwoElzvJ6VuuFVvWJQGoigBEUW3L0HejXG/B9v8K3VvDikuULp5ELSwZn8hg==}

  '@ark/util@0.53.0':
    resolution: {integrity: sha512-TGn4gLlA6dJcQiqrtCtd88JhGb2XBHo6qIejsDre+nxpGuUVW4G3YZGVrwjNBTO0EyR+ykzIo4joHJzOj+/cpA==}

  '@ark/util@0.54.0':
    resolution: {integrity: sha512-ugTfpEDGA6d2uU2/3M7uRiuPNYckQMhg2wfNMw8zZHXjPhuVCbXWZzIcBojuXuCN8j4MrNWNqQ9z7f8W/JiE8w==}

  '@asamuzakjp/css-color@4.0.5':
    resolution: {integrity: sha512-lMrXidNhPGsDjytDy11Vwlb6OIGrT3CmLg3VWNFyWkLWtijKl7xjvForlh8vuj0SHGjgl4qZEQzUmYTeQA2JFQ==}
=======
  '@asamuzakjp/css-color@4.1.0':
    resolution: {integrity: sha512-9xiBAtLn4aNsa4mDnpovJvBn72tNEIACyvlqaNJ+ADemR+yeMJWnBudOi2qGDviJa7SwcDOU/TRh5dnET7qk0w==}
>>>>>>> 69c2b218

  '@asamuzakjp/dom-selector@6.7.4':
    resolution: {integrity: sha512-buQDjkm+wDPXd6c13534URWZqbz0RP5PAhXZ+LIoa5LgwInT9HVJvGIJivg75vi8I13CxDGdTnz+aY5YUJlIAA==}

  '@asamuzakjp/nwsapi@2.3.9':
    resolution: {integrity: sha512-n8GuYSrI9bF7FFZ/SjhwevlHc8xaVlb/7HmHelnc/PZXBD2ZR49NnN9sMMuDdEGPeeRQ5d0hqlSlEpgCX3Wl0Q==}

  '@babel/code-frame@7.27.1':
    resolution: {integrity: sha512-cjQ7ZlQ0Mv3b47hABuTevyTuYN4i+loJKGeV9flcCgIK37cCXRh+L1bd3iBHlynerhQ7BhCkn2BPbQUL+rGqFg==}
    engines: {node: '>=6.9.0'}

  '@babel/compat-data@7.28.5':
    resolution: {integrity: sha512-6uFXyCayocRbqhZOB+6XcuZbkMNimwfVGFji8CTZnCzOHVGvDqzvitu1re2AU5LROliz7eQPhB8CpAMvnx9EjA==}
    engines: {node: '>=6.9.0'}

  '@babel/core@7.28.5':
    resolution: {integrity: sha512-e7jT4DxYvIDLk1ZHmU/m/mB19rex9sv0c2ftBtjSBv+kVM/902eh0fINUzD7UwLLNR+jU585GxUJ8/EBfAM5fw==}
    engines: {node: '>=6.9.0'}

  '@babel/generator@7.28.5':
    resolution: {integrity: sha512-3EwLFhZ38J4VyIP6WNtt2kUdW9dokXA9Cr4IVIFHuCpZ3H8/YFOl5JjZHisrn1fATPBmKKqXzDFvh9fUwHz6CQ==}
    engines: {node: '>=6.9.0'}

  '@babel/helper-compilation-targets@7.27.2':
    resolution: {integrity: sha512-2+1thGUUWWjLTYTHZWK1n8Yga0ijBz1XAhUXcKy81rd5g6yh7hGqMp45v7cadSbEHc9G3OTv45SyneRN3ps4DQ==}
    engines: {node: '>=6.9.0'}

  '@babel/helper-globals@7.28.0':
    resolution: {integrity: sha512-+W6cISkXFa1jXsDEdYA8HeevQT/FULhxzR99pxphltZcVaugps53THCeiWA8SguxxpSp3gKPiuYfSWopkLQ4hw==}
    engines: {node: '>=6.9.0'}

  '@babel/helper-module-imports@7.27.1':
    resolution: {integrity: sha512-0gSFWUPNXNopqtIPQvlD5WgXYI5GY2kP2cCvoT8kczjbfcfuIljTbcWrulD1CIPIX2gt1wghbDy08yE1p+/r3w==}
    engines: {node: '>=6.9.0'}

  '@babel/helper-module-transforms@7.28.3':
    resolution: {integrity: sha512-gytXUbs8k2sXS9PnQptz5o0QnpLL51SwASIORY6XaBKF88nsOT0Zw9szLqlSGQDP/4TljBAD5y98p2U1fqkdsw==}
    engines: {node: '>=6.9.0'}
    peerDependencies:
      '@babel/core': ^7.0.0

  '@babel/helper-plugin-utils@7.27.1':
    resolution: {integrity: sha512-1gn1Up5YXka3YYAHGKpbideQ5Yjf1tDa9qYcgysz+cNCXukyLl6DjPXhD3VRwSb8c0J9tA4b2+rHEZtc6R0tlw==}
    engines: {node: '>=6.9.0'}

  '@babel/helper-string-parser@7.27.1':
    resolution: {integrity: sha512-qMlSxKbpRlAridDExk92nSobyDdpPijUq2DW6oDnUqd0iOGxmQjyqhMIihI9+zv4LPyZdRje2cavWPbCbWm3eA==}
    engines: {node: '>=6.9.0'}

  '@babel/helper-validator-identifier@7.28.5':
    resolution: {integrity: sha512-qSs4ifwzKJSV39ucNjsvc6WVHs6b7S03sOh2OcHF9UHfVPqWWALUsNUVzhSBiItjRZoLHx7nIarVjqKVusUZ1Q==}
    engines: {node: '>=6.9.0'}

  '@babel/helper-validator-option@7.27.1':
    resolution: {integrity: sha512-YvjJow9FxbhFFKDSuFnVCe2WxXk1zWc22fFePVNEaWJEu8IrZVlda6N0uHwzZrUM1il7NC9Mlp4MaJYbYd9JSg==}
    engines: {node: '>=6.9.0'}

  '@babel/helpers@7.28.4':
    resolution: {integrity: sha512-HFN59MmQXGHVyYadKLVumYsA9dBFun/ldYxipEjzA4196jpLZd8UjEEBLkbEkvfYreDqJhZxYAWFPtrfhNpj4w==}
    engines: {node: '>=6.9.0'}

  '@babel/parser@7.28.5':
    resolution: {integrity: sha512-KKBU1VGYR7ORr3At5HAtUQ+TV3SzRCXmA/8OdDZiLDBIZxVyzXuztPjfLd3BV1PRAQGCMWWSHYhL0F8d5uHBDQ==}
    engines: {node: '>=6.0.0'}
    hasBin: true

  '@babel/plugin-transform-react-jsx-self@7.27.1':
    resolution: {integrity: sha512-6UzkCs+ejGdZ5mFFC/OCUrv028ab2fp1znZmCZjAOBKiBK2jXD1O+BPSfX8X2qjJ75fZBMSnQn3Rq2mrBJK2mw==}
    engines: {node: '>=6.9.0'}
    peerDependencies:
      '@babel/core': ^7.0.0-0

  '@babel/plugin-transform-react-jsx-source@7.27.1':
    resolution: {integrity: sha512-zbwoTsBruTeKB9hSq73ha66iFeJHuaFkUbwvqElnygoNbj/jHRsSeokowZFN3CZ64IvEqcmmkVe89OPXc7ldAw==}
    engines: {node: '>=6.9.0'}
    peerDependencies:
      '@babel/core': ^7.0.0-0

  '@babel/runtime-corejs3@7.28.4':
    resolution: {integrity: sha512-h7iEYiW4HebClDEhtvFObtPmIvrd1SSfpI9EhOeKk4CtIK/ngBWFpuhCzhdmRKtg71ylcue+9I6dv54XYO1epQ==}
    engines: {node: '>=6.9.0'}

  '@babel/runtime@7.28.4':
    resolution: {integrity: sha512-Q/N6JNWvIvPnLDvjlE1OUBLPQHH6l3CltCEsHIujp45zQUSSh8K+gHnaEX45yAT1nyngnINhvWtzN+Nb9D8RAQ==}
    engines: {node: '>=6.9.0'}

  '@babel/template@7.27.2':
    resolution: {integrity: sha512-LPDZ85aEJyYSd18/DkjNh4/y1ntkE5KwUHWTiqgRxruuZL2F1yuHligVHLvcHY2vMHXttKFpJn6LwfI7cw7ODw==}
    engines: {node: '>=6.9.0'}

  '@babel/traverse@7.28.5':
    resolution: {integrity: sha512-TCCj4t55U90khlYkVV/0TfkJkAkUg3jZFA3Neb7unZT8CPok7iiRfaX0F+WnqWqt7OxhOn0uBKXCw4lbL8W0aQ==}
    engines: {node: '>=6.9.0'}

  '@babel/types@7.28.5':
    resolution: {integrity: sha512-qQ5m48eI/MFLQ5PxQj4PFaprjyCTLI37ElWMmNs0K8Lk3dVeOdNpB3ks8jc7yM5CDmVC73eMVk/trk3fgmrUpA==}
    engines: {node: '>=6.9.0'}

  '@bcoe/v8-coverage@1.0.2':
    resolution: {integrity: sha512-6zABk/ECA/QYSCQ1NGiVwwbQerUCZ+TQbp64Q3AgmfNvurHH0j8TtXa1qbShXA6qqkpAj4V5W8pP6mLe1mcMqA==}
    engines: {node: '>=18'}

  '@biomejs/biome@2.3.7':
    resolution: {integrity: sha512-CTbAS/jNAiUc6rcq94BrTB8z83O9+BsgWj2sBCQg9rD6Wkh2gjfR87usjx0Ncx0zGXP1NKgT7JNglay5Zfs9jw==}
    engines: {node: '>=14.21.3'}
    hasBin: true

  '@biomejs/cli-darwin-arm64@2.3.7':
    resolution: {integrity: sha512-LirkamEwzIUULhXcf2D5b+NatXKeqhOwilM+5eRkbrnr6daKz9rsBL0kNZ16Hcy4b8RFq22SG4tcLwM+yx/wFA==}
    engines: {node: '>=14.21.3'}
    cpu: [arm64]
    os: [darwin]

  '@biomejs/cli-darwin-x64@2.3.7':
    resolution: {integrity: sha512-Q4TO633kvrMQkKIV7wmf8HXwF0dhdTD9S458LGE24TYgBjSRbuhvio4D5eOQzirEYg6eqxfs53ga/rbdd8nBKg==}
    engines: {node: '>=14.21.3'}
    cpu: [x64]
    os: [darwin]

  '@biomejs/cli-linux-arm64-musl@2.3.7':
    resolution: {integrity: sha512-/afy8lto4CB8scWfMdt+NoCZtatBUF62Tk3ilWH2w8ENd5spLhM77zKlFZEvsKJv9AFNHknMl03zO67CiklL2Q==}
    engines: {node: '>=14.21.3'}
    cpu: [arm64]
    os: [linux]

  '@biomejs/cli-linux-arm64@2.3.7':
    resolution: {integrity: sha512-inHOTdlstUBzgjDcx0ge71U4SVTbwAljmkfi3MC5WzsYCRhancqfeL+sa4Ke6v2ND53WIwCFD5hGsYExoI3EZQ==}
    engines: {node: '>=14.21.3'}
    cpu: [arm64]
    os: [linux]

  '@biomejs/cli-linux-x64-musl@2.3.7':
    resolution: {integrity: sha512-CQUtgH1tIN6e5wiYSJqzSwJumHYolNtaj1dwZGCnZXm2PZU1jOJof9TsyiP3bXNDb+VOR7oo7ZvY01If0W3iFQ==}
    engines: {node: '>=14.21.3'}
    cpu: [x64]
    os: [linux]

  '@biomejs/cli-linux-x64@2.3.7':
    resolution: {integrity: sha512-fJMc3ZEuo/NaMYo5rvoWjdSS5/uVSW+HPRQujucpZqm2ZCq71b8MKJ9U4th9yrv2L5+5NjPF0nqqILCl8HY/fg==}
    engines: {node: '>=14.21.3'}
    cpu: [x64]
    os: [linux]

  '@biomejs/cli-win32-arm64@2.3.7':
    resolution: {integrity: sha512-aJAE8eCNyRpcfx2JJAtsPtISnELJ0H4xVVSwnxm13bzI8RwbXMyVtxy2r5DV1xT3WiSP+7LxORcApWw0LM8HiA==}
    engines: {node: '>=14.21.3'}
    cpu: [arm64]
    os: [win32]

  '@biomejs/cli-win32-x64@2.3.7':
    resolution: {integrity: sha512-pulzUshqv9Ed//MiE8MOUeeEkbkSHVDVY5Cz5wVAnH1DUqliCQG3j6s1POaITTFqFfo7AVIx2sWdKpx/GS+Nqw==}
    engines: {node: '>=14.21.3'}
    cpu: [x64]
    os: [win32]

  '@borewit/text-codec@0.1.1':
    resolution: {integrity: sha512-5L/uBxmjaCIX5h8Z+uu+kA9BQLkc/Wl06UGR5ajNRxu+/XjonB5i8JpgFMrPj3LXTCPA0pv8yxUvbUi+QthGGA==}

  '@bprogress/core@1.3.4':
    resolution: {integrity: sha512-q/AqpurI/1uJzOrQROuZWixn/+ARekh+uvJGwLCP6HQ/EqAX4SkvNf618tSBxL4NysC0MwqAppb/mRw6Tzi61w==}

  '@bprogress/next@3.2.12':
    resolution: {integrity: sha512-/ZvNwbAd0ty9QiQwCfT2AfwWVdAaEyCPx5RUz3CfiiJS/OLBohhDz/IC/srhwK9GnXeXavvtiUrpKzN5GJDwlw==}
    peerDependencies:
      next: '>=13.0.0'
      react: '>=18.0.0'
      react-dom: '>=18.0.0'

  '@bprogress/react@1.2.7':
    resolution: {integrity: sha512-MqJfHW+R5CQeWqyqrLxUjdBRHk24Xl63OkBLo5DMWqUqocUikRTfCIc/jtQQbPk7BRfdr5OP3Lx7YlfQ9QOZMQ==}
    peerDependencies:
      react: '>=18.0.0'
      react-dom: '>=18.0.0'

  '@changesets/apply-release-plan@7.0.13':
    resolution: {integrity: sha512-BIW7bofD2yAWoE8H4V40FikC+1nNFEKBisMECccS16W1rt6qqhNTBDmIw5HaqmMgtLNz9e7oiALiEUuKrQ4oHg==}

  '@changesets/assemble-release-plan@6.0.9':
    resolution: {integrity: sha512-tPgeeqCHIwNo8sypKlS3gOPmsS3wP0zHt67JDuL20P4QcXiw/O4Hl7oXiuLnP9yg+rXLQ2sScdV1Kkzde61iSQ==}

  '@changesets/changelog-git@0.2.1':
    resolution: {integrity: sha512-x/xEleCFLH28c3bQeQIyeZf8lFXyDFVn1SgcBiR2Tw/r4IAWlk1fzxCEZ6NxQAjF2Nwtczoen3OA2qR+UawQ8Q==}

  '@changesets/cli@2.29.7':
    resolution: {integrity: sha512-R7RqWoaksyyKXbKXBTbT4REdy22yH81mcFK6sWtqSanxUCbUi9Uf+6aqxZtDQouIqPdem2W56CdxXgsxdq7FLQ==}
    hasBin: true

  '@changesets/config@3.1.1':
    resolution: {integrity: sha512-bd+3Ap2TKXxljCggI0mKPfzCQKeV/TU4yO2h2C6vAihIo8tzseAn2e7klSuiyYYXvgu53zMN1OeYMIQkaQoWnA==}

  '@changesets/errors@0.2.0':
    resolution: {integrity: sha512-6BLOQUscTpZeGljvyQXlWOItQyU71kCdGz7Pi8H8zdw6BI0g3m43iL4xKUVPWtG+qrrL9DTjpdn8eYuCQSRpow==}

  '@changesets/get-dependents-graph@2.1.3':
    resolution: {integrity: sha512-gphr+v0mv2I3Oxt19VdWRRUxq3sseyUpX9DaHpTUmLj92Y10AGy+XOtV+kbM6L/fDcpx7/ISDFK6T8A/P3lOdQ==}

  '@changesets/get-release-plan@4.0.13':
    resolution: {integrity: sha512-DWG1pus72FcNeXkM12tx+xtExyH/c9I1z+2aXlObH3i9YA7+WZEVaiHzHl03thpvAgWTRaH64MpfHxozfF7Dvg==}

  '@changesets/get-version-range-type@0.4.0':
    resolution: {integrity: sha512-hwawtob9DryoGTpixy1D3ZXbGgJu1Rhr+ySH2PvTLHvkZuQ7sRT4oQwMh0hbqZH1weAooedEjRsbrWcGLCeyVQ==}

  '@changesets/git@3.0.4':
    resolution: {integrity: sha512-BXANzRFkX+XcC1q/d27NKvlJ1yf7PSAgi8JG6dt8EfbHFHi4neau7mufcSca5zRhwOL8j9s6EqsxmT+s+/E6Sw==}

  '@changesets/logger@0.1.1':
    resolution: {integrity: sha512-OQtR36ZlnuTxKqoW4Sv6x5YIhOmClRd5pWsjZsddYxpWs517R0HkyiefQPIytCVh4ZcC5x9XaG8KTdd5iRQUfg==}

  '@changesets/parse@0.4.1':
    resolution: {integrity: sha512-iwksMs5Bf/wUItfcg+OXrEpravm5rEd9Bf4oyIPL4kVTmJQ7PNDSd6MDYkpSJR1pn7tz/k8Zf2DhTCqX08Ou+Q==}

  '@changesets/pre@2.0.2':
    resolution: {integrity: sha512-HaL/gEyFVvkf9KFg6484wR9s0qjAXlZ8qWPDkTyKF6+zqjBe/I2mygg3MbpZ++hdi0ToqNUF8cjj7fBy0dg8Ug==}

  '@changesets/read@0.6.5':
    resolution: {integrity: sha512-UPzNGhsSjHD3Veb0xO/MwvasGe8eMyNrR/sT9gR8Q3DhOQZirgKhhXv/8hVsI0QpPjR004Z9iFxoJU6in3uGMg==}

  '@changesets/should-skip-package@0.1.2':
    resolution: {integrity: sha512-qAK/WrqWLNCP22UDdBTMPH5f41elVDlsNyat180A33dWxuUDyNpg6fPi/FyTZwRriVjg0L8gnjJn2F9XAoF0qw==}

  '@changesets/types@4.1.0':
    resolution: {integrity: sha512-LDQvVDv5Kb50ny2s25Fhm3d9QSZimsoUGBsUioj6MC3qbMUCuC8GPIvk/M6IvXx3lYhAs0lwWUQLb+VIEUCECw==}

  '@changesets/types@6.1.0':
    resolution: {integrity: sha512-rKQcJ+o1nKNgeoYRHKOS07tAMNd3YSN0uHaJOZYjBAgxfV7TUE7JE+z4BzZdQwb5hKaYbayKN5KrYV7ODb2rAA==}

  '@changesets/write@0.4.0':
    resolution: {integrity: sha512-CdTLvIOPiCNuH71pyDu3rA+Q0n65cmAbXnwWH84rKGiFumFzkmHNT8KHTMEchcxN+Kl8I54xGUhJ7l3E7X396Q==}

  '@clack/core@0.5.0':
    resolution: {integrity: sha512-p3y0FIOwaYRUPRcMO7+dlmLh8PSRcrjuTndsiA0WAFbWES0mLZlrjVoBRZ9DzkPFJZG6KGkJmoEAY0ZcVWTkow==}

  '@clack/prompts@0.11.0':
    resolution: {integrity: sha512-pMN5FcrEw9hUkZA4f+zLlzivQSeQf5dRGJjSUbvVYDLvpKCdQx5OaknvKzgbtXOizhP+SJJJjqEbOe55uKKfAw==}

  '@commitlint/cli@20.1.0':
    resolution: {integrity: sha512-pW5ujjrOovhq5RcYv5xCpb4GkZxkO2+GtOdBW2/qrr0Ll9tl3PX0aBBobGQl3mdZUbOBgwAexEQLeH6uxL0VYg==}
    engines: {node: '>=v18'}
    hasBin: true

  '@commitlint/config-conventional@20.0.0':
    resolution: {integrity: sha512-q7JroPIkDBtyOkVe9Bca0p7kAUYxZMxkrBArCfuD3yN4KjRAenP9PmYwnn7rsw8Q+hHq1QB2BRmBh0/Z19ZoJw==}
    engines: {node: '>=v18'}

  '@commitlint/config-validator@20.0.0':
    resolution: {integrity: sha512-BeyLMaRIJDdroJuYM2EGhDMGwVBMZna9UiIqV9hxj+J551Ctc6yoGuGSmghOy/qPhBSuhA6oMtbEiTmxECafsg==}
    engines: {node: '>=v18'}

  '@commitlint/ensure@20.0.0':
    resolution: {integrity: sha512-WBV47Fffvabe68n+13HJNFBqiMH5U1Ryls4W3ieGwPC0C7kJqp3OVQQzG2GXqOALmzrgAB+7GXmyy8N9ct8/Fg==}
    engines: {node: '>=v18'}

  '@commitlint/execute-rule@20.0.0':
    resolution: {integrity: sha512-xyCoOShoPuPL44gVa+5EdZsBVao/pNzpQhkzq3RdtlFdKZtjWcLlUFQHSWBuhk5utKYykeJPSz2i8ABHQA+ZZw==}
    engines: {node: '>=v18'}

  '@commitlint/format@20.0.0':
    resolution: {integrity: sha512-zrZQXUcSDmQ4eGGrd+gFESiX0Rw+WFJk7nW4VFOmxub4mAATNKBQ4vNw5FgMCVehLUKG2OT2LjOqD0Hk8HvcRg==}
    engines: {node: '>=v18'}

  '@commitlint/is-ignored@20.0.0':
    resolution: {integrity: sha512-ayPLicsqqGAphYIQwh9LdAYOVAQ9Oe5QCgTNTj+BfxZb9b/JW222V5taPoIBzYnAP0z9EfUtljgBk+0BN4T4Cw==}
    engines: {node: '>=v18'}

  '@commitlint/lint@20.0.0':
    resolution: {integrity: sha512-kWrX8SfWk4+4nCexfLaQT3f3EcNjJwJBsSZ5rMBw6JCd6OzXufFHgel2Curos4LKIxwec9WSvs2YUD87rXlxNQ==}
    engines: {node: '>=v18'}

  '@commitlint/load@20.1.0':
    resolution: {integrity: sha512-qo9ER0XiAimATQR5QhvvzePfeDfApi/AFlC1G+YN+ZAY8/Ua6IRrDrxRvQAr+YXUKAxUsTDSp9KXeXLBPsNRWg==}
    engines: {node: '>=v18'}

  '@commitlint/message@20.0.0':
    resolution: {integrity: sha512-gLX4YmKnZqSwkmSB9OckQUrI5VyXEYiv3J5JKZRxIp8jOQsWjZgHSG/OgEfMQBK9ibdclEdAyIPYggwXoFGXjQ==}
    engines: {node: '>=v18'}

  '@commitlint/parse@20.0.0':
    resolution: {integrity: sha512-j/PHCDX2bGM5xGcWObOvpOc54cXjn9g6xScXzAeOLwTsScaL4Y+qd0pFC6HBwTtrH92NvJQc+2Lx9HFkVi48cg==}
    engines: {node: '>=v18'}

  '@commitlint/read@20.0.0':
    resolution: {integrity: sha512-Ti7Y7aEgxsM1nkwA4ZIJczkTFRX/+USMjNrL9NXwWQHqNqrBX2iMi+zfuzZXqfZ327WXBjdkRaytJ+z5vNqTOA==}
    engines: {node: '>=v18'}

  '@commitlint/resolve-extends@20.1.0':
    resolution: {integrity: sha512-cxKXQrqHjZT3o+XPdqDCwOWVFQiae++uwd9dUBC7f2MdV58ons3uUvASdW7m55eat5sRiQ6xUHyMWMRm6atZWw==}
    engines: {node: '>=v18'}

  '@commitlint/rules@20.0.0':
    resolution: {integrity: sha512-gvg2k10I/RfvHn5I5sxvVZKM1fl72Sqrv2YY/BnM7lMHcYqO0E2jnRWoYguvBfEcZ39t+rbATlciggVe77E4zA==}
    engines: {node: '>=v18'}

  '@commitlint/to-lines@20.0.0':
    resolution: {integrity: sha512-2l9gmwiCRqZNWgV+pX1X7z4yP0b3ex/86UmUFgoRt672Ez6cAM2lOQeHFRUTuE6sPpi8XBCGnd8Kh3bMoyHwJw==}
    engines: {node: '>=v18'}

  '@commitlint/top-level@20.0.0':
    resolution: {integrity: sha512-drXaPSP2EcopukrUXvUXmsQMu3Ey/FuJDc/5oiW4heoCfoE5BdLQyuc7veGeE3aoQaTVqZnh4D5WTWe2vefYKg==}
    engines: {node: '>=v18'}

  '@commitlint/types@20.0.0':
    resolution: {integrity: sha512-bVUNBqG6aznYcYjTjnc3+Cat/iBgbgpflxbIBTnsHTX0YVpnmINPEkSRWymT2Q8aSH3Y7aKnEbunilkYe8TybA==}
    engines: {node: '>=v18'}

  '@cspotcode/source-map-support@0.8.1':
    resolution: {integrity: sha512-IchNf6dN4tHoMFIn/7OE8LWZ19Y6q/67Bmf6vnGREv8RSbBVb9LPJxEcnwrcwX6ixSvaiGoomAUvu4YSxXrVgw==}
    engines: {node: '>=12'}

  '@csstools/color-helpers@5.1.0':
    resolution: {integrity: sha512-S11EXWJyy0Mz5SYvRmY8nJYTFFd1LCNV+7cXyAgQtOOuzb4EsgfqDufL+9esx72/eLhsRdGZwaldu/h+E4t4BA==}
    engines: {node: '>=18'}

  '@csstools/css-calc@2.1.4':
    resolution: {integrity: sha512-3N8oaj+0juUw/1H3YwmDDJXCgTB1gKU6Hc/bB502u9zR0q2vd786XJH9QfrKIEgFlZmhZiq6epXl4rHqhzsIgQ==}
    engines: {node: '>=18'}
    peerDependencies:
      '@csstools/css-parser-algorithms': ^3.0.5
      '@csstools/css-tokenizer': ^3.0.4

  '@csstools/css-color-parser@3.1.0':
    resolution: {integrity: sha512-nbtKwh3a6xNVIp/VRuXV64yTKnb1IjTAEEh3irzS+HkKjAOYLTGNb9pmVNntZ8iVBHcWDA2Dof0QtPgFI1BaTA==}
    engines: {node: '>=18'}
    peerDependencies:
      '@csstools/css-parser-algorithms': ^3.0.5
      '@csstools/css-tokenizer': ^3.0.4

  '@csstools/css-parser-algorithms@3.0.5':
    resolution: {integrity: sha512-DaDeUkXZKjdGhgYaHNJTV9pV7Y9B3b644jCLs9Upc3VeNGg6LWARAT6O+Q+/COo+2gg/bM5rhpMAtf70WqfBdQ==}
    engines: {node: '>=18'}
    peerDependencies:
      '@csstools/css-tokenizer': ^3.0.4

  '@csstools/css-syntax-patches-for-csstree@1.0.17':
    resolution: {integrity: sha512-LCC++2h8pLUSPY+EsZmrrJ1EOUu+5iClpEiDhhdw3zRJpPbABML/N5lmRuBHjxtKm9VnRcsUzioyD0sekFMF0A==}
    engines: {node: '>=18'}

  '@csstools/css-tokenizer@3.0.4':
    resolution: {integrity: sha512-Vd/9EVDiu6PPJt9yAh6roZP6El1xHrdvIVGjyBsHR0RYwNHgL7FJPyIIW4fANJNG6FtyZfvlRPpFI4ZM/lubvw==}
    engines: {node: '>=18'}

  '@emnapi/core@1.7.1':
    resolution: {integrity: sha512-o1uhUASyo921r2XtHYOHy7gdkGLge8ghBEQHMWmyJFoXlpU58kIrhhN3w26lpQb6dspetweapMn2CSNwQ8I4wg==}

  '@emnapi/runtime@1.7.1':
    resolution: {integrity: sha512-PVtJr5CmLwYAU9PZDMITZoR5iAOShYREoR45EyyLrbntV50mdePTgUn4AmOw90Ifcj+x2kRjdzr1HP3RrNiHGA==}

  '@emnapi/wasi-threads@1.1.0':
    resolution: {integrity: sha512-WI0DdZ8xFSbgMjR1sFsKABJ/C5OnRrjT06JXbZKexJGrDuPTzZdDYfFlsgcCXCyf+suG5QU2e/y1Wo2V/OapLQ==}

  '@esbuild/aix-ppc64@0.25.12':
    resolution: {integrity: sha512-Hhmwd6CInZ3dwpuGTF8fJG6yoWmsToE+vYgD4nytZVxcu1ulHpUQRAB1UJ8+N1Am3Mz4+xOByoQoSZf4D+CpkA==}
    engines: {node: '>=18'}
    cpu: [ppc64]
    os: [aix]

  '@esbuild/android-arm64@0.25.12':
    resolution: {integrity: sha512-6AAmLG7zwD1Z159jCKPvAxZd4y/VTO0VkprYy+3N2FtJ8+BQWFXU+OxARIwA46c5tdD9SsKGZ/1ocqBS/gAKHg==}
    engines: {node: '>=18'}
    cpu: [arm64]
    os: [android]

  '@esbuild/android-arm@0.25.12':
    resolution: {integrity: sha512-VJ+sKvNA/GE7Ccacc9Cha7bpS8nyzVv0jdVgwNDaR4gDMC/2TTRc33Ip8qrNYUcpkOHUT5OZ0bUcNNVZQ9RLlg==}
    engines: {node: '>=18'}
    cpu: [arm]
    os: [android]

  '@esbuild/android-x64@0.25.12':
    resolution: {integrity: sha512-5jbb+2hhDHx5phYR2By8GTWEzn6I9UqR11Kwf22iKbNpYrsmRB18aX/9ivc5cabcUiAT/wM+YIZ6SG9QO6a8kg==}
    engines: {node: '>=18'}
    cpu: [x64]
    os: [android]

  '@esbuild/darwin-arm64@0.25.12':
    resolution: {integrity: sha512-N3zl+lxHCifgIlcMUP5016ESkeQjLj/959RxxNYIthIg+CQHInujFuXeWbWMgnTo4cp5XVHqFPmpyu9J65C1Yg==}
    engines: {node: '>=18'}
    cpu: [arm64]
    os: [darwin]

  '@esbuild/darwin-x64@0.25.12':
    resolution: {integrity: sha512-HQ9ka4Kx21qHXwtlTUVbKJOAnmG1ipXhdWTmNXiPzPfWKpXqASVcWdnf2bnL73wgjNrFXAa3yYvBSd9pzfEIpA==}
    engines: {node: '>=18'}
    cpu: [x64]
    os: [darwin]

  '@esbuild/freebsd-arm64@0.25.12':
    resolution: {integrity: sha512-gA0Bx759+7Jve03K1S0vkOu5Lg/85dou3EseOGUes8flVOGxbhDDh/iZaoek11Y8mtyKPGF3vP8XhnkDEAmzeg==}
    engines: {node: '>=18'}
    cpu: [arm64]
    os: [freebsd]

  '@esbuild/freebsd-x64@0.25.12':
    resolution: {integrity: sha512-TGbO26Yw2xsHzxtbVFGEXBFH0FRAP7gtcPE7P5yP7wGy7cXK2oO7RyOhL5NLiqTlBh47XhmIUXuGciXEqYFfBQ==}
    engines: {node: '>=18'}
    cpu: [x64]
    os: [freebsd]

  '@esbuild/linux-arm64@0.25.12':
    resolution: {integrity: sha512-8bwX7a8FghIgrupcxb4aUmYDLp8pX06rGh5HqDT7bB+8Rdells6mHvrFHHW2JAOPZUbnjUpKTLg6ECyzvas2AQ==}
    engines: {node: '>=18'}
    cpu: [arm64]
    os: [linux]

  '@esbuild/linux-arm@0.25.12':
    resolution: {integrity: sha512-lPDGyC1JPDou8kGcywY0YILzWlhhnRjdof3UlcoqYmS9El818LLfJJc3PXXgZHrHCAKs/Z2SeZtDJr5MrkxtOw==}
    engines: {node: '>=18'}
    cpu: [arm]
    os: [linux]

  '@esbuild/linux-ia32@0.25.12':
    resolution: {integrity: sha512-0y9KrdVnbMM2/vG8KfU0byhUN+EFCny9+8g202gYqSSVMonbsCfLjUO+rCci7pM0WBEtz+oK/PIwHkzxkyharA==}
    engines: {node: '>=18'}
    cpu: [ia32]
    os: [linux]

  '@esbuild/linux-loong64@0.25.12':
    resolution: {integrity: sha512-h///Lr5a9rib/v1GGqXVGzjL4TMvVTv+s1DPoxQdz7l/AYv6LDSxdIwzxkrPW438oUXiDtwM10o9PmwS/6Z0Ng==}
    engines: {node: '>=18'}
    cpu: [loong64]
    os: [linux]

  '@esbuild/linux-mips64el@0.25.12':
    resolution: {integrity: sha512-iyRrM1Pzy9GFMDLsXn1iHUm18nhKnNMWscjmp4+hpafcZjrr2WbT//d20xaGljXDBYHqRcl8HnxbX6uaA/eGVw==}
    engines: {node: '>=18'}
    cpu: [mips64el]
    os: [linux]

  '@esbuild/linux-ppc64@0.25.12':
    resolution: {integrity: sha512-9meM/lRXxMi5PSUqEXRCtVjEZBGwB7P/D4yT8UG/mwIdze2aV4Vo6U5gD3+RsoHXKkHCfSxZKzmDssVlRj1QQA==}
    engines: {node: '>=18'}
    cpu: [ppc64]
    os: [linux]

  '@esbuild/linux-riscv64@0.25.12':
    resolution: {integrity: sha512-Zr7KR4hgKUpWAwb1f3o5ygT04MzqVrGEGXGLnj15YQDJErYu/BGg+wmFlIDOdJp0PmB0lLvxFIOXZgFRrdjR0w==}
    engines: {node: '>=18'}
    cpu: [riscv64]
    os: [linux]

  '@esbuild/linux-s390x@0.25.12':
    resolution: {integrity: sha512-MsKncOcgTNvdtiISc/jZs/Zf8d0cl/t3gYWX8J9ubBnVOwlk65UIEEvgBORTiljloIWnBzLs4qhzPkJcitIzIg==}
    engines: {node: '>=18'}
    cpu: [s390x]
    os: [linux]

  '@esbuild/linux-x64@0.25.12':
    resolution: {integrity: sha512-uqZMTLr/zR/ed4jIGnwSLkaHmPjOjJvnm6TVVitAa08SLS9Z0VM8wIRx7gWbJB5/J54YuIMInDquWyYvQLZkgw==}
    engines: {node: '>=18'}
    cpu: [x64]
    os: [linux]

  '@esbuild/netbsd-arm64@0.25.12':
    resolution: {integrity: sha512-xXwcTq4GhRM7J9A8Gv5boanHhRa/Q9KLVmcyXHCTaM4wKfIpWkdXiMog/KsnxzJ0A1+nD+zoecuzqPmCRyBGjg==}
    engines: {node: '>=18'}
    cpu: [arm64]
    os: [netbsd]

  '@esbuild/netbsd-x64@0.25.12':
    resolution: {integrity: sha512-Ld5pTlzPy3YwGec4OuHh1aCVCRvOXdH8DgRjfDy/oumVovmuSzWfnSJg+VtakB9Cm0gxNO9BzWkj6mtO1FMXkQ==}
    engines: {node: '>=18'}
    cpu: [x64]
    os: [netbsd]

  '@esbuild/openbsd-arm64@0.25.12':
    resolution: {integrity: sha512-fF96T6KsBo/pkQI950FARU9apGNTSlZGsv1jZBAlcLL1MLjLNIWPBkj5NlSz8aAzYKg+eNqknrUJ24QBybeR5A==}
    engines: {node: '>=18'}
    cpu: [arm64]
    os: [openbsd]

  '@esbuild/openbsd-x64@0.25.12':
    resolution: {integrity: sha512-MZyXUkZHjQxUvzK7rN8DJ3SRmrVrke8ZyRusHlP+kuwqTcfWLyqMOE3sScPPyeIXN/mDJIfGXvcMqCgYKekoQw==}
    engines: {node: '>=18'}
    cpu: [x64]
    os: [openbsd]

  '@esbuild/openharmony-arm64@0.25.12':
    resolution: {integrity: sha512-rm0YWsqUSRrjncSXGA7Zv78Nbnw4XL6/dzr20cyrQf7ZmRcsovpcRBdhD43Nuk3y7XIoW2OxMVvwuRvk9XdASg==}
    engines: {node: '>=18'}
    cpu: [arm64]
    os: [openharmony]

  '@esbuild/sunos-x64@0.25.12':
    resolution: {integrity: sha512-3wGSCDyuTHQUzt0nV7bocDy72r2lI33QL3gkDNGkod22EsYl04sMf0qLb8luNKTOmgF/eDEDP5BFNwoBKH441w==}
    engines: {node: '>=18'}
    cpu: [x64]
    os: [sunos]

  '@esbuild/win32-arm64@0.25.12':
    resolution: {integrity: sha512-rMmLrur64A7+DKlnSuwqUdRKyd3UE7oPJZmnljqEptesKM8wx9J8gx5u0+9Pq0fQQW8vqeKebwNXdfOyP+8Bsg==}
    engines: {node: '>=18'}
    cpu: [arm64]
    os: [win32]

  '@esbuild/win32-ia32@0.25.12':
    resolution: {integrity: sha512-HkqnmmBoCbCwxUKKNPBixiWDGCpQGVsrQfJoVGYLPT41XWF8lHuE5N6WhVia2n4o5QK5M4tYr21827fNhi4byQ==}
    engines: {node: '>=18'}
    cpu: [ia32]
    os: [win32]

  '@esbuild/win32-x64@0.25.12':
    resolution: {integrity: sha512-alJC0uCZpTFrSL0CCDjcgleBXPnCrEAhTBILpeAp7M/OFgoqtAetfBzX0xM00MUsVVPpVjlPuMbREqnZCXaTnA==}
    engines: {node: '>=18'}
    cpu: [x64]
    os: [win32]

  '@eslint-community/eslint-utils@4.9.0':
    resolution: {integrity: sha512-ayVFHdtZ+hsq1t2Dy24wCmGXGe4q9Gu3smhLYALJrr473ZH27MsnSL+LKUlimp4BWJqMDMLmPpx/Q9R3OAlL4g==}
    engines: {node: ^12.22.0 || ^14.17.0 || >=16.0.0}
    peerDependencies:
      eslint: ^6.0.0 || ^7.0.0 || >=8.0.0

  '@eslint-community/regexpp@4.12.2':
    resolution: {integrity: sha512-EriSTlt5OC9/7SXkRSCAhfSxxoSUgBm33OH+IkwbdpgoqsSsUg7y3uh+IICI/Qg4BBWr3U2i39RpmycbxMq4ew==}
    engines: {node: ^12.0.0 || ^14.0.0 || >=16.0.0}

  '@eslint/config-array@0.21.1':
    resolution: {integrity: sha512-aw1gNayWpdI/jSYVgzN5pL0cfzU02GT3NBpeT/DXbx1/1x7ZKxFPd9bwrzygx/qiwIQiJ1sw/zD8qY/kRvlGHA==}
    engines: {node: ^18.18.0 || ^20.9.0 || >=21.1.0}

  '@eslint/config-helpers@0.4.2':
    resolution: {integrity: sha512-gBrxN88gOIf3R7ja5K9slwNayVcZgK6SOUORm2uBzTeIEfeVaIhOpCtTox3P6R7o2jLFwLFTLnC7kU/RGcYEgw==}
    engines: {node: ^18.18.0 || ^20.9.0 || >=21.1.0}

  '@eslint/core@0.16.0':
    resolution: {integrity: sha512-nmC8/totwobIiFcGkDza3GIKfAw1+hLiYVrh3I1nIomQ8PEr5cxg34jnkmGawul/ep52wGRAcyeDCNtWKSOj4Q==}
    engines: {node: ^18.18.0 || ^20.9.0 || >=21.1.0}

  '@eslint/core@0.17.0':
    resolution: {integrity: sha512-yL/sLrpmtDaFEiUj1osRP4TI2MDz1AddJL+jZ7KSqvBuliN4xqYY54IfdN8qD8Toa6g1iloph1fxQNkjOxrrpQ==}
    engines: {node: ^18.18.0 || ^20.9.0 || >=21.1.0}

  '@eslint/eslintrc@3.3.1':
    resolution: {integrity: sha512-gtF186CXhIl1p4pJNGZw8Yc6RlshoePRvE0X91oPGb3vZ8pM3qOS9W9NGPat9LziaBV7XrJWGylNQXkGcnM3IQ==}
    engines: {node: ^18.18.0 || ^20.9.0 || >=21.1.0}

  '@eslint/js@9.38.0':
    resolution: {integrity: sha512-UZ1VpFvXf9J06YG9xQBdnzU+kthors6KjhMAl6f4gH4usHyh31rUf2DLGInT8RFYIReYXNSydgPY0V2LuWgl7A==}
    engines: {node: ^18.18.0 || ^20.9.0 || >=21.1.0}

  '@eslint/object-schema@2.1.7':
    resolution: {integrity: sha512-VtAOaymWVfZcmZbp6E2mympDIHvyjXs/12LqWYjVw6qjrfF+VK+fyG33kChz3nnK+SU5/NeHOqrTEHS8sXO3OA==}
    engines: {node: ^18.18.0 || ^20.9.0 || >=21.1.0}

  '@eslint/plugin-kit@0.4.1':
    resolution: {integrity: sha512-43/qtrDUokr7LJqoF2c3+RInu/t4zfrpYdoSDfYyhg52rwLV6TnOvdG4fXm7IkSB3wErkcmJS9iEhjVtOSEjjA==}
    engines: {node: ^18.18.0 || ^20.9.0 || >=21.1.0}

  '@floating-ui/core@1.7.3':
    resolution: {integrity: sha512-sGnvb5dmrJaKEZ+LDIpguvdX3bDlEllmv4/ClQ9awcmCZrlx5jQyyMWFM5kBI+EyNOCDDiKk8il0zeuX3Zlg/w==}

  '@floating-ui/dom@1.7.4':
    resolution: {integrity: sha512-OOchDgh4F2CchOX94cRVqhvy7b3AFb+/rQXyswmzmGakRfkMgoWVjfnLWkRirfLEfuD4ysVW16eXzwt3jHIzKA==}

  '@floating-ui/react-dom@2.1.6':
    resolution: {integrity: sha512-4JX6rEatQEvlmgU80wZyq9RT96HZJa88q8hp0pBd+LrczeDI4o6uA2M+uvxngVHo4Ihr8uibXxH6+70zhAFrVw==}
    peerDependencies:
      react: '>=16.8.0'
      react-dom: '>=16.8.0'

  '@floating-ui/utils@0.2.10':
    resolution: {integrity: sha512-aGTxbpbg8/b5JfU1HXSrbH3wXZuLPJcNEcZQFMxLs3oSzgtVu6nFPkbbGGUvBcUjKV2YyB9Wxxabo+HEH9tcRQ==}

  '@formatjs/intl-localematcher@0.6.2':
    resolution: {integrity: sha512-XOMO2Hupl0wdd172Y06h6kLpBz6Dv+J4okPLl4LPtzbr8f66WbIoy4ev98EBuZ6ZK4h5ydTN6XneT4QVpD7cdA==}

  '@humanfs/core@0.19.1':
    resolution: {integrity: sha512-5DyQ4+1JEUzejeK1JGICcideyfUbGixgS9jNgex5nqkW+cY7WZhxBigmieN5Qnw9ZosSNVC9KQKyb+GUaGyKUA==}
    engines: {node: '>=18.18.0'}

  '@humanfs/node@0.16.7':
    resolution: {integrity: sha512-/zUx+yOsIrG4Y43Eh2peDeKCxlRt/gET6aHfaKpuq267qXdYDFViVHfMaLyygZOnl0kGWxFIgsBy8QFuTLUXEQ==}
    engines: {node: '>=18.18.0'}

  '@humanwhocodes/module-importer@1.0.1':
    resolution: {integrity: sha512-bxveV4V8v5Yb4ncFTT3rPSgZBOpCkjfK0y4oVVVJwIuDVBRMDXrPyXRL988i5ap9m9bnyEEjWfm5WkBmtffLfA==}
    engines: {node: '>=12.22'}

  '@humanwhocodes/retry@0.4.3':
    resolution: {integrity: sha512-bV0Tgo9K4hfPCek+aMAn81RppFKv2ySDQeMoSZuvTASywNTnVJCArCZE2FWqpvIatKu7VMRLWlR1EazvVhDyhQ==}
    engines: {node: '>=18.18'}

  '@img/colour@1.0.0':
    resolution: {integrity: sha512-A5P/LfWGFSl6nsckYtjw9da+19jB8hkJ6ACTGcDfEJ0aE+l2n2El7dsVM7UVHZQ9s2lmYMWlrS21YLy2IR1LUw==}
    engines: {node: '>=18'}

  '@img/sharp-darwin-arm64@0.34.5':
    resolution: {integrity: sha512-imtQ3WMJXbMY4fxb/Ndp6HBTNVtWCUI0WdobyheGf5+ad6xX8VIDO8u2xE4qc/fr08CKG/7dDseFtn6M6g/r3w==}
    engines: {node: ^18.17.0 || ^20.3.0 || >=21.0.0}
    cpu: [arm64]
    os: [darwin]

  '@img/sharp-darwin-x64@0.34.5':
    resolution: {integrity: sha512-YNEFAF/4KQ/PeW0N+r+aVVsoIY0/qxxikF2SWdp+NRkmMB7y9LBZAVqQ4yhGCm/H3H270OSykqmQMKLBhBJDEw==}
    engines: {node: ^18.17.0 || ^20.3.0 || >=21.0.0}
    cpu: [x64]
    os: [darwin]

  '@img/sharp-libvips-darwin-arm64@1.2.4':
    resolution: {integrity: sha512-zqjjo7RatFfFoP0MkQ51jfuFZBnVE2pRiaydKJ1G/rHZvnsrHAOcQALIi9sA5co5xenQdTugCvtb1cuf78Vf4g==}
    cpu: [arm64]
    os: [darwin]

  '@img/sharp-libvips-darwin-x64@1.2.4':
    resolution: {integrity: sha512-1IOd5xfVhlGwX+zXv2N93k0yMONvUlANylbJw1eTah8K/Jtpi15KC+WSiaX/nBmbm2HxRM1gZ0nSdjSsrZbGKg==}
    cpu: [x64]
    os: [darwin]

  '@img/sharp-libvips-linux-arm64@1.2.4':
    resolution: {integrity: sha512-excjX8DfsIcJ10x1Kzr4RcWe1edC9PquDRRPx3YVCvQv+U5p7Yin2s32ftzikXojb1PIFc/9Mt28/y+iRklkrw==}
    cpu: [arm64]
    os: [linux]

  '@img/sharp-libvips-linux-arm@1.2.4':
    resolution: {integrity: sha512-bFI7xcKFELdiNCVov8e44Ia4u2byA+l3XtsAj+Q8tfCwO6BQ8iDojYdvoPMqsKDkuoOo+X6HZA0s0q11ANMQ8A==}
    cpu: [arm]
    os: [linux]

  '@img/sharp-libvips-linux-ppc64@1.2.4':
    resolution: {integrity: sha512-FMuvGijLDYG6lW+b/UvyilUWu5Ayu+3r2d1S8notiGCIyYU/76eig1UfMmkZ7vwgOrzKzlQbFSuQfgm7GYUPpA==}
    cpu: [ppc64]
    os: [linux]

  '@img/sharp-libvips-linux-riscv64@1.2.4':
    resolution: {integrity: sha512-oVDbcR4zUC0ce82teubSm+x6ETixtKZBh/qbREIOcI3cULzDyb18Sr/Wcyx7NRQeQzOiHTNbZFF1UwPS2scyGA==}
    cpu: [riscv64]
    os: [linux]

  '@img/sharp-libvips-linux-s390x@1.2.4':
    resolution: {integrity: sha512-qmp9VrzgPgMoGZyPvrQHqk02uyjA0/QrTO26Tqk6l4ZV0MPWIW6LTkqOIov+J1yEu7MbFQaDpwdwJKhbJvuRxQ==}
    cpu: [s390x]
    os: [linux]

  '@img/sharp-libvips-linux-x64@1.2.4':
    resolution: {integrity: sha512-tJxiiLsmHc9Ax1bz3oaOYBURTXGIRDODBqhveVHonrHJ9/+k89qbLl0bcJns+e4t4rvaNBxaEZsFtSfAdquPrw==}
    cpu: [x64]
    os: [linux]

  '@img/sharp-libvips-linuxmusl-arm64@1.2.4':
    resolution: {integrity: sha512-FVQHuwx1IIuNow9QAbYUzJ+En8KcVm9Lk5+uGUQJHaZmMECZmOlix9HnH7n1TRkXMS0pGxIJokIVB9SuqZGGXw==}
    cpu: [arm64]
    os: [linux]

  '@img/sharp-libvips-linuxmusl-x64@1.2.4':
    resolution: {integrity: sha512-+LpyBk7L44ZIXwz/VYfglaX/okxezESc6UxDSoyo2Ks6Jxc4Y7sGjpgU9s4PMgqgjj1gZCylTieNamqA1MF7Dg==}
    cpu: [x64]
    os: [linux]

  '@img/sharp-linux-arm64@0.34.5':
    resolution: {integrity: sha512-bKQzaJRY/bkPOXyKx5EVup7qkaojECG6NLYswgktOZjaXecSAeCWiZwwiFf3/Y+O1HrauiE3FVsGxFg8c24rZg==}
    engines: {node: ^18.17.0 || ^20.3.0 || >=21.0.0}
    cpu: [arm64]
    os: [linux]

  '@img/sharp-linux-arm@0.34.5':
    resolution: {integrity: sha512-9dLqsvwtg1uuXBGZKsxem9595+ujv0sJ6Vi8wcTANSFpwV/GONat5eCkzQo/1O6zRIkh0m/8+5BjrRr7jDUSZw==}
    engines: {node: ^18.17.0 || ^20.3.0 || >=21.0.0}
    cpu: [arm]
    os: [linux]

  '@img/sharp-linux-ppc64@0.34.5':
    resolution: {integrity: sha512-7zznwNaqW6YtsfrGGDA6BRkISKAAE1Jo0QdpNYXNMHu2+0dTrPflTLNkpc8l7MUP5M16ZJcUvysVWWrMefZquA==}
    engines: {node: ^18.17.0 || ^20.3.0 || >=21.0.0}
    cpu: [ppc64]
    os: [linux]

  '@img/sharp-linux-riscv64@0.34.5':
    resolution: {integrity: sha512-51gJuLPTKa7piYPaVs8GmByo7/U7/7TZOq+cnXJIHZKavIRHAP77e3N2HEl3dgiqdD/w0yUfiJnII77PuDDFdw==}
    engines: {node: ^18.17.0 || ^20.3.0 || >=21.0.0}
    cpu: [riscv64]
    os: [linux]

  '@img/sharp-linux-s390x@0.34.5':
    resolution: {integrity: sha512-nQtCk0PdKfho3eC5MrbQoigJ2gd1CgddUMkabUj+rBevs8tZ2cULOx46E7oyX+04WGfABgIwmMC0VqieTiR4jg==}
    engines: {node: ^18.17.0 || ^20.3.0 || >=21.0.0}
    cpu: [s390x]
    os: [linux]

  '@img/sharp-linux-x64@0.34.5':
    resolution: {integrity: sha512-MEzd8HPKxVxVenwAa+JRPwEC7QFjoPWuS5NZnBt6B3pu7EG2Ge0id1oLHZpPJdn3OQK+BQDiw9zStiHBTJQQQQ==}
    engines: {node: ^18.17.0 || ^20.3.0 || >=21.0.0}
    cpu: [x64]
    os: [linux]

  '@img/sharp-linuxmusl-arm64@0.34.5':
    resolution: {integrity: sha512-fprJR6GtRsMt6Kyfq44IsChVZeGN97gTD331weR1ex1c1rypDEABN6Tm2xa1wE6lYb5DdEnk03NZPqA7Id21yg==}
    engines: {node: ^18.17.0 || ^20.3.0 || >=21.0.0}
    cpu: [arm64]
    os: [linux]

  '@img/sharp-linuxmusl-x64@0.34.5':
    resolution: {integrity: sha512-Jg8wNT1MUzIvhBFxViqrEhWDGzqymo3sV7z7ZsaWbZNDLXRJZoRGrjulp60YYtV4wfY8VIKcWidjojlLcWrd8Q==}
    engines: {node: ^18.17.0 || ^20.3.0 || >=21.0.0}
    cpu: [x64]
    os: [linux]

  '@img/sharp-wasm32@0.34.5':
    resolution: {integrity: sha512-OdWTEiVkY2PHwqkbBI8frFxQQFekHaSSkUIJkwzclWZe64O1X4UlUjqqqLaPbUpMOQk6FBu/HtlGXNblIs0huw==}
    engines: {node: ^18.17.0 || ^20.3.0 || >=21.0.0}
    cpu: [wasm32]

  '@img/sharp-win32-arm64@0.34.5':
    resolution: {integrity: sha512-WQ3AgWCWYSb2yt+IG8mnC6Jdk9Whs7O0gxphblsLvdhSpSTtmu69ZG1Gkb6NuvxsNACwiPV6cNSZNzt0KPsw7g==}
    engines: {node: ^18.17.0 || ^20.3.0 || >=21.0.0}
    cpu: [arm64]
    os: [win32]

  '@img/sharp-win32-ia32@0.34.5':
    resolution: {integrity: sha512-FV9m/7NmeCmSHDD5j4+4pNI8Cp3aW+JvLoXcTUo0IqyjSfAZJ8dIUmijx1qaJsIiU+Hosw6xM5KijAWRJCSgNg==}
    engines: {node: ^18.17.0 || ^20.3.0 || >=21.0.0}
    cpu: [ia32]
    os: [win32]

  '@img/sharp-win32-x64@0.34.5':
    resolution: {integrity: sha512-+29YMsqY2/9eFEiW93eqWnuLcWcufowXewwSNIT6UwZdUUCrM3oFjMWH/Z6/TMmb4hlFenmfAVbpWeup2jryCw==}
    engines: {node: ^18.17.0 || ^20.3.0 || >=21.0.0}
    cpu: [x64]
    os: [win32]

  '@inquirer/external-editor@1.0.3':
    resolution: {integrity: sha512-RWbSrDiYmO4LbejWY7ttpxczuwQyZLBUyygsA9Nsv95hpzUWwnNTVQmAq3xuh7vNwCp07UTmE5i11XAEExx4RA==}
    engines: {node: '>=18'}
    peerDependencies:
      '@types/node': '>=18'
    peerDependenciesMeta:
      '@types/node':
        optional: true

  '@isaacs/balanced-match@4.0.1':
    resolution: {integrity: sha512-yzMTt9lEb8Gv7zRioUilSglI0c0smZ9k5D65677DLWLtWJaXIS3CqcGyUFByYKlnUj6TkjLVs54fBl6+TiGQDQ==}
    engines: {node: 20 || >=22}

  '@isaacs/brace-expansion@5.0.0':
    resolution: {integrity: sha512-ZT55BDLV0yv0RBm2czMiZ+SqCGO7AvmOM3G/w2xhVPH+te0aKgFjmBvGlL1dH+ql2tgGO3MVrbb3jCKyvpgnxA==}
    engines: {node: 20 || >=22}

  '@isaacs/cliui@8.0.2':
    resolution: {integrity: sha512-O8jcjabXaleOG9DQ0+ARXWZBTfnP4WNAqzuiJK7ll44AmxGKv/J2M4TPjxjY3znBCfvBXFzucm1twdyFybFqEA==}
    engines: {node: '>=12'}

  '@istanbuljs/load-nyc-config@1.1.0':
    resolution: {integrity: sha512-VjeHSlIzpv/NyD3N0YuHfXOPDIixcA1q2ZV98wsMqcYlPmv2n3Yb2lYP9XMElnaFVXg5A7YLTeLu6V84uQDjmQ==}
    engines: {node: '>=8'}

  '@istanbuljs/schema@0.1.3':
    resolution: {integrity: sha512-ZXRY4jNvVgSVQ8DL3LTcakaAtXwTVUxE81hslsyD2AtoXW/wVob10HkOJ1X/pAlcI7D+2YoZKg5do8G/w6RYgA==}
    engines: {node: '>=8'}

  '@jridgewell/gen-mapping@0.3.13':
    resolution: {integrity: sha512-2kkt/7niJ6MgEPxF0bYdQ6etZaA+fQvDcLKckhy1yIQOzaoKjBBjSj63/aLVjYE3qhRt5dvM+uUyfCg6UKCBbA==}

  '@jridgewell/remapping@2.3.5':
    resolution: {integrity: sha512-LI9u/+laYG4Ds1TDKSJW2YPrIlcVYOwi2fUC6xB43lueCjgxV4lffOCZCtYFiH6TNOX+tQKXx97T4IKHbhyHEQ==}

  '@jridgewell/resolve-uri@3.1.2':
    resolution: {integrity: sha512-bRISgCIjP20/tbWSPWMEi54QVPRZExkuD9lJL+UIxUKtwVJA8wW1Trb1jMs1RFXo1CBTNZ/5hpC9QvmKWdopKw==}
    engines: {node: '>=6.0.0'}

  '@jridgewell/sourcemap-codec@1.5.5':
    resolution: {integrity: sha512-cYQ9310grqxueWbl+WuIUIaiUaDcj7WOq5fVhEljNVgRfOUhY9fy2zTvfoqWsnebh8Sl70VScFbICvJnLKB0Og==}

  '@jridgewell/trace-mapping@0.3.31':
    resolution: {integrity: sha512-zzNR+SdQSDJzc8joaeP8QQoCQr8NuYx2dIIytl1QeBEZHJ9uW6hebsrYgbz8hJwUQao3TWCMtmfV8Nu1twOLAw==}

  '@jridgewell/trace-mapping@0.3.9':
    resolution: {integrity: sha512-3Belt6tdc8bPgAtbcmdtNJlirVoTmEb5e2gC94PnkwEW9jI6CAHUeoG85tjWP5WquqfavoMtMwiG4P926ZKKuQ==}

  '@manypkg/find-root@1.1.0':
    resolution: {integrity: sha512-mki5uBvhHzO8kYYix/WRy2WX8S3B5wdVSc9D6KcU5lQNglP2yt58/VfLuAK49glRXChosY8ap2oJ1qgma3GUVA==}

  '@manypkg/get-packages@1.1.3':
    resolution: {integrity: sha512-fo+QhuU3qE/2TQMQmbVMqaQ6EWbMhi4ABWP+O4AM1NqPBuy0OrApV5LO6BrrgnhtAHS2NH6RrVk9OL181tTi8A==}

  '@mdx-js/mdx@3.1.1':
    resolution: {integrity: sha512-f6ZO2ifpwAQIpzGWaBQT2TXxPv6z3RBzQKpVftEWN78Vl/YweF1uwussDx8ECAXVtr3Rs89fKyG9YlzUs9DyGQ==}

  '@napi-rs/wasm-runtime@1.0.7':
    resolution: {integrity: sha512-SeDnOO0Tk7Okiq6DbXmmBODgOAb9dp9gjlphokTUxmt8U3liIP1ZsozBahH69j/RJv+Rfs6IwUKHTgQYJ/HBAw==}

  '@next/env@16.0.3':
    resolution: {integrity: sha512-IqgtY5Vwsm14mm/nmQaRMmywCU+yyMIYfk3/MHZ2ZTJvwVbBn3usZnjMi1GacrMVzVcAxJShTCpZlPs26EdEjQ==}

  '@next/swc-darwin-arm64@16.0.3':
    resolution: {integrity: sha512-MOnbd92+OByu0p6QBAzq1ahVWzF6nyfiH07dQDez4/Nku7G249NjxDVyEfVhz8WkLiOEU+KFVnqtgcsfP2nLXg==}
    engines: {node: '>= 10'}
    cpu: [arm64]
    os: [darwin]

  '@next/swc-darwin-x64@16.0.3':
    resolution: {integrity: sha512-i70C4O1VmbTivYdRlk+5lj9xRc2BlK3oUikt3yJeHT1unL4LsNtN7UiOhVanFdc7vDAgZn1tV/9mQwMkWOJvHg==}
    engines: {node: '>= 10'}
    cpu: [x64]
    os: [darwin]

  '@next/swc-linux-arm64-gnu@16.0.3':
    resolution: {integrity: sha512-O88gCZ95sScwD00mn/AtalyCoykhhlokxH/wi1huFK+rmiP5LAYVs/i2ruk7xST6SuXN4NI5y4Xf5vepb2jf6A==}
    engines: {node: '>= 10'}
    cpu: [arm64]
    os: [linux]

  '@next/swc-linux-arm64-musl@16.0.3':
    resolution: {integrity: sha512-CEErFt78S/zYXzFIiv18iQCbRbLgBluS8z1TNDQoyPi8/Jr5qhR3e8XHAIxVxPBjDbEMITprqELVc5KTfFj0gg==}
    engines: {node: '>= 10'}
    cpu: [arm64]
    os: [linux]

  '@next/swc-linux-x64-gnu@16.0.3':
    resolution: {integrity: sha512-Tc3i+nwt6mQ+Dwzcri/WNDj56iWdycGVh5YwwklleClzPzz7UpfaMw1ci7bLl6GRYMXhWDBfe707EXNjKtiswQ==}
    engines: {node: '>= 10'}
    cpu: [x64]
    os: [linux]

  '@next/swc-linux-x64-musl@16.0.3':
    resolution: {integrity: sha512-zTh03Z/5PBBPdTurgEtr6nY0vI9KR9Ifp/jZCcHlODzwVOEKcKRBtQIGrkc7izFgOMuXDEJBmirwpGqdM/ZixA==}
    engines: {node: '>= 10'}
    cpu: [x64]
    os: [linux]

  '@next/swc-win32-arm64-msvc@16.0.3':
    resolution: {integrity: sha512-Jc1EHxtZovcJcg5zU43X3tuqzl/sS+CmLgjRP28ZT4vk869Ncm2NoF8qSTaL99gh6uOzgM99Shct06pSO6kA6g==}
    engines: {node: '>= 10'}
    cpu: [arm64]
    os: [win32]

  '@next/swc-win32-x64-msvc@16.0.3':
    resolution: {integrity: sha512-N7EJ6zbxgIYpI/sWNzpVKRMbfEGgsWuOIvzkML7wxAAZhPk1Msxuo/JDu1PKjWGrAoOLaZcIX5s+/pF5LIbBBg==}
    engines: {node: '>= 10'}
    cpu: [x64]
    os: [win32]

  '@nodelib/fs.scandir@2.1.5':
    resolution: {integrity: sha512-vq24Bq3ym5HEQm2NKCr3yXDwjc7vTsEThRDnkp2DK9p1uqLR+DHurm/NOTo0KG7HYHU7eppKZj3MyqYuMBf62g==}
    engines: {node: '>= 8'}

  '@nodelib/fs.stat@2.0.5':
    resolution: {integrity: sha512-RkhPPp2zrqDAQA/2jNhnztcPAlv64XdhIp7a7454A5ovI7Bukxgt7MX7udwAu3zg1DcpPU0rz3VV1SeaqvY4+A==}
    engines: {node: '>= 8'}

  '@nodelib/fs.walk@1.2.8':
    resolution: {integrity: sha512-oGB+UxlgWcgQkgwo8GcEGwemoTFt3FIO9ababBmaGwXIoBKZ+GTy0pP185beGg7Llih/NSHSV2XAs1lnznocSg==}
    engines: {node: '>= 8'}

  '@opentelemetry/api@1.9.0':
    resolution: {integrity: sha512-3giAOQvZiH5F9bMlMiv8+GSPMeqg0dbaeo58/0SlA9sxSqZhnUtxzX9/2FzyhS9sWQf5S0GJE0AKBrFqjpeYcg==}
    engines: {node: '>=8.0.0'}

  '@orama/orama@3.1.16':
    resolution: {integrity: sha512-scSmQBD8eANlMUOglxHrN1JdSW8tDghsPuS83otqealBiIeMukCQMOf/wc0JJjDXomqwNdEQFLXLGHrU6PGxuA==}
    engines: {node: '>= 20.0.0'}

  '@oxc-project/runtime@0.96.0':
    resolution: {integrity: sha512-34lh4o9CcSw09Hx6fKihPu85+m+4pmDlkXwJrLvN5nMq5JrcGhhihVM415zDqT8j8IixO1PYYdQZRN4SwQCncg==}
    engines: {node: ^20.19.0 || >=22.12.0}

  '@oxc-project/runtime@0.97.0':
    resolution: {integrity: sha512-yH0zw7z+jEws4dZ4IUKoix5Lh3yhqIJWF9Dc8PWvhpo7U7O+lJrv7ZZL4BeRO0la8LBQFwcCewtLBnVV7hPe/w==}
    engines: {node: ^20.19.0 || >=22.12.0}

  '@oxc-project/types@0.97.0':
    resolution: {integrity: sha512-lxmZK4xFrdvU0yZiDwgVQTCvh2gHWBJCBk5ALsrtsBWhs0uDIi+FTOnXRQeQfs304imdvTdaakT/lqwQ8hkOXQ==}

  '@oxc-project/types@0.98.0':
    resolution: {integrity: sha512-Vzmd6FsqVuz5HQVcRC/hrx7Ujo3WEVeQP7C2UNP5uy1hUY4SQvMB+93jxkI1KRHz9a/6cni3glPOtvteN+zpsw==}

  '@quansync/fs@0.1.5':
    resolution: {integrity: sha512-lNS9hL2aS2NZgNW7BBj+6EBl4rOf8l+tQ0eRY6JWCI8jI2kc53gSoqbjojU0OnAWhzoXiOjFyGsHcDGePB3lhA==}

  '@radix-ui/number@1.1.1':
    resolution: {integrity: sha512-MkKCwxlXTgz6CFoJx3pCwn07GKp36+aZyu/u2Ln2VrA5DcdyCZkASEDBTd8x5whTQQL5CiYf4prXKLcgQdv29g==}

  '@radix-ui/primitive@1.1.3':
    resolution: {integrity: sha512-JTF99U/6XIjCBo0wqkU5sK10glYe27MRRsfwoiq5zzOEZLHU3A3KCMa5X/azekYRCJ0HlwI0crAXS/5dEHTzDg==}

  '@radix-ui/react-accordion@1.2.12':
    resolution: {integrity: sha512-T4nygeh9YE9dLRPhAHSeOZi7HBXo+0kYIPJXayZfvWOWA0+n3dESrZbjfDPUABkUNym6Hd+f2IR113To8D2GPA==}
    peerDependencies:
      '@types/react': '*'
      '@types/react-dom': '*'
      react: ^16.8 || ^17.0 || ^18.0 || ^19.0 || ^19.0.0-rc
      react-dom: ^16.8 || ^17.0 || ^18.0 || ^19.0 || ^19.0.0-rc
    peerDependenciesMeta:
      '@types/react':
        optional: true
      '@types/react-dom':
        optional: true

  '@radix-ui/react-arrow@1.1.7':
    resolution: {integrity: sha512-F+M1tLhO+mlQaOWspE8Wstg+z6PwxwRd8oQ8IXceWz92kfAmalTRf0EjrouQeo7QssEPfCn05B4Ihs1K9WQ/7w==}
    peerDependencies:
      '@types/react': '*'
      '@types/react-dom': '*'
      react: ^16.8 || ^17.0 || ^18.0 || ^19.0 || ^19.0.0-rc
      react-dom: ^16.8 || ^17.0 || ^18.0 || ^19.0 || ^19.0.0-rc
    peerDependenciesMeta:
      '@types/react':
        optional: true
      '@types/react-dom':
        optional: true

  '@radix-ui/react-collapsible@1.1.12':
    resolution: {integrity: sha512-Uu+mSh4agx2ib1uIGPP4/CKNULyajb3p92LsVXmH2EHVMTfZWpll88XJ0j4W0z3f8NK1eYl1+Mf/szHPmcHzyA==}
    peerDependencies:
      '@types/react': '*'
      '@types/react-dom': '*'
      react: ^16.8 || ^17.0 || ^18.0 || ^19.0 || ^19.0.0-rc
      react-dom: ^16.8 || ^17.0 || ^18.0 || ^19.0 || ^19.0.0-rc
    peerDependenciesMeta:
      '@types/react':
        optional: true
      '@types/react-dom':
        optional: true

  '@radix-ui/react-collection@1.1.7':
    resolution: {integrity: sha512-Fh9rGN0MoI4ZFUNyfFVNU4y9LUz93u9/0K+yLgA2bwRojxM8JU1DyvvMBabnZPBgMWREAJvU2jjVzq+LrFUglw==}
    peerDependencies:
      '@types/react': '*'
      '@types/react-dom': '*'
      react: ^16.8 || ^17.0 || ^18.0 || ^19.0 || ^19.0.0-rc
      react-dom: ^16.8 || ^17.0 || ^18.0 || ^19.0 || ^19.0.0-rc
    peerDependenciesMeta:
      '@types/react':
        optional: true
      '@types/react-dom':
        optional: true

  '@radix-ui/react-compose-refs@1.1.2':
    resolution: {integrity: sha512-z4eqJvfiNnFMHIIvXP3CY57y2WJs5g2v3X0zm9mEJkrkNv4rDxu+sg9Jh8EkXyeqBkB7SOcboo9dMVqhyrACIg==}
    peerDependencies:
      '@types/react': '*'
      react: ^16.8 || ^17.0 || ^18.0 || ^19.0 || ^19.0.0-rc
    peerDependenciesMeta:
      '@types/react':
        optional: true

  '@radix-ui/react-context@1.1.2':
    resolution: {integrity: sha512-jCi/QKUM2r1Ju5a3J64TH2A5SpKAgh0LpknyqdQ4m6DCV0xJ2HG1xARRwNGPQfi1SLdLWZ1OJz6F4OMBBNiGJA==}
    peerDependencies:
      '@types/react': '*'
      react: ^16.8 || ^17.0 || ^18.0 || ^19.0 || ^19.0.0-rc
    peerDependenciesMeta:
      '@types/react':
        optional: true

  '@radix-ui/react-dialog@1.1.15':
    resolution: {integrity: sha512-TCglVRtzlffRNxRMEyR36DGBLJpeusFcgMVD9PZEzAKnUs1lKCgX5u9BmC2Yg+LL9MgZDugFFs1Vl+Jp4t/PGw==}
    peerDependencies:
      '@types/react': '*'
      '@types/react-dom': '*'
      react: ^16.8 || ^17.0 || ^18.0 || ^19.0 || ^19.0.0-rc
      react-dom: ^16.8 || ^17.0 || ^18.0 || ^19.0 || ^19.0.0-rc
    peerDependenciesMeta:
      '@types/react':
        optional: true
      '@types/react-dom':
        optional: true

  '@radix-ui/react-direction@1.1.1':
    resolution: {integrity: sha512-1UEWRX6jnOA2y4H5WczZ44gOOjTEmlqv1uNW4GAJEO5+bauCBhv8snY65Iw5/VOS/ghKN9gr2KjnLKxrsvoMVw==}
    peerDependencies:
      '@types/react': '*'
      react: ^16.8 || ^17.0 || ^18.0 || ^19.0 || ^19.0.0-rc
    peerDependenciesMeta:
      '@types/react':
        optional: true

  '@radix-ui/react-dismissable-layer@1.1.11':
    resolution: {integrity: sha512-Nqcp+t5cTB8BinFkZgXiMJniQH0PsUt2k51FUhbdfeKvc4ACcG2uQniY/8+h1Yv6Kza4Q7lD7PQV0z0oicE0Mg==}
    peerDependencies:
      '@types/react': '*'
      '@types/react-dom': '*'
      react: ^16.8 || ^17.0 || ^18.0 || ^19.0 || ^19.0.0-rc
      react-dom: ^16.8 || ^17.0 || ^18.0 || ^19.0 || ^19.0.0-rc
    peerDependenciesMeta:
      '@types/react':
        optional: true
      '@types/react-dom':
        optional: true

  '@radix-ui/react-focus-guards@1.1.3':
    resolution: {integrity: sha512-0rFg/Rj2Q62NCm62jZw0QX7a3sz6QCQU0LpZdNrJX8byRGaGVTqbrW9jAoIAHyMQqsNpeZ81YgSizOt5WXq0Pw==}
    peerDependencies:
      '@types/react': '*'
      react: ^16.8 || ^17.0 || ^18.0 || ^19.0 || ^19.0.0-rc
    peerDependenciesMeta:
      '@types/react':
        optional: true

  '@radix-ui/react-focus-scope@1.1.7':
    resolution: {integrity: sha512-t2ODlkXBQyn7jkl6TNaw/MtVEVvIGelJDCG41Okq/KwUsJBwQ4XVZsHAVUkK4mBv3ewiAS3PGuUWuY2BoK4ZUw==}
    peerDependencies:
      '@types/react': '*'
      '@types/react-dom': '*'
      react: ^16.8 || ^17.0 || ^18.0 || ^19.0 || ^19.0.0-rc
      react-dom: ^16.8 || ^17.0 || ^18.0 || ^19.0 || ^19.0.0-rc
    peerDependenciesMeta:
      '@types/react':
        optional: true
      '@types/react-dom':
        optional: true

  '@radix-ui/react-id@1.1.1':
    resolution: {integrity: sha512-kGkGegYIdQsOb4XjsfM97rXsiHaBwco+hFI66oO4s9LU+PLAC5oJ7khdOVFxkhsmlbpUqDAvXw11CluXP+jkHg==}
    peerDependencies:
      '@types/react': '*'
      react: ^16.8 || ^17.0 || ^18.0 || ^19.0 || ^19.0.0-rc
    peerDependenciesMeta:
      '@types/react':
        optional: true

  '@radix-ui/react-navigation-menu@1.2.14':
    resolution: {integrity: sha512-YB9mTFQvCOAQMHU+C/jVl96WmuWeltyUEpRJJky51huhds5W2FQr1J8D/16sQlf0ozxkPK8uF3niQMdUwZPv5w==}
    peerDependencies:
      '@types/react': '*'
      '@types/react-dom': '*'
      react: ^16.8 || ^17.0 || ^18.0 || ^19.0 || ^19.0.0-rc
      react-dom: ^16.8 || ^17.0 || ^18.0 || ^19.0 || ^19.0.0-rc
    peerDependenciesMeta:
      '@types/react':
        optional: true
      '@types/react-dom':
        optional: true

  '@radix-ui/react-popover@1.1.15':
    resolution: {integrity: sha512-kr0X2+6Yy/vJzLYJUPCZEc8SfQcf+1COFoAqauJm74umQhta9M7lNJHP7QQS3vkvcGLQUbWpMzwrXYwrYztHKA==}
    peerDependencies:
      '@types/react': '*'
      '@types/react-dom': '*'
      react: ^16.8 || ^17.0 || ^18.0 || ^19.0 || ^19.0.0-rc
      react-dom: ^16.8 || ^17.0 || ^18.0 || ^19.0 || ^19.0.0-rc
    peerDependenciesMeta:
      '@types/react':
        optional: true
      '@types/react-dom':
        optional: true

  '@radix-ui/react-popper@1.2.8':
    resolution: {integrity: sha512-0NJQ4LFFUuWkE7Oxf0htBKS6zLkkjBH+hM1uk7Ng705ReR8m/uelduy1DBo0PyBXPKVnBA6YBlU94MBGXrSBCw==}
    peerDependencies:
      '@types/react': '*'
      '@types/react-dom': '*'
      react: ^16.8 || ^17.0 || ^18.0 || ^19.0 || ^19.0.0-rc
      react-dom: ^16.8 || ^17.0 || ^18.0 || ^19.0 || ^19.0.0-rc
    peerDependenciesMeta:
      '@types/react':
        optional: true
      '@types/react-dom':
        optional: true

  '@radix-ui/react-portal@1.1.9':
    resolution: {integrity: sha512-bpIxvq03if6UNwXZ+HTK71JLh4APvnXntDc6XOX8UVq4XQOVl7lwok0AvIl+b8zgCw3fSaVTZMpAPPagXbKmHQ==}
    peerDependencies:
      '@types/react': '*'
      '@types/react-dom': '*'
      react: ^16.8 || ^17.0 || ^18.0 || ^19.0 || ^19.0.0-rc
      react-dom: ^16.8 || ^17.0 || ^18.0 || ^19.0 || ^19.0.0-rc
    peerDependenciesMeta:
      '@types/react':
        optional: true
      '@types/react-dom':
        optional: true

  '@radix-ui/react-presence@1.1.5':
    resolution: {integrity: sha512-/jfEwNDdQVBCNvjkGit4h6pMOzq8bHkopq458dPt2lMjx+eBQUohZNG9A7DtO/O5ukSbxuaNGXMjHicgwy6rQQ==}
    peerDependencies:
      '@types/react': '*'
      '@types/react-dom': '*'
      react: ^16.8 || ^17.0 || ^18.0 || ^19.0 || ^19.0.0-rc
      react-dom: ^16.8 || ^17.0 || ^18.0 || ^19.0 || ^19.0.0-rc
    peerDependenciesMeta:
      '@types/react':
        optional: true
      '@types/react-dom':
        optional: true

  '@radix-ui/react-primitive@2.1.3':
    resolution: {integrity: sha512-m9gTwRkhy2lvCPe6QJp4d3G1TYEUHn/FzJUtq9MjH46an1wJU+GdoGC5VLof8RX8Ft/DlpshApkhswDLZzHIcQ==}
    peerDependencies:
      '@types/react': '*'
      '@types/react-dom': '*'
      react: ^16.8 || ^17.0 || ^18.0 || ^19.0 || ^19.0.0-rc
      react-dom: ^16.8 || ^17.0 || ^18.0 || ^19.0 || ^19.0.0-rc
    peerDependenciesMeta:
      '@types/react':
        optional: true
      '@types/react-dom':
        optional: true

  '@radix-ui/react-roving-focus@1.1.11':
    resolution: {integrity: sha512-7A6S9jSgm/S+7MdtNDSb+IU859vQqJ/QAtcYQcfFC6W8RS4IxIZDldLR0xqCFZ6DCyrQLjLPsxtTNch5jVA4lA==}
    peerDependencies:
      '@types/react': '*'
      '@types/react-dom': '*'
      react: ^16.8 || ^17.0 || ^18.0 || ^19.0 || ^19.0.0-rc
      react-dom: ^16.8 || ^17.0 || ^18.0 || ^19.0 || ^19.0.0-rc
    peerDependenciesMeta:
      '@types/react':
        optional: true
      '@types/react-dom':
        optional: true

  '@radix-ui/react-scroll-area@1.2.10':
    resolution: {integrity: sha512-tAXIa1g3sM5CGpVT0uIbUx/U3Gs5N8T52IICuCtObaos1S8fzsrPXG5WObkQN3S6NVl6wKgPhAIiBGbWnvc97A==}
    peerDependencies:
      '@types/react': '*'
      '@types/react-dom': '*'
      react: ^16.8 || ^17.0 || ^18.0 || ^19.0 || ^19.0.0-rc
      react-dom: ^16.8 || ^17.0 || ^18.0 || ^19.0 || ^19.0.0-rc
    peerDependenciesMeta:
      '@types/react':
        optional: true
      '@types/react-dom':
        optional: true

  '@radix-ui/react-slot@1.2.3':
    resolution: {integrity: sha512-aeNmHnBxbi2St0au6VBVC7JXFlhLlOnvIIlePNniyUNAClzmtAUEY8/pBiK3iHjufOlwA+c20/8jngo7xcrg8A==}
    peerDependencies:
      '@types/react': '*'
      react: ^16.8 || ^17.0 || ^18.0 || ^19.0 || ^19.0.0-rc
    peerDependenciesMeta:
      '@types/react':
        optional: true

  '@radix-ui/react-slot@1.2.4':
    resolution: {integrity: sha512-Jl+bCv8HxKnlTLVrcDE8zTMJ09R9/ukw4qBs/oZClOfoQk/cOTbDn+NceXfV7j09YPVQUryJPHurafcSg6EVKA==}
    peerDependencies:
      '@types/react': '*'
      react: ^16.8 || ^17.0 || ^18.0 || ^19.0 || ^19.0.0-rc
    peerDependenciesMeta:
      '@types/react':
        optional: true

  '@radix-ui/react-tabs@1.1.13':
    resolution: {integrity: sha512-7xdcatg7/U+7+Udyoj2zodtI9H/IIopqo+YOIcZOq1nJwXWBZ9p8xiu5llXlekDbZkca79a/fozEYQXIA4sW6A==}
    peerDependencies:
      '@types/react': '*'
      '@types/react-dom': '*'
      react: ^16.8 || ^17.0 || ^18.0 || ^19.0 || ^19.0.0-rc
      react-dom: ^16.8 || ^17.0 || ^18.0 || ^19.0 || ^19.0.0-rc
    peerDependenciesMeta:
      '@types/react':
        optional: true
      '@types/react-dom':
        optional: true

  '@radix-ui/react-use-callback-ref@1.1.1':
    resolution: {integrity: sha512-FkBMwD+qbGQeMu1cOHnuGB6x4yzPjho8ap5WtbEJ26umhgqVXbhekKUQO+hZEL1vU92a3wHwdp0HAcqAUF5iDg==}
    peerDependencies:
      '@types/react': '*'
      react: ^16.8 || ^17.0 || ^18.0 || ^19.0 || ^19.0.0-rc
    peerDependenciesMeta:
      '@types/react':
        optional: true

  '@radix-ui/react-use-controllable-state@1.2.2':
    resolution: {integrity: sha512-BjasUjixPFdS+NKkypcyyN5Pmg83Olst0+c6vGov0diwTEo6mgdqVR6hxcEgFuh4QrAs7Rc+9KuGJ9TVCj0Zzg==}
    peerDependencies:
      '@types/react': '*'
      react: ^16.8 || ^17.0 || ^18.0 || ^19.0 || ^19.0.0-rc
    peerDependenciesMeta:
      '@types/react':
        optional: true

  '@radix-ui/react-use-effect-event@0.0.2':
    resolution: {integrity: sha512-Qp8WbZOBe+blgpuUT+lw2xheLP8q0oatc9UpmiemEICxGvFLYmHm9QowVZGHtJlGbS6A6yJ3iViad/2cVjnOiA==}
    peerDependencies:
      '@types/react': '*'
      react: ^16.8 || ^17.0 || ^18.0 || ^19.0 || ^19.0.0-rc
    peerDependenciesMeta:
      '@types/react':
        optional: true

  '@radix-ui/react-use-escape-keydown@1.1.1':
    resolution: {integrity: sha512-Il0+boE7w/XebUHyBjroE+DbByORGR9KKmITzbR7MyQ4akpORYP/ZmbhAr0DG7RmmBqoOnZdy2QlvajJ2QA59g==}
    peerDependencies:
      '@types/react': '*'
      react: ^16.8 || ^17.0 || ^18.0 || ^19.0 || ^19.0.0-rc
    peerDependenciesMeta:
      '@types/react':
        optional: true

  '@radix-ui/react-use-layout-effect@1.1.1':
    resolution: {integrity: sha512-RbJRS4UWQFkzHTTwVymMTUv8EqYhOp8dOOviLj2ugtTiXRaRQS7GLGxZTLL1jWhMeoSCf5zmcZkqTl9IiYfXcQ==}
    peerDependencies:
      '@types/react': '*'
      react: ^16.8 || ^17.0 || ^18.0 || ^19.0 || ^19.0.0-rc
    peerDependenciesMeta:
      '@types/react':
        optional: true

  '@radix-ui/react-use-previous@1.1.1':
    resolution: {integrity: sha512-2dHfToCj/pzca2Ck724OZ5L0EVrr3eHRNsG/b3xQJLA2hZpVCS99bLAX+hm1IHXDEnzU6by5z/5MIY794/a8NQ==}
    peerDependencies:
      '@types/react': '*'
      react: ^16.8 || ^17.0 || ^18.0 || ^19.0 || ^19.0.0-rc
    peerDependenciesMeta:
      '@types/react':
        optional: true

  '@radix-ui/react-use-rect@1.1.1':
    resolution: {integrity: sha512-QTYuDesS0VtuHNNvMh+CjlKJ4LJickCMUAqjlE3+j8w+RlRpwyX3apEQKGFzbZGdo7XNG1tXa+bQqIE7HIXT2w==}
    peerDependencies:
      '@types/react': '*'
      react: ^16.8 || ^17.0 || ^18.0 || ^19.0 || ^19.0.0-rc
    peerDependenciesMeta:
      '@types/react':
        optional: true

  '@radix-ui/react-use-size@1.1.1':
    resolution: {integrity: sha512-ewrXRDTAqAXlkl6t/fkXWNAhFX9I+CkKlw6zjEwk86RSPKwZr3xpBRso655aqYafwtnbpHLj6toFzmd6xdVptQ==}
    peerDependencies:
      '@types/react': '*'
      react: ^16.8 || ^17.0 || ^18.0 || ^19.0 || ^19.0.0-rc
    peerDependenciesMeta:
      '@types/react':
        optional: true

  '@radix-ui/react-visually-hidden@1.2.3':
    resolution: {integrity: sha512-pzJq12tEaaIhqjbzpCuv/OypJY/BPavOofm+dbab+MHLajy277+1lLm6JFcGgF5eskJ6mquGirhXY2GD/8u8Ug==}
    peerDependencies:
      '@types/react': '*'
      '@types/react-dom': '*'
      react: ^16.8 || ^17.0 || ^18.0 || ^19.0 || ^19.0.0-rc
      react-dom: ^16.8 || ^17.0 || ^18.0 || ^19.0 || ^19.0.0-rc
    peerDependenciesMeta:
      '@types/react':
        optional: true
      '@types/react-dom':
        optional: true

  '@radix-ui/rect@1.1.1':
    resolution: {integrity: sha512-HPwpGIzkl28mWyZqG52jiqDJ12waP11Pa1lGoiyUkIEuMLBP0oeK/C89esbXrxsky5we7dfd8U58nm0SgAWpVw==}

  '@remixicon/react@4.7.0':
    resolution: {integrity: sha512-ODBQjdbOjnFguCqctYkpDjERXOInNaBnRPDKfZOBvbzExBAwr2BaH/6AHFTg/UAFzBDkwtylfMT8iKPAkLwPLQ==}
    peerDependencies:
      react: '>=18.2.0'

  '@rolldown/binding-android-arm64@1.0.0-beta.50':
    resolution: {integrity: sha512-XlEkrOIHLyGT3avOgzfTFSjG+f+dZMw+/qd+Y3HLN86wlndrB/gSimrJCk4gOhr1XtRtEKfszpadI3Md4Z4/Ag==}
    engines: {node: ^20.19.0 || >=22.12.0}
    cpu: [arm64]
    os: [android]

  '@rolldown/binding-android-arm64@1.0.0-beta.51':
    resolution: {integrity: sha512-Ctn8FUXKWWQI9pWC61P1yumS9WjQtelNS9riHwV7oCkknPGaAry4o7eFx2KgoLMnI2BgFJYpW7Im8/zX3BuONg==}
    engines: {node: ^20.19.0 || >=22.12.0}
    cpu: [arm64]
    os: [android]

  '@rolldown/binding-darwin-arm64@1.0.0-beta.50':
    resolution: {integrity: sha512-+JRqKJhoFlt5r9q+DecAGPLZ5PxeLva+wCMtAuoFMWPoZzgcYrr599KQ+Ix0jwll4B4HGP43avu9My8KtSOR+w==}
    engines: {node: ^20.19.0 || >=22.12.0}
    cpu: [arm64]
    os: [darwin]

  '@rolldown/binding-darwin-arm64@1.0.0-beta.51':
    resolution: {integrity: sha512-EL1aRW2Oq15ShUEkBPsDtLMO8GTqfb/ktM/dFaVzXKQiEE96Ss6nexMgfgQrg8dGnNpndFyffVDb5IdSibsu1g==}
    engines: {node: ^20.19.0 || >=22.12.0}
    cpu: [arm64]
    os: [darwin]

  '@rolldown/binding-darwin-x64@1.0.0-beta.50':
    resolution: {integrity: sha512-fFXDjXnuX7/gQZQm/1FoivVtRcyAzdjSik7Eo+9iwPQ9EgtA5/nB2+jmbzaKtMGG3q+BnZbdKHCtOacmNrkIDA==}
    engines: {node: ^20.19.0 || >=22.12.0}
    cpu: [x64]
    os: [darwin]

  '@rolldown/binding-darwin-x64@1.0.0-beta.51':
    resolution: {integrity: sha512-uGtYKlFen9pMIPvkHPWZVDtmYhMQi5g5Ddsndg1gf3atScKYKYgs5aDP4DhHeTwGXQglhfBG7lEaOIZ4UAIWww==}
    engines: {node: ^20.19.0 || >=22.12.0}
    cpu: [x64]
    os: [darwin]

  '@rolldown/binding-freebsd-x64@1.0.0-beta.50':
    resolution: {integrity: sha512-F1b6vARy49tjmT/hbloplzgJS7GIvwWZqt+tAHEstCh0JIh9sa8FAMVqEmYxDviqKBaAI8iVvUREm/Kh/PD26Q==}
    engines: {node: ^20.19.0 || >=22.12.0}
    cpu: [x64]
    os: [freebsd]

  '@rolldown/binding-freebsd-x64@1.0.0-beta.51':
    resolution: {integrity: sha512-JRoVTQtHYbZj1P07JLiuTuXjiBtIa7ag7/qgKA6CIIXnAcdl4LrOf7nfDuHPJcuRKaP5dzecMgY99itvWfmUFQ==}
    engines: {node: ^20.19.0 || >=22.12.0}
    cpu: [x64]
    os: [freebsd]

  '@rolldown/binding-linux-arm-gnueabihf@1.0.0-beta.50':
    resolution: {integrity: sha512-U6cR76N8T8M6lHj7EZrQ3xunLPxSvYYxA8vJsBKZiFZkT8YV4kjgCO3KwMJL0NOjQCPGKyiXO07U+KmJzdPGRw==}
    engines: {node: ^20.19.0 || >=22.12.0}
    cpu: [arm]
    os: [linux]

  '@rolldown/binding-linux-arm-gnueabihf@1.0.0-beta.51':
    resolution: {integrity: sha512-BKATVnpPZ0TYBW9XfDwyd4kPGgvf964HiotIwUgpMrFOFYWqpZ+9ONNzMV4UFAYC7Hb5C2qgYQk/qj2OnAd4RQ==}
    engines: {node: ^20.19.0 || >=22.12.0}
    cpu: [arm]
    os: [linux]

  '@rolldown/binding-linux-arm64-gnu@1.0.0-beta.50':
    resolution: {integrity: sha512-ONgyjofCrrE3bnh5GZb8EINSFyR/hmwTzZ7oVuyUB170lboza1VMCnb8jgE6MsyyRgHYmN8Lb59i3NKGrxrYjw==}
    engines: {node: ^20.19.0 || >=22.12.0}
    cpu: [arm64]
    os: [linux]

  '@rolldown/binding-linux-arm64-gnu@1.0.0-beta.51':
    resolution: {integrity: sha512-xLd7da5jkfbVsBCm1buIRdWtuXY8+hU3+6ESXY/Tk5X5DPHaifrUblhYDgmA34dQt6WyNC2kfXGgrduPEvDI6Q==}
    engines: {node: ^20.19.0 || >=22.12.0}
    cpu: [arm64]
    os: [linux]

  '@rolldown/binding-linux-arm64-musl@1.0.0-beta.50':
    resolution: {integrity: sha512-L0zRdH2oDPkmB+wvuTl+dJbXCsx62SkqcEqdM+79LOcB+PxbAxxjzHU14BuZIQdXcAVDzfpMfaHWzZuwhhBTcw==}
    engines: {node: ^20.19.0 || >=22.12.0}
    cpu: [arm64]
    os: [linux]

  '@rolldown/binding-linux-arm64-musl@1.0.0-beta.51':
    resolution: {integrity: sha512-EQFXTgHxxTzv3t5EmjUP/DfxzFYx9sMndfLsYaAY4DWF6KsK1fXGYsiupif6qPTViPC9eVmRm78q0pZU/kuIPg==}
    engines: {node: ^20.19.0 || >=22.12.0}
    cpu: [arm64]
    os: [linux]

  '@rolldown/binding-linux-x64-gnu@1.0.0-beta.50':
    resolution: {integrity: sha512-gyoI8o/TGpQd3OzkJnh1M2kxy1Bisg8qJ5Gci0sXm9yLFzEXIFdtc4EAzepxGvrT2ri99ar5rdsmNG0zP0SbIg==}
    engines: {node: ^20.19.0 || >=22.12.0}
    cpu: [x64]
    os: [linux]

  '@rolldown/binding-linux-x64-gnu@1.0.0-beta.51':
    resolution: {integrity: sha512-p5P6Xpa68w3yFaAdSzIZJbj+AfuDnMDqNSeglBXM7UlJT14Q4zwK+rV+8Mhp9MiUb4XFISZtbI/seBprhkQbiQ==}
    engines: {node: ^20.19.0 || >=22.12.0}
    cpu: [x64]
    os: [linux]

  '@rolldown/binding-linux-x64-musl@1.0.0-beta.50':
    resolution: {integrity: sha512-zti8A7M+xFDpKlghpcCAzyOi+e5nfUl3QhU023ce5NCgUxRG5zGP2GR9LTydQ1rnIPwZUVBWd4o7NjZDaQxaXA==}
    engines: {node: ^20.19.0 || >=22.12.0}
    cpu: [x64]
    os: [linux]

  '@rolldown/binding-linux-x64-musl@1.0.0-beta.51':
    resolution: {integrity: sha512-sNVVyLa8HB8wkFipdfz1s6i0YWinwpbMWk5hO5S+XAYH2UH67YzUT13gs6wZTKg2x/3gtgXzYnHyF5wMIqoDAw==}
    engines: {node: ^20.19.0 || >=22.12.0}
    cpu: [x64]
    os: [linux]

  '@rolldown/binding-openharmony-arm64@1.0.0-beta.50':
    resolution: {integrity: sha512-eZUssog7qljrrRU9Mi0eqYEPm3Ch0UwB+qlWPMKSUXHNqhm3TvDZarJQdTevGEfu3EHAXJvBIe0YFYr0TPVaMA==}
    engines: {node: ^20.19.0 || >=22.12.0}
    cpu: [arm64]
    os: [openharmony]

  '@rolldown/binding-openharmony-arm64@1.0.0-beta.51':
    resolution: {integrity: sha512-e/JMTz9Q8+T3g/deEi8DK44sFWZWGKr9AOCW5e8C8SCVWzAXqYXAG7FXBWBNzWEZK0Rcwo9TQHTQ9Q0gXgdCaA==}
    engines: {node: ^20.19.0 || >=22.12.0}
    cpu: [arm64]
    os: [openharmony]

  '@rolldown/binding-wasm32-wasi@1.0.0-beta.50':
    resolution: {integrity: sha512-nmCN0nIdeUnmgeDXiQ+2HU6FT162o+rxnF7WMkBm4M5Ds8qTU7Dzv2Wrf22bo4ftnlrb2hKK6FSwAJSAe2FWLg==}
    engines: {node: '>=14.0.0'}
    cpu: [wasm32]

  '@rolldown/binding-wasm32-wasi@1.0.0-beta.51':
    resolution: {integrity: sha512-We3LWqSu6J9s5Y0MK+N7fUiiu37aBGPG3Pc347EoaROuAwkCS2u9xJ5dpIyLW4B49CIbS3KaPmn4kTgPb3EyPw==}
    engines: {node: '>=14.0.0'}
    cpu: [wasm32]

  '@rolldown/binding-win32-arm64-msvc@1.0.0-beta.50':
    resolution: {integrity: sha512-7kcNLi7Ua59JTTLvbe1dYb028QEPaJPJQHqkmSZ5q3tJueUeb6yjRtx8mw4uIqgWZcnQHAR3PrLN4XRJxvgIkA==}
    engines: {node: ^20.19.0 || >=22.12.0}
    cpu: [arm64]
    os: [win32]

  '@rolldown/binding-win32-arm64-msvc@1.0.0-beta.51':
    resolution: {integrity: sha512-fj56buHRuMM+r/cb6ZYfNjNvO/0xeFybI6cTkTROJatdP4fvmQ1NS8D/Lm10FCSDEOkqIz8hK3TGpbAThbPHsA==}
    engines: {node: ^20.19.0 || >=22.12.0}
    cpu: [arm64]
    os: [win32]

  '@rolldown/binding-win32-ia32-msvc@1.0.0-beta.50':
    resolution: {integrity: sha512-lL70VTNvSCdSZkDPPVMwWn/M2yQiYvSoXw9hTLgdIWdUfC3g72UaruezusR6ceRuwHCY1Ayu2LtKqXkBO5LIwg==}
    engines: {node: ^20.19.0 || >=22.12.0}
    cpu: [ia32]
    os: [win32]

  '@rolldown/binding-win32-ia32-msvc@1.0.0-beta.51':
    resolution: {integrity: sha512-fkqEqaeEx8AySXiDm54b/RdINb3C0VovzJA3osMhZsbn6FoD73H0AOIiaVAtGr6x63hefruVKTX8irAm4Jkt2w==}
    engines: {node: ^20.19.0 || >=22.12.0}
    cpu: [ia32]
    os: [win32]

  '@rolldown/binding-win32-x64-msvc@1.0.0-beta.50':
    resolution: {integrity: sha512-4qU4x5DXWB4JPjyTne/wBNPqkbQU8J45bl21geERBKtEittleonioACBL1R0PsBu0Aq21SwMK5a9zdBkWSlQtQ==}
    engines: {node: ^20.19.0 || >=22.12.0}
    cpu: [x64]
    os: [win32]

  '@rolldown/binding-win32-x64-msvc@1.0.0-beta.51':
    resolution: {integrity: sha512-CWuLG/HMtrVcjKGa0C4GnuxONrku89g0+CsH8nT0SNhOtREXuzwgjIXNJImpE/A/DMf9JF+1Xkrq/YRr+F/rCg==}
    engines: {node: ^20.19.0 || >=22.12.0}
    cpu: [x64]
    os: [win32]

  '@rolldown/pluginutils@1.0.0-beta.47':
    resolution: {integrity: sha512-8QagwMH3kNCuzD8EWL8R2YPW5e4OrHNSAHRFDdmFqEwEaD/KcNKjVoumo+gP2vW5eKB2UPbM6vTYiGZX0ixLnw==}

  '@rolldown/pluginutils@1.0.0-beta.50':
    resolution: {integrity: sha512-5e76wQiQVeL1ICOZVUg4LSOVYg9jyhGCin+icYozhsUzM+fHE7kddi1bdiE0jwVqTfkjba3jUFbEkoC9WkdvyA==}

  '@rolldown/pluginutils@1.0.0-beta.51':
    resolution: {integrity: sha512-51/8cNXMrqWqX3o8DZidhwz1uYq0BhHDDSfVygAND1Skx5s1TDw3APSSxCMcFFedwgqGcx34gRouwY+m404BBQ==}

  '@rollup/rollup-android-arm-eabi@4.53.3':
    resolution: {integrity: sha512-mRSi+4cBjrRLoaal2PnqH82Wqyb+d3HsPUN/W+WslCXsZsyHa9ZeQQX/pQsZaVIWDkPcpV6jJ+3KLbTbgnwv8w==}
    cpu: [arm]
    os: [android]

  '@rollup/rollup-android-arm64@4.53.3':
    resolution: {integrity: sha512-CbDGaMpdE9sh7sCmTrTUyllhrg65t6SwhjlMJsLr+J8YjFuPmCEjbBSx4Z/e4SmDyH3aB5hGaJUP2ltV/vcs4w==}
    cpu: [arm64]
    os: [android]

  '@rollup/rollup-darwin-arm64@4.53.3':
    resolution: {integrity: sha512-Nr7SlQeqIBpOV6BHHGZgYBuSdanCXuw09hon14MGOLGmXAFYjx1wNvquVPmpZnl0tLjg25dEdr4IQ6GgyToCUA==}
    cpu: [arm64]
    os: [darwin]

  '@rollup/rollup-darwin-x64@4.53.3':
    resolution: {integrity: sha512-DZ8N4CSNfl965CmPktJ8oBnfYr3F8dTTNBQkRlffnUarJ2ohudQD17sZBa097J8xhQ26AwhHJ5mvUyQW8ddTsQ==}
    cpu: [x64]
    os: [darwin]

  '@rollup/rollup-freebsd-arm64@4.53.3':
    resolution: {integrity: sha512-yMTrCrK92aGyi7GuDNtGn2sNW+Gdb4vErx4t3Gv/Tr+1zRb8ax4z8GWVRfr3Jw8zJWvpGHNpss3vVlbF58DZ4w==}
    cpu: [arm64]
    os: [freebsd]

  '@rollup/rollup-freebsd-x64@4.53.3':
    resolution: {integrity: sha512-lMfF8X7QhdQzseM6XaX0vbno2m3hlyZFhwcndRMw8fbAGUGL3WFMBdK0hbUBIUYcEcMhVLr1SIamDeuLBnXS+Q==}
    cpu: [x64]
    os: [freebsd]

  '@rollup/rollup-linux-arm-gnueabihf@4.53.3':
    resolution: {integrity: sha512-k9oD15soC/Ln6d2Wv/JOFPzZXIAIFLp6B+i14KhxAfnq76ajt0EhYc5YPeX6W1xJkAdItcVT+JhKl1QZh44/qw==}
    cpu: [arm]
    os: [linux]

  '@rollup/rollup-linux-arm-musleabihf@4.53.3':
    resolution: {integrity: sha512-vTNlKq+N6CK/8UktsrFuc+/7NlEYVxgaEgRXVUVK258Z5ymho29skzW1sutgYjqNnquGwVUObAaxae8rZ6YMhg==}
    cpu: [arm]
    os: [linux]

  '@rollup/rollup-linux-arm64-gnu@4.53.3':
    resolution: {integrity: sha512-RGrFLWgMhSxRs/EWJMIFM1O5Mzuz3Xy3/mnxJp/5cVhZ2XoCAxJnmNsEyeMJtpK+wu0FJFWz+QF4mjCA7AUQ3w==}
    cpu: [arm64]
    os: [linux]

  '@rollup/rollup-linux-arm64-musl@4.53.3':
    resolution: {integrity: sha512-kASyvfBEWYPEwe0Qv4nfu6pNkITLTb32p4yTgzFCocHnJLAHs+9LjUu9ONIhvfT/5lv4YS5muBHyuV84epBo/A==}
    cpu: [arm64]
    os: [linux]

  '@rollup/rollup-linux-loong64-gnu@4.53.3':
    resolution: {integrity: sha512-JiuKcp2teLJwQ7vkJ95EwESWkNRFJD7TQgYmCnrPtlu50b4XvT5MOmurWNrCj3IFdyjBQ5p9vnrX4JM6I8OE7g==}
    cpu: [loong64]
    os: [linux]

  '@rollup/rollup-linux-ppc64-gnu@4.53.3':
    resolution: {integrity: sha512-EoGSa8nd6d3T7zLuqdojxC20oBfNT8nexBbB/rkxgKj5T5vhpAQKKnD+h3UkoMuTyXkP5jTjK/ccNRmQrPNDuw==}
    cpu: [ppc64]
    os: [linux]

  '@rollup/rollup-linux-riscv64-gnu@4.53.3':
    resolution: {integrity: sha512-4s+Wped2IHXHPnAEbIB0YWBv7SDohqxobiiPA1FIWZpX+w9o2i4LezzH/NkFUl8LRci/8udci6cLq+jJQlh+0g==}
    cpu: [riscv64]
    os: [linux]

  '@rollup/rollup-linux-riscv64-musl@4.53.3':
    resolution: {integrity: sha512-68k2g7+0vs2u9CxDt5ktXTngsxOQkSEV/xBbwlqYcUrAVh6P9EgMZvFsnHy4SEiUl46Xf0IObWVbMvPrr2gw8A==}
    cpu: [riscv64]
    os: [linux]

  '@rollup/rollup-linux-s390x-gnu@4.53.3':
    resolution: {integrity: sha512-VYsFMpULAz87ZW6BVYw3I6sWesGpsP9OPcyKe8ofdg9LHxSbRMd7zrVrr5xi/3kMZtpWL/wC+UIJWJYVX5uTKg==}
    cpu: [s390x]
    os: [linux]

  '@rollup/rollup-linux-x64-gnu@4.53.3':
    resolution: {integrity: sha512-3EhFi1FU6YL8HTUJZ51imGJWEX//ajQPfqWLI3BQq4TlvHy4X0MOr5q3D2Zof/ka0d5FNdPwZXm3Yyib/UEd+w==}
    cpu: [x64]
    os: [linux]

  '@rollup/rollup-linux-x64-musl@4.53.3':
    resolution: {integrity: sha512-eoROhjcc6HbZCJr+tvVT8X4fW3/5g/WkGvvmwz/88sDtSJzO7r/blvoBDgISDiCjDRZmHpwud7h+6Q9JxFwq1Q==}
    cpu: [x64]
    os: [linux]

  '@rollup/rollup-openharmony-arm64@4.53.3':
    resolution: {integrity: sha512-OueLAWgrNSPGAdUdIjSWXw+u/02BRTcnfw9PN41D2vq/JSEPnJnVuBgw18VkN8wcd4fjUs+jFHVM4t9+kBSNLw==}
    cpu: [arm64]
    os: [openharmony]

  '@rollup/rollup-win32-arm64-msvc@4.53.3':
    resolution: {integrity: sha512-GOFuKpsxR/whszbF/bzydebLiXIHSgsEUp6M0JI8dWvi+fFa1TD6YQa4aSZHtpmh2/uAlj/Dy+nmby3TJ3pkTw==}
    cpu: [arm64]
    os: [win32]

  '@rollup/rollup-win32-ia32-msvc@4.53.3':
    resolution: {integrity: sha512-iah+THLcBJdpfZ1TstDFbKNznlzoxa8fmnFYK4V67HvmuNYkVdAywJSoteUszvBQ9/HqN2+9AZghbajMsFT+oA==}
    cpu: [ia32]
    os: [win32]

  '@rollup/rollup-win32-x64-gnu@4.53.3':
    resolution: {integrity: sha512-J9QDiOIZlZLdcot5NXEepDkstocktoVjkaKUtqzgzpt2yWjGlbYiKyp05rWwk4nypbYUNoFAztEgixoLaSETkg==}
    cpu: [x64]
    os: [win32]

  '@rollup/rollup-win32-x64-msvc@4.53.3':
    resolution: {integrity: sha512-UhTd8u31dXadv0MopwGgNOBpUVROFKWVQgAg5N1ESyCz8AuBcMqm4AuTjrwgQKGDfoFuz02EuMRHQIw/frmYKQ==}
    cpu: [x64]
    os: [win32]

  '@shikijs/core@3.15.0':
    resolution: {integrity: sha512-8TOG6yG557q+fMsSVa8nkEDOZNTSxjbbR8l6lF2gyr6Np+jrPlslqDxQkN6rMXCECQ3isNPZAGszAfYoJOPGlg==}

  '@shikijs/engine-javascript@3.15.0':
    resolution: {integrity: sha512-ZedbOFpopibdLmvTz2sJPJgns8Xvyabe2QbmqMTz07kt1pTzfEvKZc5IqPVO/XFiEbbNyaOpjPBkkr1vlwS+qg==}

  '@shikijs/engine-oniguruma@3.15.0':
    resolution: {integrity: sha512-HnqFsV11skAHvOArMZdLBZZApRSYS4LSztk2K3016Y9VCyZISnlYUYsL2hzlS7tPqKHvNqmI5JSUJZprXloMvA==}

  '@shikijs/langs@3.15.0':
    resolution: {integrity: sha512-WpRvEFvkVvO65uKYW4Rzxs+IG0gToyM8SARQMtGGsH4GDMNZrr60qdggXrFOsdfOVssG/QQGEl3FnJ3EZ+8w8A==}

  '@shikijs/rehype@3.15.0':
    resolution: {integrity: sha512-U+tqD1oxL+85N8FaW5XYIlMZ8KAa2g9IdplEZxPWflGRJf2gQRiBMMrpdG1USz3PN350YnMUHWcz9Twt3wJjXQ==}

  '@shikijs/themes@3.15.0':
    resolution: {integrity: sha512-8ow2zWb1IDvCKjYb0KiLNrK4offFdkfNVPXb1OZykpLCzRU6j+efkY+Y7VQjNlNFXonSw+4AOdGYtmqykDbRiQ==}

  '@shikijs/transformers@3.15.0':
    resolution: {integrity: sha512-Hmwip5ovvSkg+Kc41JTvSHHVfCYF+C8Cp1omb5AJj4Xvd+y9IXz2rKJwmFRGsuN0vpHxywcXJ1+Y4B9S7EG1/A==}

  '@shikijs/types@3.15.0':
    resolution: {integrity: sha512-BnP+y/EQnhihgHy4oIAN+6FFtmfTekwOLsQbRw9hOKwqgNy8Bdsjq8B05oAt/ZgvIWWFrshV71ytOrlPfYjIJw==}

  '@shikijs/vscode-textmate@10.0.2':
    resolution: {integrity: sha512-83yeghZ2xxin3Nj8z1NMd/NCuca+gsYXswywDy5bHvwlWL8tpTQmzGeUuHd9FC3E/SBEMvzJRwWEOz5gGes9Qg==}

  '@sinclair/typebox@0.34.41':
    resolution: {integrity: sha512-6gS8pZzSXdyRHTIqoqSVknxolr1kzfy4/CeDnrzsVz8TTIWUbOBr6gnzOmTYJ3eXQNh4IYHIGi5aIL7sOZ2G/g==}

  '@standard-schema/spec@1.0.0':
    resolution: {integrity: sha512-m2bOd0f2RT9k8QJx1JN85cZYyH1RqFBdlwtkSlf4tBDYLCiiZnv1fIIwacK6cqwXavOydf0NPToMQgpKq+dVlA==}

  '@swc/core-darwin-arm64@1.13.21':
    resolution: {integrity: sha512-0jaz9r7f0PDK8OyyVooadv8dkFlQmVmBK6DtAnWSRjkCbNt4sdqsc9ZkyEDJXaxOVcMQ3pJx/Igniyw5xqACLw==}
    engines: {node: '>=10'}
    cpu: [arm64]
    os: [darwin]

  '@swc/core-darwin-x64@1.13.21':
    resolution: {integrity: sha512-pLeZn+NTGa7oW/ysD6oM82BjKZl71WNJR9BKXRsOhrNQeUWv55DCoZT2P4DzeU5Xgjmos+iMoDLg/9R6Ngc0PA==}
    engines: {node: '>=10'}
    cpu: [x64]
    os: [darwin]

  '@swc/core-linux-arm-gnueabihf@1.13.21':
    resolution: {integrity: sha512-p9aYzTmP7qVDPkXxnbekOfbT11kxnPiuLrUbgpN/vn6sxXDCObMAiY63WlDR0IauBK571WUdmgb04goe/xTQWw==}
    engines: {node: '>=10'}
    cpu: [arm]
    os: [linux]

  '@swc/core-linux-arm64-gnu@1.13.21':
    resolution: {integrity: sha512-yRqFoGlCwEX1nS7OajBE23d0LPeONmFAgoe4rgRYvaUb60qGxIJoMMdvF2g3dum9ZyVDYAb3kP09hbXFbMGr4A==}
    engines: {node: '>=10'}
    cpu: [arm64]
    os: [linux]

  '@swc/core-linux-arm64-musl@1.13.21':
    resolution: {integrity: sha512-wu5EGA86gtdYMW69eU80jROzArzD3/6G6zzK0VVR+OFt/0zqbajiiszIpaniOVACObLfJEcShQ05B3q0+CpUEg==}
    engines: {node: '>=10'}
    cpu: [arm64]
    os: [linux]

  '@swc/core-linux-x64-gnu@1.13.21':
    resolution: {integrity: sha512-AoGGVPNXH3C4S7WlJOxN1nGW5nj//J9uKysS7CIBotRmHXfHO4wPK3TVFRTA4cuouAWBBn7O8m3A99p/GR+iaw==}
    engines: {node: '>=10'}
    cpu: [x64]
    os: [linux]

  '@swc/core-linux-x64-musl@1.13.21':
    resolution: {integrity: sha512-cBy2amuDuxMZnEq16MqGu+DUlEFqI+7F/OACNlk7zEJKq48jJKGEMqJz3X2ucJE5jqUIg6Pos6Uo/y+vuWQymQ==}
    engines: {node: '>=10'}
    cpu: [x64]
    os: [linux]

  '@swc/core-win32-arm64-msvc@1.13.21':
    resolution: {integrity: sha512-2xfR5gnqBGOMOlY3s1QiFTXZaivTILMwX67FD2uzT6OCbT/3lyAM/4+3BptBXD8pUkkOGMFLsdeHw4fbO1GrpQ==}
    engines: {node: '>=10'}
    cpu: [arm64]
    os: [win32]

  '@swc/core-win32-ia32-msvc@1.13.21':
    resolution: {integrity: sha512-0pkpgKlBDwUImWTQxLakKbzZI6TIGVVAxk658oxrY8VK+hxRy2iezFY6m5Urmeds47M/cnW3dO+OY4C2caOF8A==}
    engines: {node: '>=10'}
    cpu: [ia32]
    os: [win32]

  '@swc/core-win32-x64-msvc@1.13.21':
    resolution: {integrity: sha512-DAnIw2J95TOW4Kr7NBx12vlZPW3QndbpFMmuC7x+fPoozoLpEscaDkiYhk7/sTtY9pubPMfHFPBORlbqyQCfOQ==}
    engines: {node: '>=10'}
    cpu: [x64]
    os: [win32]

  '@swc/core@1.13.21':
    resolution: {integrity: sha512-umBaSb65O1v6Lt8RV3o5srw0nKr25amf/yRIGFPug63sAerL9n2UkmfGywA1l1aN81W7faXIynF0JmlQ2wPSdw==}
    engines: {node: '>=10'}
    peerDependencies:
      '@swc/helpers': '>=0.5.17'
    peerDependenciesMeta:
      '@swc/helpers':
        optional: true

  '@swc/counter@0.1.3':
    resolution: {integrity: sha512-e2BR4lsJkkRlKZ/qCHPw9ZaSxc0MVUd7gtbtaB7aMvHeJVYe8sOB8DBZkP2DtISHGSku9sCK6T6cnY0CtXrOCQ==}

  '@swc/helpers@0.5.15':
    resolution: {integrity: sha512-JQ5TuMi45Owi4/BIMAJBoSQoOJu12oOk/gADqlcUL9JEdHB8vyjUSsxqeNXnmXHjYKMi2WcYtezGEEhqUI/E2g==}

  '@swc/helpers@0.5.17':
    resolution: {integrity: sha512-5IKx/Y13RsYd+sauPb2x+U/xZikHjolzfuDgTAl/Tdf3Q8rslRvC19NKDLgAJQ6wsqADk10ntlv08nPFw/gO/A==}

  '@swc/types@0.1.25':
    resolution: {integrity: sha512-iAoY/qRhNH8a/hBvm3zKj9qQ4oc2+3w1unPJa2XvTK3XjeLXtzcCingVPw/9e5mn1+0yPqxcBGp9Jf0pkfMb1g==}

  '@tailwindcss/node@4.1.17':
    resolution: {integrity: sha512-csIkHIgLb3JisEFQ0vxr2Y57GUNYh447C8xzwj89U/8fdW8LhProdxvnVH6U8M2Y73QKiTIH+LWbK3V2BBZsAg==}

  '@tailwindcss/oxide-android-arm64@4.1.17':
    resolution: {integrity: sha512-BMqpkJHgOZ5z78qqiGE6ZIRExyaHyuxjgrJ6eBO5+hfrfGkuya0lYfw8fRHG77gdTjWkNWEEm+qeG2cDMxArLQ==}
    engines: {node: '>= 10'}
    cpu: [arm64]
    os: [android]

  '@tailwindcss/oxide-darwin-arm64@4.1.17':
    resolution: {integrity: sha512-EquyumkQweUBNk1zGEU/wfZo2qkp/nQKRZM8bUYO0J+Lums5+wl2CcG1f9BgAjn/u9pJzdYddHWBiFXJTcxmOg==}
    engines: {node: '>= 10'}
    cpu: [arm64]
    os: [darwin]

  '@tailwindcss/oxide-darwin-x64@4.1.17':
    resolution: {integrity: sha512-gdhEPLzke2Pog8s12oADwYu0IAw04Y2tlmgVzIN0+046ytcgx8uZmCzEg4VcQh+AHKiS7xaL8kGo/QTiNEGRog==}
    engines: {node: '>= 10'}
    cpu: [x64]
    os: [darwin]

  '@tailwindcss/oxide-freebsd-x64@4.1.17':
    resolution: {integrity: sha512-hxGS81KskMxML9DXsaXT1H0DyA+ZBIbyG/sSAjWNe2EDl7TkPOBI42GBV3u38itzGUOmFfCzk1iAjDXds8Oh0g==}
    engines: {node: '>= 10'}
    cpu: [x64]
    os: [freebsd]

  '@tailwindcss/oxide-linux-arm-gnueabihf@4.1.17':
    resolution: {integrity: sha512-k7jWk5E3ldAdw0cNglhjSgv501u7yrMf8oeZ0cElhxU6Y2o7f8yqelOp3fhf7evjIS6ujTI3U8pKUXV2I4iXHQ==}
    engines: {node: '>= 10'}
    cpu: [arm]
    os: [linux]

  '@tailwindcss/oxide-linux-arm64-gnu@4.1.17':
    resolution: {integrity: sha512-HVDOm/mxK6+TbARwdW17WrgDYEGzmoYayrCgmLEw7FxTPLcp/glBisuyWkFz/jb7ZfiAXAXUACfyItn+nTgsdQ==}
    engines: {node: '>= 10'}
    cpu: [arm64]
    os: [linux]

  '@tailwindcss/oxide-linux-arm64-musl@4.1.17':
    resolution: {integrity: sha512-HvZLfGr42i5anKtIeQzxdkw/wPqIbpeZqe7vd3V9vI3RQxe3xU1fLjss0TjyhxWcBaipk7NYwSrwTwK1hJARMg==}
    engines: {node: '>= 10'}
    cpu: [arm64]
    os: [linux]

  '@tailwindcss/oxide-linux-x64-gnu@4.1.17':
    resolution: {integrity: sha512-M3XZuORCGB7VPOEDH+nzpJ21XPvK5PyjlkSFkFziNHGLc5d6g3di2McAAblmaSUNl8IOmzYwLx9NsE7bplNkwQ==}
    engines: {node: '>= 10'}
    cpu: [x64]
    os: [linux]

  '@tailwindcss/oxide-linux-x64-musl@4.1.17':
    resolution: {integrity: sha512-k7f+pf9eXLEey4pBlw+8dgfJHY4PZ5qOUFDyNf7SI6lHjQ9Zt7+NcscjpwdCEbYi6FI5c2KDTDWyf2iHcCSyyQ==}
    engines: {node: '>= 10'}
    cpu: [x64]
    os: [linux]

  '@tailwindcss/oxide-wasm32-wasi@4.1.17':
    resolution: {integrity: sha512-cEytGqSSoy7zK4JRWiTCx43FsKP/zGr0CsuMawhH67ONlH+T79VteQeJQRO/X7L0juEUA8ZyuYikcRBf0vsxhg==}
    engines: {node: '>=14.0.0'}
    cpu: [wasm32]
    bundledDependencies:
      - '@napi-rs/wasm-runtime'
      - '@emnapi/core'
      - '@emnapi/runtime'
      - '@tybys/wasm-util'
      - '@emnapi/wasi-threads'
      - tslib

  '@tailwindcss/oxide-win32-arm64-msvc@4.1.17':
    resolution: {integrity: sha512-JU5AHr7gKbZlOGvMdb4722/0aYbU+tN6lv1kONx0JK2cGsh7g148zVWLM0IKR3NeKLv+L90chBVYcJ8uJWbC9A==}
    engines: {node: '>= 10'}
    cpu: [arm64]
    os: [win32]

  '@tailwindcss/oxide-win32-x64-msvc@4.1.17':
    resolution: {integrity: sha512-SKWM4waLuqx0IH+FMDUw6R66Hu4OuTALFgnleKbqhgGU30DY20NORZMZUKgLRjQXNN2TLzKvh48QXTig4h4bGw==}
    engines: {node: '>= 10'}
    cpu: [x64]
    os: [win32]

  '@tailwindcss/oxide@4.1.17':
    resolution: {integrity: sha512-F0F7d01fmkQhsTjXezGBLdrl1KresJTcI3DB8EkScCldyKp3Msz4hub4uyYaVnk88BAS1g5DQjjF6F5qczheLA==}
    engines: {node: '>= 10'}

  '@tailwindcss/postcss@4.1.17':
    resolution: {integrity: sha512-+nKl9N9mN5uJ+M7dBOOCzINw94MPstNR/GtIhz1fpZysxL/4a+No64jCBD6CPN+bIHWFx3KWuu8XJRrj/572Dw==}

  '@tailwindcss/vite@4.1.17':
    resolution: {integrity: sha512-4+9w8ZHOiGnpcGI6z1TVVfWaX/koK7fKeSYF3qlYg2xpBtbteP2ddBxiarL+HVgfSJGeK5RIxRQmKm4rTJJAwA==}
    peerDependencies:
      vite: ^5.2.0 || ^6 || ^7

  '@tokenizer/inflate@0.3.1':
    resolution: {integrity: sha512-4oeoZEBQdLdt5WmP/hx1KZ6D3/Oid/0cUb2nk4F0pTDAWy+KCH3/EnAkZF/bvckWo8I33EqBm01lIPgmgc8rCA==}
    engines: {node: '>=18'}

  '@tokenizer/token@0.3.0':
    resolution: {integrity: sha512-OvjF+z51L3ov0OyAU0duzsYuvO01PH7x4t6DJx+guahgTnBHkhJdG7soQeTSFLWN3efnHyibZ4Z8l2EuWwJN3A==}

  '@tootallnate/quickjs-emscripten@0.23.0':
    resolution: {integrity: sha512-C5Mc6rdnsaJDjO3UpGW/CQTHtCKaYlScZTly4JIu97Jxo/odCiH0ITnDXSJPTOrEKk/ycSZ0AOgTmkDtkOsvIA==}

  '@trpc/server@11.7.1':
    resolution: {integrity: sha512-N3U8LNLIP4g9C7LJ/sLkjuPHwqlvE3bnspzC4DEFVdvx2+usbn70P80E3wj5cjOTLhmhRiwJCSXhlB+MHfGeCw==}
    peerDependencies:
      typescript: '>=5.7.2'

  '@ts-morph/common@0.28.1':
    resolution: {integrity: sha512-W74iWf7ILp1ZKNYXY5qbddNaml7e9Sedv5lvU1V8lftlitkc9Pq1A+jlH23ltDgWYeZFFEqGCD1Ies9hqu3O+g==}

  '@tsconfig/node10@1.0.12':
    resolution: {integrity: sha512-UCYBaeFvM11aU2y3YPZ//O5Rhj+xKyzy7mvcIoAjASbigy8mHMryP5cK7dgjlz2hWxh1g5pLw084E0a/wlUSFQ==}

  '@tsconfig/node12@1.0.11':
    resolution: {integrity: sha512-cqefuRsh12pWyGsIoBKJA9luFu3mRxCA+ORZvA4ktLSzIuCUtWVxGIuXigEwO5/ywWFMZ2QEGKWvkZG1zDMTag==}

  '@tsconfig/node14@1.0.3':
    resolution: {integrity: sha512-ysT8mhdixWK6Hw3i1V2AeRqZ5WfXg1G43mqoYlM2nc6388Fq5jcXyr5mRsqViLx/GJYdoL0bfXD8nmF+Zn/Iow==}

  '@tsconfig/node16@1.0.4':
    resolution: {integrity: sha512-vxhUy4J8lyeyinH7Azl1pdd43GJhZH/tP2weN8TntQblOY+A0XbT8DJk1/oCPuOOyg/Ja757rG0CgHcWC8OfMA==}

  '@turbo/gen@2.6.1':
    resolution: {integrity: sha512-MgWIZ7nPr/X8ty4zVwaquoX+XXioufUZAG77G01C5TVJF/7iKrMAk/l0hgn99VoCb+nJL9qD8MA0HrJBgXyn8w==}
    hasBin: true

  '@turbo/workspaces@2.6.1':
    resolution: {integrity: sha512-RqCfreuW34qN4G6OKtXrCLzvfsiBy6oGN67LhM/Fvk6b7XWn6GCBwTe0JM+CrH0uCiQbgYa6HgnWcUlTxIvYQw==}
    hasBin: true

  '@tybys/wasm-util@0.10.1':
    resolution: {integrity: sha512-9tTaPJLSiejZKx+Bmog4uSubteqTvFrVrURwkmHixBo0G4seD0zUxp98E1DzUBJxLQ3NPwXrGKDiVjwx/DpPsg==}

  '@types/babel__core@7.20.5':
    resolution: {integrity: sha512-qoQprZvz5wQFJwMDqeseRXWv3rqMvhgpbXFfVyWhbx9X47POIA6i/+dXefEmZKoAgOaTdaIgNSMqMIU61yRyzA==}

  '@types/babel__generator@7.27.0':
    resolution: {integrity: sha512-ufFd2Xi92OAVPYsy+P4n7/U7e68fex0+Ee8gSG9KX7eo084CWiQ4sdxktvdl0bOPupXtVJPY19zk6EwWqUQ8lg==}

  '@types/babel__template@7.4.4':
    resolution: {integrity: sha512-h/NUaSyG5EyxBIp8YRxo4RMe2/qQgvyowRwVMzhYhBCONbW8PUsg4lkFMrhgZhUe5z3L3MiLDuvyJ/CaPa2A8A==}

  '@types/babel__traverse@7.28.0':
    resolution: {integrity: sha512-8PvcXf70gTDZBgt9ptxJ8elBeBjcLOAcOtoO/mPJjtji1+CdGbHgm77om1GrsPxsiE+uXIpNSK64UYaIwQXd4Q==}

  '@types/body-parser@1.19.6':
    resolution: {integrity: sha512-HLFeCYgz89uk22N5Qg3dvGvsv46B8GLvKKo1zKG4NybA8U2DiEO3w9lqGg29t/tfLRJpJ6iQxnVw4OnB7MoM9g==}

  '@types/chai@5.2.3':
    resolution: {integrity: sha512-Mw558oeA9fFbv65/y4mHtXDs9bPnFMZAL/jxdPFUpOHHIXX91mcgEHbS5Lahr+pwZFR8A7GQleRWeI6cGFC2UA==}

  '@types/connect@3.4.38':
    resolution: {integrity: sha512-K6uROf1LD88uDQqJCktA4yzL1YYAK6NgfsI0v/mTgyPKWsX1CnJ0XPSDhViejru1GcRkLWb8RlzFYJRqGUbaug==}

  '@types/conventional-commits-parser@5.0.2':
    resolution: {integrity: sha512-BgT2szDXnVypgpNxOK8aL5SGjUdaQbC++WZNjF1Qge3Og2+zhHj+RWhmehLhYyvQwqAmvezruVfOf8+3m74W+g==}

  '@types/debug@4.1.12':
    resolution: {integrity: sha512-vIChWdVG3LG1SMxEvI/AK+FWJthlrqlTu7fbrlywTkkaONwk/UAGaULXRlf8vkzFBLVm0zkMdCquhL5aOjhXPQ==}

  '@types/deep-eql@4.0.2':
    resolution: {integrity: sha512-c9h9dVVMigMPc4bwTvC5dxqtqJZwQPePsWjPlpSOnojbor6pGqdk541lfA7AqFQr5pB1BRdq0juY9db81BwyFw==}

  '@types/estree-jsx@1.0.5':
    resolution: {integrity: sha512-52CcUVNFyfb1A2ALocQw/Dd1BQFNmSdkuC3BkZ6iqhdMfQz7JWOFRuJFloOzjk+6WijU56m9oKXFAXc7o3Towg==}

  '@types/estree@1.0.8':
    resolution: {integrity: sha512-dWHzHa2WqEXI/O1E9OjrocMTKJl2mSrEolh1Iomrv6U+JuNwaHXsXx9bLu5gG7BUWFIN0skIQJQ/L1rIex4X6w==}

  '@types/express-serve-static-core@5.1.0':
    resolution: {integrity: sha512-jnHMsrd0Mwa9Cf4IdOzbz543y4XJepXrbia2T4b6+spXC2We3t1y6K44D3mR8XMFSXMCf3/l7rCgddfx7UNVBA==}

  '@types/express@5.0.5':
    resolution: {integrity: sha512-LuIQOcb6UmnF7C1PCFmEU1u2hmiHL43fgFQX67sN3H4Z+0Yk0Neo++mFsBjhOAuLzvlQeqAAkeDOZrJs9rzumQ==}

  '@types/glob@7.2.0':
    resolution: {integrity: sha512-ZUxbzKl0IfJILTS6t7ip5fQQM/J3TJYubDm3nMbgubNNYS62eXeUpoLUC8/7fJNiFYHTrGPQn7hspDUzIHX3UA==}

  '@types/hast@3.0.4':
    resolution: {integrity: sha512-WPs+bbQw5aCj+x6laNGWLH3wviHtoCv/P3+otBhbOhJgG8qtpdAMlTCxLtsTWA7LH1Oh/bFCHsBn0TPS5m30EQ==}

  '@types/http-errors@2.0.5':
    resolution: {integrity: sha512-r8Tayk8HJnX0FztbZN7oVqGccWgw98T/0neJphO91KkmOzug1KkofZURD4UaD5uH8AqcFLfdPErnBod0u71/qg==}

  '@types/inquirer@6.5.0':
    resolution: {integrity: sha512-rjaYQ9b9y/VFGOpqBEXRavc3jh0a+e6evAbI31tMda8VlPaSy0AZJfXsvmIe3wklc7W6C3zCSfleuMXR7NOyXw==}

  '@types/json-schema@7.0.15':
    resolution: {integrity: sha512-5+fP8P8MFNC+AyZCDxrB2pkZFPGzqQWUzpSeuuVLvm8VMcorNYavBqoFcxK8bQz4Qsbn4oUEEem4wDLfcysGHA==}

  '@types/mdast@4.0.4':
    resolution: {integrity: sha512-kGaNbPh1k7AFzgpud/gMdvIm5xuECykRR+JnWKQno9TAXVa6WIVCGTPvYGekIDL4uwCZQSYbUxNBSb1aUo79oA==}

  '@types/mdx@2.0.13':
    resolution: {integrity: sha512-+OWZQfAYyio6YkJb3HLxDrvnx6SWWDbC0zVPfBRzUk0/nqoDyf6dNxQi3eArPe8rJ473nobTMQ/8Zk+LxJ+Yuw==}

  '@types/mime@1.3.5':
    resolution: {integrity: sha512-/pyBZWSLD2n0dcHE3hq8s8ZvcETHtEuF+3E7XVt0Ig2nvsVQXdghHVcEkIWjy9A0wKfTn97a/PSDYohKIlnP/w==}

  '@types/minimatch@6.0.0':
    resolution: {integrity: sha512-zmPitbQ8+6zNutpwgcQuLcsEpn/Cj54Kbn7L5pX0Os5kdWplB7xPgEh/g+SWOB/qmows2gpuCaPyduq8ZZRnxA==}
    deprecated: This is a stub types definition. minimatch provides its own type definitions, so you do not need this installed.

  '@types/ms@2.1.0':
    resolution: {integrity: sha512-GsCCIZDE/p3i96vtEqx+7dBUGXrc7zeSK3wwPHIaRThS+9OhWIXRqzs4d6k1SVU8g91DrNRWxWUGhp5KXQb2VA==}

  '@types/node@12.20.55':
    resolution: {integrity: sha512-J8xLz7q2OFulZ2cyGTLE1TbbZcjpno7FaN6zdJNrgAdrJ+DZzh/uFR6YrTb4C+nXakvud8Q4+rbhoIWlYQbUFQ==}

  '@types/node@24.10.1':
    resolution: {integrity: sha512-GNWcUTRBgIRJD5zj+Tq0fKOJ5XZajIiBroOF0yvj2bSU1WvNdYS/dn9UxwsujGW4JX06dnHyjV2y9rRaybH0iQ==}

  '@types/qs@6.14.0':
    resolution: {integrity: sha512-eOunJqu0K1923aExK6y8p6fsihYEn/BYuQ4g0CxAAgFc4b/ZLN4CrsRZ55srTdqoiLzU2B2evC+apEIxprEzkQ==}

  '@types/range-parser@1.2.7':
    resolution: {integrity: sha512-hKormJbkJqzQGhziax5PItDUTMAM9uE2XXQmM37dyd4hVM+5aVl7oVxMVUiVQn2oCQFN/LKCZdvSM0pFRqbSmQ==}

  '@types/react-dom@19.2.3':
    resolution: {integrity: sha512-jp2L/eY6fn+KgVVQAOqYItbF0VY/YApe5Mz2F0aykSO8gx31bYCZyvSeYxCHKvzHG5eZjc+zyaS5BrBWya2+kQ==}
    peerDependencies:
      '@types/react': ^19.2.0

  '@types/react@19.2.6':
    resolution: {integrity: sha512-p/jUvulfgU7oKtj6Xpk8cA2Y1xKTtICGpJYeJXz2YVO2UcvjQgeRMLDGfDeqeRW2Ta+0QNFwcc8X3GH8SxZz6w==}

  '@types/send@0.17.6':
    resolution: {integrity: sha512-Uqt8rPBE8SY0RK8JB1EzVOIZ32uqy8HwdxCnoCOsYrvnswqmFZ/k+9Ikidlk/ImhsdvBsloHbAlewb2IEBV/Og==}

  '@types/send@1.2.1':
    resolution: {integrity: sha512-arsCikDvlU99zl1g69TcAB3mzZPpxgw0UQnaHeC1Nwb015xp8bknZv5rIfri9xTOcMuaVgvabfIRA7PSZVuZIQ==}

  '@types/serve-static@1.15.10':
    resolution: {integrity: sha512-tRs1dB+g8Itk72rlSI2ZrW6vZg0YrLI81iQSTkMmOqnqCaNr/8Ek4VwWcN5vZgCYWbg/JJSGBlUaYGAOP73qBw==}

  '@types/through@0.0.33':
    resolution: {integrity: sha512-HsJ+z3QuETzP3cswwtzt2vEIiHBk/dCcHGhbmG5X3ecnwFD/lPrMpliGXxSCg03L9AhrdwA4Oz/qfspkDW+xGQ==}

  '@types/tinycolor2@1.4.6':
    resolution: {integrity: sha512-iEN8J0BoMnsWBqjVbWH/c0G0Hh7O21lpR2/+PrvAVgWdzL7eexIFm4JN/Wn10PTcmNdtS6U67r499mlWMXOxNw==}

  '@types/unist@2.0.11':
    resolution: {integrity: sha512-CmBKiL6NNo/OqgmMn95Fk9Whlp2mtvIv+KNpQKN2F4SjvrEesubTRWGYSg+BnWZOnlCaSTU1sMpsBOzgbYhnsA==}

  '@types/unist@3.0.3':
    resolution: {integrity: sha512-ko/gIFJRv177XgZsZcBwnqJN5x/Gien8qNOn0D5bQU/zAzVf9Zt3BlcUiLqhV9y4ARk0GbT3tnUiPNgnTXzc/Q==}

  '@typescript-eslint/eslint-plugin@8.47.0':
    resolution: {integrity: sha512-fe0rz9WJQ5t2iaLfdbDc9T80GJy0AeO453q8C3YCilnGozvOyCG5t+EZtg7j7D88+c3FipfP/x+wzGnh1xp8ZA==}
    engines: {node: ^18.18.0 || ^20.9.0 || >=21.1.0}
    peerDependencies:
      '@typescript-eslint/parser': ^8.47.0
      eslint: ^8.57.0 || ^9.0.0
      typescript: '>=4.8.4 <6.0.0'

  '@typescript-eslint/parser@8.47.0':
    resolution: {integrity: sha512-lJi3PfxVmo0AkEY93ecfN+r8SofEqZNGByvHAI3GBLrvt1Cw6H5k1IM02nSzu0RfUafr2EvFSw0wAsZgubNplQ==}
    engines: {node: ^18.18.0 || ^20.9.0 || >=21.1.0}
    peerDependencies:
      eslint: ^8.57.0 || ^9.0.0
      typescript: '>=4.8.4 <6.0.0'

  '@typescript-eslint/project-service@8.47.0':
    resolution: {integrity: sha512-2X4BX8hUeB5JcA1TQJ7GjcgulXQ+5UkNb0DL8gHsHUHdFoiCTJoYLTpib3LtSDPZsRET5ygN4qqIWrHyYIKERA==}
    engines: {node: ^18.18.0 || ^20.9.0 || >=21.1.0}
    peerDependencies:
      typescript: '>=4.8.4 <6.0.0'

  '@typescript-eslint/scope-manager@8.47.0':
    resolution: {integrity: sha512-a0TTJk4HXMkfpFkL9/WaGTNuv7JWfFTQFJd6zS9dVAjKsojmv9HT55xzbEpnZoY+VUb+YXLMp+ihMLz/UlZfDg==}
    engines: {node: ^18.18.0 || ^20.9.0 || >=21.1.0}

  '@typescript-eslint/tsconfig-utils@8.47.0':
    resolution: {integrity: sha512-ybUAvjy4ZCL11uryalkKxuT3w3sXJAuWhOoGS3T/Wu+iUu1tGJmk5ytSY8gbdACNARmcYEB0COksD2j6hfGK2g==}
    engines: {node: ^18.18.0 || ^20.9.0 || >=21.1.0}
    peerDependencies:
      typescript: '>=4.8.4 <6.0.0'

  '@typescript-eslint/type-utils@8.47.0':
    resolution: {integrity: sha512-QC9RiCmZ2HmIdCEvhd1aJELBlD93ErziOXXlHEZyuBo3tBiAZieya0HLIxp+DoDWlsQqDawyKuNEhORyku+P8A==}
    engines: {node: ^18.18.0 || ^20.9.0 || >=21.1.0}
    peerDependencies:
      eslint: ^8.57.0 || ^9.0.0
      typescript: '>=4.8.4 <6.0.0'

  '@typescript-eslint/types@8.47.0':
    resolution: {integrity: sha512-nHAE6bMKsizhA2uuYZbEbmp5z2UpffNrPEqiKIeN7VsV6UY/roxanWfoRrf6x/k9+Obf+GQdkm0nPU+vnMXo9A==}
    engines: {node: ^18.18.0 || ^20.9.0 || >=21.1.0}

  '@typescript-eslint/typescript-estree@8.47.0':
    resolution: {integrity: sha512-k6ti9UepJf5NpzCjH31hQNLHQWupTRPhZ+KFF8WtTuTpy7uHPfeg2NM7cP27aCGajoEplxJDFVCEm9TGPYyiVg==}
    engines: {node: ^18.18.0 || ^20.9.0 || >=21.1.0}
    peerDependencies:
      typescript: '>=4.8.4 <6.0.0'

  '@typescript-eslint/utils@8.47.0':
    resolution: {integrity: sha512-g7XrNf25iL4TJOiPqatNuaChyqt49a/onq5YsJ9+hXeugK+41LVg7AxikMfM02PC6jbNtZLCJj6AUcQXJS/jGQ==}
    engines: {node: ^18.18.0 || ^20.9.0 || >=21.1.0}
    peerDependencies:
      eslint: ^8.57.0 || ^9.0.0
      typescript: '>=4.8.4 <6.0.0'

  '@typescript-eslint/visitor-keys@8.47.0':
    resolution: {integrity: sha512-SIV3/6eftCy1bNzCQoPmbWsRLujS8t5iDIZ4spZOBHqrM+yfX2ogg8Tt3PDTAVKw3sSCiUgg30uOAvK2r9zGjQ==}
    engines: {node: ^18.18.0 || ^20.9.0 || >=21.1.0}

  '@ungap/structured-clone@1.3.0':
    resolution: {integrity: sha512-WmoN8qaIAo7WTYWbAZuG8PYEhn5fkz7dZrqTBZ7dtt//lL2Gwms1IcnQ5yHqjDfX8Ft5j4YzDM23f87zBfDe9g==}

  '@vercel/analytics@1.5.0':
    resolution: {integrity: sha512-MYsBzfPki4gthY5HnYN7jgInhAZ7Ac1cYDoRWFomwGHWEX7odTEzbtg9kf/QSo7XEsEAqlQugA6gJ2WS2DEa3g==}
    peerDependencies:
      '@remix-run/react': ^2
      '@sveltejs/kit': ^1 || ^2
      next: '>= 13'
      react: ^18 || ^19 || ^19.0.0-rc
      svelte: '>= 4'
      vue: ^3
      vue-router: ^4
    peerDependenciesMeta:
      '@remix-run/react':
        optional: true
      '@sveltejs/kit':
        optional: true
      next:
        optional: true
      react:
        optional: true
      svelte:
        optional: true
      vue:
        optional: true
      vue-router:
        optional: true

  '@vercel/oidc@3.0.5':
    resolution: {integrity: sha512-fnYhv671l+eTTp48gB4zEsTW/YtRgRPnkI2nT7x6qw5rkI1Lq2hTmQIpHPgyThI0znLK+vX2n9XxKdXZ7BUbbw==}
    engines: {node: '>= 20'}

  '@vitejs/plugin-react@5.1.1':
    resolution: {integrity: sha512-WQfkSw0QbQ5aJ2CHYw23ZGkqnRwqKHD/KYsMeTkZzPT4Jcf0DcBxBtwMJxnu6E7oxw5+JC6ZAiePgh28uJ1HBA==}
    engines: {node: ^20.19.0 || >=22.12.0}
    peerDependencies:
      vite: ^4.2.0 || ^5.0.0 || ^6.0.0 || ^7.0.0

  '@vitest/coverage-v8@4.0.13':
    resolution: {integrity: sha512-w77N6bmtJ3CFnL/YHiYotwW/JI3oDlR3K38WEIqegRfdMSScaYxwYKB/0jSNpOTZzUjQkG8HHEz4sdWQMWpQ5g==}
    peerDependencies:
      '@vitest/browser': 4.0.13
      vitest: 4.0.13
    peerDependenciesMeta:
      '@vitest/browser':
        optional: true

  '@vitest/expect@4.0.13':
    resolution: {integrity: sha512-zYtcnNIBm6yS7Gpr7nFTmq8ncowlMdOJkWLqYvhr/zweY6tFbDkDi8BPPOeHxEtK1rSI69H7Fd4+1sqvEGli6w==}

  '@vitest/mocker@4.0.13':
    resolution: {integrity: sha512-eNCwzrI5djoauklwP1fuslHBjrbR8rqIVbvNlAnkq1OTa6XT+lX68mrtPirNM9TnR69XUPt4puBCx2Wexseylg==}
    peerDependencies:
      msw: ^2.4.9
      vite: ^6.0.0 || ^7.0.0-0
    peerDependenciesMeta:
      msw:
        optional: true
      vite:
        optional: true

  '@vitest/pretty-format@4.0.13':
    resolution: {integrity: sha512-ooqfze8URWbI2ozOeLDMh8YZxWDpGXoeY3VOgcDnsUxN0jPyPWSUvjPQWqDGCBks+opWlN1E4oP1UYl3C/2EQA==}

  '@vitest/runner@4.0.13':
    resolution: {integrity: sha512-9IKlAru58wcVaWy7hz6qWPb2QzJTKt+IOVKjAx5vb5rzEFPTL6H4/R9BMvjZ2ppkxKgTrFONEJFtzvnyEpiT+A==}

  '@vitest/snapshot@4.0.13':
    resolution: {integrity: sha512-hb7Usvyika1huG6G6l191qu1urNPsq1iFc2hmdzQY3F5/rTgqQnwwplyf8zoYHkpt7H6rw5UfIw6i/3qf9oSxQ==}

  '@vitest/spy@4.0.13':
    resolution: {integrity: sha512-hSu+m4se0lDV5yVIcNWqjuncrmBgwaXa2utFLIrBkQCQkt+pSwyZTPFQAZiiF/63j8jYa8uAeUZ3RSfcdWaYWw==}

  '@vitest/utils@4.0.13':
    resolution: {integrity: sha512-ydozWyQ4LZuu8rLp47xFUWis5VOKMdHjXCWhs1LuJsTNKww+pTHQNK4e0assIB9K80TxFyskENL6vCu3j34EYA==}

  JSONStream@1.3.5:
    resolution: {integrity: sha512-E+iruNOY8VV9s4JEbe1aNEm6MiszPRr/UfcHMz0TQh1BXSxHK+ASV1R6W4HpjBhSeS+54PIsAMCBmwD06LLsqQ==}
    hasBin: true

  accepts@2.0.0:
    resolution: {integrity: sha512-5cvg6CtKwfgdmVqY1WIiXKc3Q1bkRqGLi+2W/6ao+6Y7gu/RCwRuAhGEzh5B4KlszSuTLgZYuqFqo5bImjNKng==}
    engines: {node: '>= 0.6'}

  acorn-jsx@5.3.2:
    resolution: {integrity: sha512-rq9s+JNhf0IChjtDXxllJ7g41oZk5SlXtp0LHwyA5cejwn7vKmKp4pPri6YEePv2PU65sAsegbXtIinmDFDXgQ==}
    peerDependencies:
      acorn: ^6.0.0 || ^7.0.0 || ^8.0.0

  acorn-walk@8.3.4:
    resolution: {integrity: sha512-ueEepnujpqee2o5aIYnvHU6C0A42MNdsIDeqy5BydrkuC5R1ZuUFnm27EeFJGoEHJQgn3uleRvmTXaJgfXbt4g==}
    engines: {node: '>=0.4.0'}

  acorn@8.15.0:
    resolution: {integrity: sha512-NZyJarBfL7nWwIq+FDL6Zp/yHEhePMNnnJ0y3qfieCrmNvYct8uvtiV41UvlSe6apAfk0fY1FbWx+NwfmpvtTg==}
    engines: {node: '>=0.4.0'}
    hasBin: true

  agent-base@7.1.4:
    resolution: {integrity: sha512-MnA+YT8fwfJPgBx3m60MNqakm30XOkyIoH1y6huTQvC0PwZG7ki8NacLBcrPbNoo8vEZy7Jpuk7+jMO+CUovTQ==}
    engines: {node: '>= 14'}

  aggregate-error@3.1.0:
    resolution: {integrity: sha512-4I7Td01quW/RpocfNayFdFVk1qSuoh0E7JrbRJ16nH01HhKFQ88INq9Sd+nd72zqRySlr9BmDA8xlEJ6vJMrYA==}
    engines: {node: '>=8'}

  ai@5.0.100:
    resolution: {integrity: sha512-+ANP4EJomTcUKdEF3UpVAWEl6DGn+ozDLxVZKXmTV7NRfyEC2cLYcKwoU4o3sKJpqXMUKNzpFlJFBKOcsKdMyg==}
    engines: {node: '>=18'}
    peerDependencies:
      zod: ^3.25.76 || ^4.1.8

  ajv@6.12.6:
    resolution: {integrity: sha512-j3fVLgvTo527anyYyJOGTYJbG+vnnQYvE0m5mmkc1TK+nxAppkCLMIL0aZ4dblVCNoGShhm+kzE4ZUykBoMg4g==}

  ajv@8.17.1:
    resolution: {integrity: sha512-B/gBuNg5SiMTrPkC+A2+cW0RszwxYmn6VYxB/inlBStS5nx6xHIt/ehKRhIMhqusl7a8LjQoZnjCs5vhwxOQ1g==}

  ansi-colors@4.1.3:
    resolution: {integrity: sha512-/6w/C21Pm1A7aZitlI5Ni/2J6FFQN8i1Cvz3kHABAAbw93v/NlvKdVOqz7CCWz/3iv/JplRSEEZ83XION15ovw==}
    engines: {node: '>=6'}

  ansi-escapes@4.3.2:
    resolution: {integrity: sha512-gKXj5ALrKWQLsYG9jlTRmR/xKluxHV+Z9QEwNIgCfM1/uwPMCuzVVnh5mwTd+OuBZcwSIMbqssNWRm1lE51QaQ==}
    engines: {node: '>=8'}

  ansi-regex@5.0.1:
    resolution: {integrity: sha512-quJQXlTSUGL2LH9SUXo8VwsY4soanhgo6LNSm84E1LBcE8s3O0wpdiRzyR9z/ZZJMlMWv37qOOb9pdJlMUEKFQ==}
    engines: {node: '>=8'}

  ansi-regex@6.2.2:
    resolution: {integrity: sha512-Bq3SmSpyFHaWjPk8If9yc6svM8c56dB5BAtW4Qbw5jHTwwXXcTLoRMkpDJp6VL0XzlWaCHTXrkFURMYmD0sLqg==}
    engines: {node: '>=12'}

  ansi-styles@3.2.1:
    resolution: {integrity: sha512-VT0ZI6kZRdTh8YyJw3SMbYm/u+NqfsAxEpWO0Pf9sq8/e94WxxOpPKx9FR1FlyCtOVDNOQ+8ntlqFxiRc+r5qA==}
    engines: {node: '>=4'}

  ansi-styles@4.3.0:
    resolution: {integrity: sha512-zbB9rCJAT1rbjiVDb2hqKFHNYLxgtk8NURxZ3IZwD3F6NtxbXZQCnnSi1Lkx+IDohdPlFp222wVALIheZJQSEg==}
    engines: {node: '>=8'}

  ansi-styles@6.2.3:
    resolution: {integrity: sha512-4Dj6M28JB+oAH8kFkTLUo+a2jwOFkuqb3yucU0CANcRRUbxS0cP0nZYCGjcc3BNXwRIsUVmDGgzawme7zvJHvg==}
    engines: {node: '>=12'}

  ansis@4.2.0:
    resolution: {integrity: sha512-HqZ5rWlFjGiV0tDm3UxxgNRqsOTniqoKZu0pIAfh7TZQMGuZK+hH0drySty0si0QXj1ieop4+SkSfPZBPPkHig==}
    engines: {node: '>=14'}

  append-transform@2.0.0:
    resolution: {integrity: sha512-7yeyCEurROLQJFv5Xj4lEGTy0borxepjFv1g22oAdqFu//SrAlDl1O1Nxx15SH1RoliUml6p8dwJW9jvZughhg==}
    engines: {node: '>=8'}

  archy@1.0.0:
    resolution: {integrity: sha512-Xg+9RwCg/0p32teKdGMPTPnVXKD0w3DfHnFTficozsAgsvq2XenPJq/MYpzzQ/v8zrOyJn6Ds39VA4JIDwFfqw==}

  arg@4.1.3:
    resolution: {integrity: sha512-58S9QDqG0Xx27YwPSt9fJxivjYl432YCwfDMfZ+71RAqUrZef7LrKQZ3LHLOwCS4FLNBplP533Zx895SeOCHvA==}

  argparse@1.0.10:
    resolution: {integrity: sha512-o5Roy6tNG4SL/FOkCAN6RzjiakZS25RLYFrcMttJqbdd8BWrnA+fGz57iN5Pb06pvBGvl5gQ0B48dJlslXvoTg==}

  argparse@2.0.1:
    resolution: {integrity: sha512-8+9WqebbFzpX9OR+Wa6O29asIogeRMzcGtAINdpMHHyAg10f05aSFVBbcEqGf/PXw1EjAZ+q2/bEBg3DvurK3Q==}

  aria-hidden@1.2.6:
    resolution: {integrity: sha512-ik3ZgC9dY/lYVVM++OISsaYDeg1tb0VtP5uL3ouh1koGOaUMDPpbFIei4JkFimWUFPn90sbMNMXQAIVOlnYKJA==}
    engines: {node: '>=10'}

  arkregex@0.0.2:
    resolution: {integrity: sha512-ttjDUICBVoXD/m8bf7eOjx8XMR6yIT2FmmW9vsN0FCcFOygEZvvIX8zK98tTdXkzi0LkRi5CmadB44jFEIyDNA==}

  arktype@2.1.26:
    resolution: {integrity: sha512-zDwukKV6uTElKCAbIoQ9OU6shXE5ALjvZAqHErOSv6l0iLKlubELZ7AcevYLaWFYr5rmIN4Uv9+dIzInktSO1A==}

  array-ify@1.0.0:
    resolution: {integrity: sha512-c5AMf34bKdvPhQ7tBGhqkgKNUzMr4WUs+WDtC2ZUGOUncbxKMTvqxYctiseW3+L4bA8ec+GcZ6/A/FW4m8ukng==}

  array-union@2.1.0:
    resolution: {integrity: sha512-HGyxoOTYUyCM6stUe6EJgnd4EoewAI7zMdfqO+kGjnlZmBDz/cR5pf8r/cR4Wq60sL/p0IkcjUEEPwS3GFrIyw==}
    engines: {node: '>=8'}

  assertion-error@2.0.1:
    resolution: {integrity: sha512-Izi8RQcffqCeNVgFigKli1ssklIbpHnCYc6AknXGYoB6grJqyeby7jv12JUQgmTAnIDnbck1uxksT4dzN3PWBA==}
    engines: {node: '>=12'}

  ast-kit@2.2.0:
    resolution: {integrity: sha512-m1Q/RaVOnTp9JxPX+F+Zn7IcLYMzM8kZofDImfsKZd8MbR+ikdOzTeztStWqfrqIxZnYWryyI9ePm3NGjnZgGw==}
    engines: {node: '>=20.19.0'}

  ast-types@0.13.4:
    resolution: {integrity: sha512-x1FCFnFifvYDDzTaLII71vG5uvDwgtmDTEVWAxrgeiR8VjMONcCXJx7E+USjDtHlwFmt9MysbqgF9b9Vjr6w+w==}
    engines: {node: '>=4'}

  ast-v8-to-istanbul@0.3.8:
    resolution: {integrity: sha512-szgSZqUxI5T8mLKvS7WTjF9is+MVbOeLADU73IseOcrqhxr/VAvy6wfoVE39KnKzA7JRhjF5eUagNlHwvZPlKQ==}

  astring@1.9.0:
    resolution: {integrity: sha512-LElXdjswlqjWrPpJFg1Fx4wpkOCxj1TDHlSV4PlaRxHGWko024xICaa97ZkMfs6DRKlCguiAI+rbXv5GWwXIkg==}
    hasBin: true

  babel-plugin-react-compiler@19.1.0-rc.3:
    resolution: {integrity: sha512-mjRn69WuTz4adL0bXGx8Rsyk1086zFJeKmes6aK0xPuK3aaXmDJdLHqwKKMrpm6KAI1MCoUK72d2VeqQbu8YIA==}

  bail@2.0.2:
    resolution: {integrity: sha512-0xO6mYd7JB2YesxDKplafRpsiOzPt9V02ddPCLbY1xYGPOX24NTyN50qnUxgCPcSoYMhKpAuBTjQoRZCAkUDRw==}

  balanced-match@1.0.2:
    resolution: {integrity: sha512-3oSeUO0TMV67hN1AmbXsK4yaqU7tjiHlbxRDZOpH0KW9+CeX4bRAaX0Anxt0tx2MrpRpWwQaPwIlISEJhYU5Pw==}

  base64-js@1.5.1:
    resolution: {integrity: sha512-AKpaYlHn8t4SVbOHCy+b5+KKgvR4vrsD8vbvrbiQJps7fKDTkjkDry6ji0rUJjC0kzbNePLwzxq8iypo41qeWA==}

  baseline-browser-mapping@2.8.30:
    resolution: {integrity: sha512-aTUKW4ptQhS64+v2d6IkPzymEzzhw+G0bA1g3uBRV3+ntkH+svttKseW5IOR4Ed6NUVKqnY7qT3dKvzQ7io4AA==}
    hasBin: true

  basic-ftp@5.0.5:
    resolution: {integrity: sha512-4Bcg1P8xhUuqcii/S0Z9wiHIrQVPMermM1any+MX5GeGD7faD3/msQUDGLol9wOcz4/jbg/WJnGqoJF6LiBdtg==}
    engines: {node: '>=10.0.0'}

  better-path-resolve@1.0.0:
    resolution: {integrity: sha512-pbnl5XzGBdrFU/wT4jqmJVPn2B6UHPBOhzMQkY/SPUPB6QtUXtmBHBIwCbXJol93mOpGMnQyP/+BB19q04xj7g==}
    engines: {node: '>=4'}

  bidi-js@1.0.3:
    resolution: {integrity: sha512-RKshQI1R3YQ+n9YJz2QQ147P66ELpa1FQEg20Dk8oW9t2KgLbpDLLp9aGZ7y8WHSshDknG0bknqGw5/tyCs5tw==}

  birpc@2.8.0:
    resolution: {integrity: sha512-Bz2a4qD/5GRhiHSwj30c/8kC8QGj12nNDwz3D4ErQ4Xhy35dsSDvF+RA/tWpjyU0pdGtSDiEk6B5fBGE1qNVhw==}

  bl@4.1.0:
    resolution: {integrity: sha512-1W07cM9gS6DcLperZfFSj+bWLtaPGSOHWhPiGzXmvVJbRLdG82sH/Kn8EtW1VqWVA54AKf2h5k5BbnIbwF3h6w==}

  body-parser@2.2.0:
    resolution: {integrity: sha512-02qvAaxv8tp7fBa/mw1ga98OGm+eCbqzJOKoRt70sLmfEEi+jyBYVTDGfCL/k06/4EMk/z01gCe7HoCH/f2LTg==}
    engines: {node: '>=18'}

  brace-expansion@1.1.12:
    resolution: {integrity: sha512-9T9UjW3r0UW5c1Q7GTwllptXwhvYmEzFhzMfZ9H7FQWt+uZePjZPjBP/W1ZEyZ1twGWom5/56TF4lPcqjnDHcg==}

  brace-expansion@2.0.2:
    resolution: {integrity: sha512-Jt0vHyM+jmUBqojB7E1NIYadt0vI0Qxjxd2TErW94wDz+E2LAm5vKMXXwg6ZZBTHPuUlDgQHKXvjGBdfcF1ZDQ==}

  braces@3.0.3:
    resolution: {integrity: sha512-yQbXgO/OSZVD2IsiLlro+7Hf6Q18EJrKSEsdoMzKePKXct3gvD8oLcOQdIzGupr5Fj+EDe8gO/lxc1BzfMpxvA==}
    engines: {node: '>=8'}

  browserslist@4.28.0:
    resolution: {integrity: sha512-tbydkR/CxfMwelN0vwdP/pLkDwyAASZ+VfWm4EOwlB6SWhx1sYnWLqo8N5j0rAzPfzfRaxt0mM/4wPU/Su84RQ==}
    engines: {node: ^6 || ^7 || ^8 || ^9 || ^10 || ^11 || ^12 || >=13.7}
    hasBin: true

  buffer@5.7.1:
    resolution: {integrity: sha512-EHcyIPBQ4BSGlvjB16k5KgAJ27CIsHY/2JBmCRReo48y9rQ3MaUzWX3KVlBa4U7MyX02HdVj0K7C3WaB3ju7FQ==}

  bytes@3.1.2:
    resolution: {integrity: sha512-/Nf7TyzTx6S3yRJObOAV7956r8cr2+Oj8AC5dt8wSP3BQAoeX58NoHyCU8P8zGkNXStjTSi6fzO6F0pBdcYbEg==}
    engines: {node: '>= 0.8'}

  cac@6.7.14:
    resolution: {integrity: sha512-b6Ilus+c3RrdDk+JhLKUAQfzzgLEPy6wcXqS7f/xe1EETvsDP6GORG7SFuOs6cID5YkqchW/LXZbX5bc8j7ZcQ==}
    engines: {node: '>=8'}

  caching-transform@4.0.0:
    resolution: {integrity: sha512-kpqOvwXnjjN44D89K5ccQC+RUrsy7jB/XLlRrx0D7/2HNcTPqzsb6XgYoErwko6QsV184CA2YgS1fxDiiDZMWA==}
    engines: {node: '>=8'}

  call-bind-apply-helpers@1.0.2:
    resolution: {integrity: sha512-Sp1ablJ0ivDkSzjcaJdxEunN5/XvksFJ2sMBFfq6x0ryhQV/2b/KwFe21cMpmHtPOSij8K99/wSfoEuTObmuMQ==}
    engines: {node: '>= 0.4'}

  call-bound@1.0.4:
    resolution: {integrity: sha512-+ys997U96po4Kx/ABpBCqhA9EuxJaQWDQg7295H4hBphv3IZg0boBKuwYpt4YXp6MZ5AmZQnU/tyMTlRpaSejg==}
    engines: {node: '>= 0.4'}

  callsites@3.1.0:
    resolution: {integrity: sha512-P8BjAsXvZS+VIDUI11hHCQEv74YT67YUi5JJFNWIqL235sBmjX4+qx9Muvls5ivyNENctx46xQLQ3aTuE7ssaQ==}
    engines: {node: '>=6'}

  camel-case@3.0.0:
    resolution: {integrity: sha512-+MbKztAYHXPr1jNTSKQF52VpcFjwY5RkR7fxksV8Doo4KAYc5Fl4UJRgthBbTmEx8C54DqahhbLJkDwjI3PI/w==}

<<<<<<< HEAD
  camelcase@5.3.1:
    resolution: {integrity: sha512-L28STB170nwWS63UjtlEOE3dldQApaJXZkOI1uMFfzf3rRuPegHaHesyee+YxQ+W6SvRDQV6UrdOdRiR153wJg==}
    engines: {node: '>=6'}

  caniuse-lite@1.0.30001754:
    resolution: {integrity: sha512-x6OeBXueoAceOmotzx3PO4Zpt4rzpeIFsSr6AAePTZxSkXiYDUmpypEl7e2+8NCd9bD7bXjqyef8CJYPC1jfxg==}
=======
  caniuse-lite@1.0.30001756:
    resolution: {integrity: sha512-4HnCNKbMLkLdhJz3TToeVWHSnfJvPaq6vu/eRP0Ahub/07n484XHhBF5AJoSGHdVrS8tKFauUQz8Bp9P7LVx7A==}
>>>>>>> 69c2b218

  ccount@2.0.1:
    resolution: {integrity: sha512-eyrF0jiFpY+3drT6383f1qhkbGsLSifNAjA61IUjZjmLCWjItY6LB9ft9YhoDgwfmclB2zhu51Lc7+95b8NRAg==}

  chai@6.2.1:
    resolution: {integrity: sha512-p4Z49OGG5W/WBCPSS/dH3jQ73kD6tiMmUM+bckNK6Jr5JHMG3k9bg/BvKR8lKmtVBKmOiuVaV2ws8s9oSbwysg==}
    engines: {node: '>=18'}

  chalk@2.4.2:
    resolution: {integrity: sha512-Mti+f9lpJNcwF4tWV8/OrTTtF1gZi+f8FqlyAdouralcFWFQWF2+NgCHShjkCb+IFBLq9buZwE1xckQU4peSuQ==}
    engines: {node: '>=4'}

  chalk@3.0.0:
    resolution: {integrity: sha512-4D3B6Wf41KOYRFdszmDqMCGq5VV/uMAB273JILmO+3jAlh8X4qDtdtgCR3fxtbLEMzSx22QdhnDcJvu2u1fVwg==}
    engines: {node: '>=8'}

  chalk@4.1.2:
    resolution: {integrity: sha512-oKnbhFyRIXpUuez8iBMmyEa4nbj4IOQyuhc/wy9kY7/WVPcwIO9VA668Pu8RkO7+0G76SLROeyw9CpQ061i4mA==}
    engines: {node: '>=10'}

  chalk@5.6.2:
    resolution: {integrity: sha512-7NzBL0rN6fMUW+f7A6Io4h40qQlG+xGmtMxfbnH/K7TAtt8JQWVQK+6g0UXKMeVJoyV5EkkNsErQ8pVD3bLHbA==}
    engines: {node: ^12.17.0 || ^14.13 || >=16.0.0}

  change-case@3.1.0:
    resolution: {integrity: sha512-2AZp7uJZbYEzRPsFoa+ijKdvp9zsrnnt6+yFokfwEpeJm0xuJDVoxiRCAaTzyJND8GJkofo2IcKWaUZ/OECVzw==}

  character-entities-html4@2.1.0:
    resolution: {integrity: sha512-1v7fgQRj6hnSwFpq1Eu0ynr/CDEw0rXo2B61qXrLNdHZmPKgb7fqS1a2JwF0rISo9q77jDI8VMEHoApn8qDoZA==}

  character-entities-legacy@3.0.0:
    resolution: {integrity: sha512-RpPp0asT/6ufRm//AJVwpViZbGM/MkjQFxJccQRHmISF/22NBtsHqAWmL+/pmkPWoIUJdWyeVleTl1wydHATVQ==}

  character-entities@2.0.2:
    resolution: {integrity: sha512-shx7oQ0Awen/BRIdkjkvz54PnEEI/EjwXDSIZp86/KKdbafHh1Df/RYGBhn4hbe2+uKC9FnT5UCEdyPz3ai9hQ==}

  character-reference-invalid@2.0.1:
    resolution: {integrity: sha512-iBZ4F4wRbyORVsu0jPV7gXkOsGYjGHPmAyv+HiHG8gi5PtC9KI2j1+v8/tlibRvjoWX027ypmG/n0HtO5t7unw==}

  chardet@0.7.0:
    resolution: {integrity: sha512-mT8iDcrh03qDGRRmoA2hmBJnxpllMR+0/0qlzjqZES6NdiWDcZkCNAk4rPFZ9Q85r27unkiNNg8ZOiwZXBHwcA==}

  chardet@2.1.1:
    resolution: {integrity: sha512-PsezH1rqdV9VvyNhxxOW32/d75r01NY7TQCmOqomRo15ZSOKbpTFVsfjghxo6JloQUCGnH4k1LGu0R4yCLlWQQ==}

  chokidar@4.0.3:
    resolution: {integrity: sha512-Qgzu8kfBvo+cA4962jnP1KkS6Dop5NS6g7R5LFYJr4b8Ub94PPQXUksCw9PvXoeXPRRddRNC5C1JQUR2SMGtnA==}
    engines: {node: '>= 14.16.0'}

  ci-info@3.9.0:
    resolution: {integrity: sha512-NIxF55hv4nSqQswkAeiOi1r83xy8JldOFDTWiug55KBu9Jnblncd2U6ViHmYgHf01TPZS77NJBhBMKdWj9HQMQ==}
    engines: {node: '>=8'}

  citty@0.1.6:
    resolution: {integrity: sha512-tskPPKEs8D2KPafUypv2gxwJP8h/OaJmC82QQGGDQcHvXX43xF2VDACcJVmZ0EuSxkpO9Kc4MlrA3q0+FG58AQ==}

  class-variance-authority@0.7.1:
    resolution: {integrity: sha512-Ka+9Trutv7G8M6WT6SeiRWz792K5qEqIGEGzXKhAE6xOWAY6pPH8U+9IY3oCMv6kqTmLsv7Xh/2w2RigkePMsg==}

  clean-stack@2.2.0:
    resolution: {integrity: sha512-4diC9HaTE+KRAMWhDhrGOECgWZxoevMc5TlkObMqNSsVU62PYzXZ/SMTjzyGAFF1YusgxGcSWTEXBhp0CPwQ1A==}
    engines: {node: '>=6'}

  cli-cursor@3.1.0:
    resolution: {integrity: sha512-I/zHAwsKf9FqGoXM4WWRACob9+SNukZTd94DWF57E4toouRulbCxcUh6RKUEOQlYTHJnzkPMySvPNaaSLNfLZw==}
    engines: {node: '>=8'}

  cli-spinners@2.9.2:
    resolution: {integrity: sha512-ywqV+5MmyL4E7ybXgKys4DugZbX0FC6LnwrhjuykIjnK9k8OQacQ7axGKnjDXWNhns0xot3bZI5h55H8yo9cJg==}
    engines: {node: '>=6'}

  cli-width@3.0.0:
    resolution: {integrity: sha512-FxqpkPPwu1HjuN93Omfm4h8uIanXofW0RxVEW3k5RKx+mJJYSthzNhp32Kzxxy3YAEZ/Dc/EWN1vZRY0+kOhbw==}
    engines: {node: '>= 10'}

  client-only@0.0.1:
    resolution: {integrity: sha512-IV3Ou0jSMzZrd3pZ48nLkT9DA7Ag1pnPzaiQhpW7c3RbcqqzvzzVu+L8gfqMp/8IM2MQtSiqaCxrrcfu8I8rMA==}

  cliui@6.0.0:
    resolution: {integrity: sha512-t6wbgtoCXvAzst7QgXxJYqPt0usEfbgQdftEPbLL/cvv6HPE5VgvqCuAIDR0NgU52ds6rFwqrgakNLrHEjCbrQ==}

  cliui@8.0.1:
    resolution: {integrity: sha512-BSeNnyus75C4//NQ9gQt1/csTXyo/8Sb+afLAkzAptFuMsod9HFokGNudZpi/oQV73hnVK+sR+5PVRMd+Dr7YQ==}
    engines: {node: '>=12'}

  clone@1.0.4:
    resolution: {integrity: sha512-JQHZ2QMW6l3aH/j6xCqQThY/9OH4D/9ls34cgkUBiEeocRTU04tHfKPBsUK1PqZCUQM7GiA0IIXJSuXHI64Kbg==}
    engines: {node: '>=0.8'}

  clsx@2.1.1:
    resolution: {integrity: sha512-eYm0QWBtUrBWZWG0d386OGAw16Z995PiOVo2B7bjWSbHedGl5e0ZWaq65kOGgUSNesEIDkB9ISbTg/JK9dhCZA==}
    engines: {node: '>=6'}

  code-block-writer@13.0.3:
    resolution: {integrity: sha512-Oofo0pq3IKnsFtuHqSF7TqBfr71aeyZDVJ0HpmqB7FBM2qEigL0iPONSCZSO9pE9dZTAxANe5XHG9Uy0YMv8cg==}

  collapse-white-space@2.1.0:
    resolution: {integrity: sha512-loKTxY1zCOuG4j9f6EPnuyyYkf58RnhhWTvRoZEokgB+WbdXehfjFviyOVYkqzEWz1Q5kRiZdBYS5SwxbQYwzw==}

  color-convert@1.9.3:
    resolution: {integrity: sha512-QfAUtd+vFdAtFQcC8CCyYt1fYWxSqAiK2cSD6zDB8N3cpsEBAvRxp9zOGg6G/SHHJYAT88/az/IuDGALsNVbGg==}

  color-convert@2.0.1:
    resolution: {integrity: sha512-RRECPsj7iu/xb5oKYcsFHSppFNnsj/52OVTRKb4zP5onXwVF3zVmmToNcOfGC+CRDpfK/U584fMg38ZHCaElKQ==}
    engines: {node: '>=7.0.0'}

  color-name@1.1.3:
    resolution: {integrity: sha512-72fSenhMw2HZMTVHeCA9KCmpEIbzWiQsjN+BHcBbS9vr1mtt+vJjPdksIBNUmKAW8TFUDPJK5SUU3QhE9NEXDw==}

  color-name@1.1.4:
    resolution: {integrity: sha512-dOy+3AuW3a2wNbZHIuMZpTcgjGuLU/uBL/ubcZF9OXbDo8ff4O8yVp5Bf0efS8uEoYo5q4Fx7dY9OgQGXgAsQA==}

  comma-separated-tokens@2.0.3:
    resolution: {integrity: sha512-Fu4hJdvzeylCfQPp9SGWidpzrMs7tTrlu6Vb8XGaRGck8QSNZJJp538Wrb60Lax4fPwR64ViY468OIUTbRlGZg==}

  commander@10.0.1:
    resolution: {integrity: sha512-y4Mg2tXshplEbSGzx7amzPwKKOCGuoSRP/CjEdwwk0FOGlUbq6lKuoyDZTNZkmxHdJtp54hdfY/JUrdL7Xfdug==}
    engines: {node: '>=14'}

  commander@14.0.2:
    resolution: {integrity: sha512-TywoWNNRbhoD0BXs1P3ZEScW8W5iKrnbithIl0YH+uCmBd0QpPOA8yc82DS3BIE5Ma6FnBVUsJ7wVUDz4dvOWQ==}
    engines: {node: '>=20'}

  commondir@1.0.1:
    resolution: {integrity: sha512-W9pAhw0ja1Edb5GVdIF1mjZw/ASI0AlShXM83UUGe2DVr5TdAPEA1OA8m/g8zWp9x6On7gqufY+FatDbC3MDQg==}

  compare-func@2.0.0:
    resolution: {integrity: sha512-zHig5N+tPWARooBnb0Zx1MFcdfpyJrfTJ3Y5L+IFvUm8rM74hHz66z0gw0x4tijh5CorKkKUCnW82R2vmpeCRA==}

  compute-scroll-into-view@3.1.1:
    resolution: {integrity: sha512-VRhuHOLoKYOy4UbilLbUzbYg93XLjv2PncJC50EuTWPA3gaja1UjBsUP/D/9/juV3vQFr6XBEzn9KCAHdUvOHw==}

  concat-map@0.0.1:
    resolution: {integrity: sha512-/Srv4dswyQNBfohGpz9o6Yb3Gz3SrUDqBH5rTuhGR7ahtlbYKnVxw2bCFMRljaA7EXHaXZ8wsHdodFvbkhKmqg==}

  confbox@0.2.2:
    resolution: {integrity: sha512-1NB+BKqhtNipMsov4xI/NnhCKp9XG9NamYp5PVm9klAT0fsrNPjaFICsCFhNhwZJKNh7zB/3q8qXz0E9oaMNtQ==}

  consola@3.4.2:
    resolution: {integrity: sha512-5IKcdX0nnYavi6G7TtOhwkYzyjfJlatbjMjuLSfE2kYT5pMDOilZ4OvMhi637CcDICTmz3wARPoyhqyX1Y+XvA==}
    engines: {node: ^14.18.0 || >=16.10.0}

  constant-case@2.0.0:
    resolution: {integrity: sha512-eS0N9WwmjTqrOmR3o83F5vW8Z+9R1HnVz3xmzT2PMFug9ly+Au/fxRWlEBSb6LcZwspSsEn9Xs1uw9YgzAg1EQ==}

  content-disposition@1.0.0:
    resolution: {integrity: sha512-Au9nRL8VNUut/XSzbQA38+M78dzP4D+eqg3gfJHMIHHYa3bg067xj1KxMUWj+VULbiZMowKngFFbKczUrNJ1mg==}
    engines: {node: '>= 0.6'}

  content-type@1.0.5:
    resolution: {integrity: sha512-nTjqfcBFEipKdXCv4YDQWCfmcLZKm81ldF0pAopTvyrFGVbcR6P/VAAd5G7N+0tTr8QqiU0tFadD6FK4NtJwOA==}
    engines: {node: '>= 0.6'}

  conventional-changelog-angular@7.0.0:
    resolution: {integrity: sha512-ROjNchA9LgfNMTTFSIWPzebCwOGFdgkEq45EnvvrmSLvCtAw0HSmrCs7/ty+wAeYUZyNay0YMUNYFTRL72PkBQ==}
    engines: {node: '>=16'}

  conventional-changelog-conventionalcommits@7.0.2:
    resolution: {integrity: sha512-NKXYmMR/Hr1DevQegFB4MwfM5Vv0m4UIxKZTTYuD98lpTknaZlSRrDOG4X7wIXpGkfsYxZTghUN+Qq+T0YQI7w==}
    engines: {node: '>=16'}

  conventional-commits-parser@5.0.0:
    resolution: {integrity: sha512-ZPMl0ZJbw74iS9LuX9YIAiW8pfM5p3yh2o/NbXHbkFuZzY5jvdi5jFycEOkmBW5H5I7nA+D6f3UcsCLP2vvSEA==}
    engines: {node: '>=16'}
    hasBin: true

  convert-source-map@1.9.0:
    resolution: {integrity: sha512-ASFBup0Mz1uyiIjANan1jzLQami9z1PoYSZCiiYW2FczPbenXc45FZdBZLzOT+r6+iciuEModtmCti+hjaAk0A==}

  convert-source-map@2.0.0:
    resolution: {integrity: sha512-Kvp459HrV2FEJ1CAsi1Ku+MY3kasH19TFykTz2xWmMeq6bk2NU3XXvfJ+Q61m0xktWwt+1HSYf3JZsTms3aRJg==}

<<<<<<< HEAD
  cookie-signature@1.2.2:
    resolution: {integrity: sha512-D76uU73ulSXrD1UXF4KE2TMxVVwhsnCgfAyTg9k8P6KGZjlXKrOLe4dJQKI3Bxi5wjesZoFXJWElNWBjPZMbhg==}
    engines: {node: '>=6.6.0'}

  cookie@0.7.2:
    resolution: {integrity: sha512-yki5XnKuf750l50uGTllt6kKILY4nQ1eNIQatoXEByZ5dWgnKqbnqmTrBE5B4N7lrMJKQ2ytWMiTO2o0v6Ew/w==}
    engines: {node: '>= 0.6'}

  cookie@1.0.2:
    resolution: {integrity: sha512-9Kr/j4O16ISv8zBBhJoi4bXOYNTkFLOqSL3UDB0njXxCXNezjeyVrJyGOWtgfs/q2km1gwBcfH8q1yEGoMYunA==}
    engines: {node: '>=18'}

  core-js-pure@3.46.0:
    resolution: {integrity: sha512-NMCW30bHNofuhwLhYPt66OLOKTMbOhgTTatKVbaQC3KRHpTCiRIBYvtshr+NBYSnBxwAFhjW/RfJ0XbIjS16rw==}
=======
  core-js-pure@3.47.0:
    resolution: {integrity: sha512-BcxeDbzUrRnXGYIVAGFtcGQVNpFcUhVjr6W7F8XktvQW2iJP9e66GP6xdKotCRFlrxBvNIBrhwKteRXqMV86Nw==}
>>>>>>> 69c2b218

  cosmiconfig-typescript-loader@6.2.0:
    resolution: {integrity: sha512-GEN39v7TgdxgIoNcdkRE3uiAzQt3UXLyHbRHD6YoL048XAeOomyxaP+Hh/+2C6C2wYjxJ2onhJcsQp+L4YEkVQ==}
    engines: {node: '>=v18'}
    peerDependencies:
      '@types/node': '*'
      cosmiconfig: '>=9'
      typescript: '>=5'

  cosmiconfig@9.0.0:
    resolution: {integrity: sha512-itvL5h8RETACmOTFc4UfIyB2RfEHi71Ax6E/PivVxq9NseKbOWpeyHEOIbmAw1rs8Ak0VursQNww7lf7YtUwzg==}
    engines: {node: '>=14'}
    peerDependencies:
      typescript: '>=4.9.5'
    peerDependenciesMeta:
      typescript:
        optional: true

  create-require@1.1.1:
    resolution: {integrity: sha512-dcKFX3jn0MpIaXjisoRvexIJVEKzaq7z2rZKxf+MSr9TkdmHmsU4m2lcLojrj/FHl8mk5VxMmYA+ftRkP/3oKQ==}

  cross-spawn@7.0.6:
    resolution: {integrity: sha512-uV2QOWP2nWzsy2aMp8aRibhi9dlzF5Hgh5SHaB9OiTGEyDTiJJyx0uy51QXdyWbtAHNua4XJzUKca3OzKUd3vA==}
    engines: {node: '>= 8'}

  css-tree@3.1.0:
    resolution: {integrity: sha512-0eW44TGN5SQXU1mWSkKwFstI/22X2bG1nYzZTYMAWjylYURhse752YgbE4Cx46AC+bAvI+/dYTPRk1LqSUnu6w==}
    engines: {node: ^10 || ^12.20.0 || ^14.13.0 || >=15.0.0}

  cssesc@3.0.0:
    resolution: {integrity: sha512-/Tb/JcjK111nNScGob5MNtsntNM1aCNUDipB/TkwZFhyDrrE47SOx/18wF2bbjgc3ZzCSKW1T5nt5EbFoAz/Vg==}
    engines: {node: '>=4'}
    hasBin: true

  cssstyle@5.3.3:
    resolution: {integrity: sha512-OytmFH+13/QXONJcC75QNdMtKpceNk3u8ThBjyyYjkEcy/ekBwR1mMAuNvi3gdBPW3N5TlCzQ0WZw8H0lN/bDw==}
    engines: {node: '>=20'}

  csstype@3.2.3:
    resolution: {integrity: sha512-z1HGKcYy2xA8AGQfwrn0PAy+PB7X/GSj3UVJW9qKyn43xWa+gl5nXmU4qqLMRzWVLFC8KusUX8T/0kCiOYpAIQ==}

  dargs@8.1.0:
    resolution: {integrity: sha512-wAV9QHOsNbwnWdNW2FYvE1P56wtgSbM+3SZcdGiWQILwVjACCXDCI3Ai8QlCjMDB8YK5zySiXZYBiwGmNY3lnw==}
    engines: {node: '>=12'}

  data-uri-to-buffer@6.0.2:
    resolution: {integrity: sha512-7hvf7/GW8e86rW0ptuwS3OcBGDjIi6SZva7hCyWC0yYry2cOPmLIjXAUHI6DK2HsnwJd9ifmt57i8eV2n4YNpw==}
    engines: {node: '>= 14'}

  data-urls@6.0.0:
    resolution: {integrity: sha512-BnBS08aLUM+DKamupXs3w2tJJoqU+AkaE/+6vQxi/G/DPmIZFJJp9Dkb1kM03AZx8ADehDUZgsNxju3mPXZYIA==}
    engines: {node: '>=20'}

  debug@4.4.3:
    resolution: {integrity: sha512-RGwwWnwQvkVfavKVt22FGLw+xYSdzARwm0ru6DhTVA3umU5hZc28V3kO4stgYryrTlLpuvgI9GiijltAjNbcqA==}
    engines: {node: '>=6.0'}
    peerDependencies:
      supports-color: '*'
    peerDependenciesMeta:
      supports-color:
        optional: true

  decamelize@1.2.0:
    resolution: {integrity: sha512-z2S+W9X73hAUUki+N+9Za2lBlun89zigOyGrsax+KUQ6wKW4ZoWpEYBkGhQjwAjjDCkWxhY0VKEhk8wzY7F5cA==}
    engines: {node: '>=0.10.0'}

  decimal.js@10.6.0:
    resolution: {integrity: sha512-YpgQiITW3JXGntzdUmyUR1V812Hn8T1YVXhCu+wO3OpS4eU9l4YdD3qjyiKdV6mvV29zapkMeD390UVEf2lkUg==}

  decode-named-character-reference@1.2.0:
    resolution: {integrity: sha512-c6fcElNV6ShtZXmsgNgFFV5tVX2PaV4g+MOAkb8eXHvn6sryJBrZa9r0zV6+dtTyoCKxtDy5tyQ5ZwQuidtd+Q==}

  deep-extend@0.6.0:
    resolution: {integrity: sha512-LOHxIOaPYdHlJRtCQfDIVZtfw/ufM8+rVj649RIHzcm/vGwQRXFt6OPqIFWsm2XEMrNIEtWR64sY1LEKD2vAOA==}
    engines: {node: '>=4.0.0'}

  deep-is@0.1.4:
    resolution: {integrity: sha512-oIPzksmTg4/MriiaYGO+okXDT7ztn/w3Eptv/+gSIdMdKsJo0u4CfYNFJPy+4SKMuCqGw2wxnA+URMg3t8a/bQ==}

  deepmerge@4.3.1:
    resolution: {integrity: sha512-3sUqbMEc77XqpdNO7FRyRog+eW3ph+GYCbj+rK+uYyRMuwsVy0rMiVtPn+QJlKFvWP/1PYpapqYn0Me2knFn+A==}
    engines: {node: '>=0.10.0'}

  default-require-extensions@3.0.1:
    resolution: {integrity: sha512-eXTJmRbm2TIt9MgWTsOH1wEuhew6XGZcMeGKCtLedIg/NCsg1iBePXkceTdK4Fii7pzmN9tGsZhKzZ4h7O/fxw==}
    engines: {node: '>=8'}

  defaults@1.0.4:
    resolution: {integrity: sha512-eFuaLoy/Rxalv2kr+lqMlUnrDWV+3j4pljOIJgLIhI058IQfWJ7vXhyEIHu+HtC738klGALYxOKDO0bQP3tg8A==}

  degenerator@5.0.1:
    resolution: {integrity: sha512-TllpMR/t0M5sqCXfj85i4XaAzxmS5tVA16dqvdkMwGmzI+dXLXnw3J+3Vdv7VKw+ThlTMboK6i9rnZ6Nntj5CQ==}
    engines: {node: '>= 14'}

  del@5.1.0:
    resolution: {integrity: sha512-wH9xOVHnczo9jN2IW68BabcecVPxacIA3g/7z6vhSU/4stOKQzeCRK0yD0A24WiAAUJmmVpWqrERcTxnLo3AnA==}
    engines: {node: '>=8'}

  depd@2.0.0:
    resolution: {integrity: sha512-g7nH6P6dyDioJogAAGprGpCtVImJhpPk/roCzdb3fIh61/s/nPsfR6onyMwkCAR/OlC3yBC0lESvUoQEAssIrw==}
    engines: {node: '>= 0.8'}

  dequal@2.0.3:
    resolution: {integrity: sha512-0je+qPKHEMohvfRTCEo3CrPG6cAzAYgmzKyxRiYSSDkS6eGJdyVJm7WaYA5ECaAD9wLB2T4EEeymA5aFVcYXCA==}
    engines: {node: '>=6'}

  detect-indent@6.1.0:
    resolution: {integrity: sha512-reYkTUJAZb9gUuZ2RvVCNhVHdg62RHnJ7WJl8ftMi4diZ6NWlciOzQN88pUhSELEwflJht4oQDv0F0BMlwaYtA==}
    engines: {node: '>=8'}

  detect-libc@2.1.2:
    resolution: {integrity: sha512-Btj2BOOO83o3WyH59e8MgXsxEQVcarkUOpEYrubB0urwnN10yQ364rsiByU11nZlqWYZm05i/of7io4mzihBtQ==}
    engines: {node: '>=8'}

  detect-node-es@1.1.0:
    resolution: {integrity: sha512-ypdmJU/TbBby2Dxibuv7ZLW3Bs1QEmM7nHjEANfohJLvE0XVujisn1qPJcZxg+qDucsr+bP6fLD1rPS3AhJ7EQ==}

  devlop@1.1.0:
    resolution: {integrity: sha512-RWmIqhcFf1lRYBvNmr7qTNuyCt/7/ns2jbpp1+PalgE/rDQcBT0fioSMUpJ93irlUhC5hrg4cYqe6U+0ImW0rA==}

  diff@4.0.2:
    resolution: {integrity: sha512-58lmxKSA4BNyLz+HHMUzlOEpg09FV+ev6ZMe3vJihgdxzgcwZ8VoEEPmALCZG9LmqfVoNMMKpttIYTVG6uDY7A==}
    engines: {node: '>=0.3.1'}

  diff@8.0.2:
    resolution: {integrity: sha512-sSuxWU5j5SR9QQji/o2qMvqRNYRDOcBTgsJ/DeCf4iSN4gW+gNMXM7wFIP+fdXZxoNiAnHUTGjCr+TSWXdRDKg==}
    engines: {node: '>=0.3.1'}

  dir-glob@3.0.1:
    resolution: {integrity: sha512-WkrWp9GR4KXfKGYzOLmTuGVi1UWFfws377n9cc55/tb6DuqyF6pcQ5AbiHEshaDpY9v6oaSr2XCDidGmMwdzIA==}
    engines: {node: '>=8'}

  dot-case@2.1.1:
    resolution: {integrity: sha512-HnM6ZlFqcajLsyudHq7LeeLDr2rFAVYtDv/hV5qchQEidSck8j9OPUsXY9KwJv/lHMtYlX4DjRQqwFYa+0r8Ug==}

  dot-prop@5.3.0:
    resolution: {integrity: sha512-QM8q3zDe58hqUqjraQOmzZ1LIH9SWQJTlEKCH4kJ2oQvLZk7RbQXvtDM2XEq3fwkV9CCvvH4LA0AV+ogFsBM2Q==}
    engines: {node: '>=8'}

  dts-resolver@2.1.3:
    resolution: {integrity: sha512-bihc7jPC90VrosXNzK0LTE2cuLP6jr0Ro8jk+kMugHReJVLIpHz/xadeq3MhuwyO4TD4OA3L1Q8pBBFRc08Tsw==}
    engines: {node: '>=20.19.0'}
    peerDependencies:
      oxc-resolver: '>=11.0.0'
    peerDependenciesMeta:
      oxc-resolver:
        optional: true

  dunder-proto@1.0.1:
    resolution: {integrity: sha512-KIN/nDJBQRcXw0MLVhZE9iQHmG68qAVIBg9CqmUYjmQIhgij9U5MFvrqkUL5FbtyyzZuOeOt0zdeRe4UY7ct+A==}
    engines: {node: '>= 0.4'}

  eastasianwidth@0.2.0:
    resolution: {integrity: sha512-I88TYZWc9XiYHRQ4/3c5rjjfgkjhLyW2luGIheGERbNQ6OY7yTybanSpDXZa8y7VUP9YmDcYa+eyq4ca7iLqWA==}

<<<<<<< HEAD
  ee-first@1.1.1:
    resolution: {integrity: sha512-WMwm9LhRUo+WUaRN+vRuETqG89IgZphVSNkdFgeb6sS/E4OrDIN7t48CAewSHXc6C8lefD8KKfr5vY61brQlow==}

  electron-to-chromium@1.5.250:
    resolution: {integrity: sha512-/5UMj9IiGDMOFBnN4i7/Ry5onJrAGSbOGo3s9FEKmwobGq6xw832ccET0CE3CkkMBZ8GJSlUIesZofpyurqDXw==}
=======
  electron-to-chromium@1.5.259:
    resolution: {integrity: sha512-I+oLXgpEJzD6Cwuwt1gYjxsDmu/S/Kd41mmLA3O+/uH2pFRO/DvOjUyGozL8j3KeLV6WyZ7ssPwELMsXCcsJAQ==}
>>>>>>> 69c2b218

  elysia@1.4.16:
    resolution: {integrity: sha512-KZtKN160/bdWVKg2hEgyoNXY8jRRquc+m6PboyisaLZL891I+Ufb7Ja6lDAD7vMQur8sLEWIcidZOzj5lWw9UA==}
    peerDependencies:
      '@sinclair/typebox': '>= 0.34.0 < 1'
      '@types/bun': '>= 1.2.0'
      exact-mirror: '>= 0.0.9'
      file-type: '>= 20.0.0'
      openapi-types: '>= 12.0.0'
      typescript: '>= 5.0.0'
    peerDependenciesMeta:
      '@types/bun':
        optional: true
      typescript:
        optional: true

  emoji-regex@8.0.0:
    resolution: {integrity: sha512-MSjYzcWNOA0ewAHpz0MxpYFvwg6yjy1NG3xteoqz644VCo/RPgnr1/GGt+ic3iJTzQ8Eu3TdM14SawnVUmGE6A==}

  emoji-regex@9.2.2:
    resolution: {integrity: sha512-L18DaJsXSUk2+42pv8mLs5jJT2hqFkFE4j21wOmgbUqsZ2hL72NsUU785g9RXgo3s0ZNgVl42TiHp3ZtOv/Vyg==}

  empathic@2.0.0:
    resolution: {integrity: sha512-i6UzDscO/XfAcNYD75CfICkmfLedpyPDdozrLMmQc5ORaQcdMoc21OnlEylMIqI7U8eniKrPMxxtj8k0vhmJhA==}
    engines: {node: '>=14'}

  encodeurl@2.0.0:
    resolution: {integrity: sha512-Q0n9HRi4m6JuGIV1eFlmvJB7ZEVxu93IrMyiMsGC0lrMJMWzRgx6WGquyfQgZVb31vhGgXnfmPNNXmxnOkRBrg==}
    engines: {node: '>= 0.8'}

  enhanced-resolve@5.18.3:
    resolution: {integrity: sha512-d4lC8xfavMeBjzGr2vECC3fsGXziXZQyJxD868h2M/mBI3PwAuODxAkLkq5HYuvrPYcUtiLzsTo8U3PgX3Ocww==}
    engines: {node: '>=10.13.0'}

  enquirer@2.4.1:
    resolution: {integrity: sha512-rRqJg/6gd538VHvR3PSrdRBb/1Vy2YfzHqzvbhGIQpDRKIa4FgV/54b5Q1xYSxOOwKvjXweS26E0Q+nAMwp2pQ==}
    engines: {node: '>=8.6'}

  entities@6.0.1:
    resolution: {integrity: sha512-aN97NXWF6AWBTahfVOIrB/NShkzi5H7F9r1s9mD3cDj4Ko5f2qhhVoYMibXF7GlLveb/D2ioWay8lxI97Ven3g==}
    engines: {node: '>=0.12'}

  env-paths@2.2.1:
    resolution: {integrity: sha512-+h1lkLKhZMTYjog1VEpJNG7NZJWcuc2DDk/qsqSTRRCOXiLjeQ1d1/udrUGhqMxUgAlwKNZ0cf2uqan5GLuS2A==}
    engines: {node: '>=6'}

  error-ex@1.3.4:
    resolution: {integrity: sha512-sqQamAnR14VgCr1A618A3sGrygcpK+HEbenA/HiEAkkUwcZIIB/tgWqHFxWgOyDh4nB4JCRimh79dR5Ywc9MDQ==}

  es-define-property@1.0.1:
    resolution: {integrity: sha512-e3nRfgfUZ4rNGL232gUgX06QNyyez04KdjFrF+LTRoOXmrOgFKDg4BCdsjW8EnT69eqdYGmRpJwiPVYNrCaW3g==}
    engines: {node: '>= 0.4'}

  es-errors@1.3.0:
    resolution: {integrity: sha512-Zf5H2Kxt2xjTvbJvP2ZWLEICxA6j+hAmMzIlypy4xcBg1vKVnx89Wy0GbS+kf5cwCVFFzdCFh2XSCFNULS6csw==}
    engines: {node: '>= 0.4'}

  es-module-lexer@1.7.0:
    resolution: {integrity: sha512-jEQoCwk8hyb2AZziIOLhDqpm5+2ww5uIE6lkO/6jcOCusfk6LhMHpXXfBLXTZ7Ydyt0j4VoUQv6uGNYbdW+kBA==}

  es-object-atoms@1.1.1:
    resolution: {integrity: sha512-FGgH2h8zKNim9ljj7dankFPcICIK9Cp5bm+c2gQSYePhpaG5+esrLODihIorn+Pe6FGJzWhXQotPv73jTaldXA==}
    engines: {node: '>= 0.4'}

  es6-error@4.1.1:
    resolution: {integrity: sha512-Um/+FxMr9CISWh0bi5Zv0iOD+4cFh5qLeks1qhAopKVAJw3drgKbKySikp7wGhDL0HPeaja0P5ULZrxLkniUVg==}

  esast-util-from-estree@2.0.0:
    resolution: {integrity: sha512-4CyanoAudUSBAn5K13H4JhsMH6L9ZP7XbLVe/dKybkxMO7eDyLsT8UHl9TRNrU2Gr9nz+FovfSIjuXWJ81uVwQ==}

  esast-util-from-js@2.0.1:
    resolution: {integrity: sha512-8Ja+rNJ0Lt56Pcf3TAmpBZjmx8ZcK5Ts4cAzIOjsjevg9oSXJnl6SUQ2EevU8tv3h6ZLWmoKL5H4fgWvdvfETw==}

  esbuild@0.25.12:
    resolution: {integrity: sha512-bbPBYYrtZbkt6Os6FiTLCTFxvq4tt3JKall1vRwshA3fdVztsLAatFaZobhkBC8/BrPetoa0oksYoKXoG4ryJg==}
    engines: {node: '>=18'}
    hasBin: true

  escalade@3.2.0:
    resolution: {integrity: sha512-WUj2qlxaQtO4g6Pq5c29GTcWGDyd8itL8zTlipgECz3JesAiiOKotd8JU6otB3PACgG6xkJUyVhboMS+bje/jA==}
    engines: {node: '>=6'}

  escape-html@1.0.3:
    resolution: {integrity: sha512-NiSupZ4OeuGwr68lGIeym/ksIZMJodUGOSCZ/FSnTxcrekbvqrgdUxlJOMpijaKZVjAJrWrGs/6Jy8OMuyj9ow==}

  escape-string-regexp@1.0.5:
    resolution: {integrity: sha512-vbRorB5FUQWvla16U8R/qgaFIya2qGzwDrNmCZuYKrbdSUMG6I1ZCGQRefkRVhuOkIGVne7BQ35DSfo1qvJqFg==}
    engines: {node: '>=0.8.0'}

  escape-string-regexp@4.0.0:
    resolution: {integrity: sha512-TtpcNJ3XAzx3Gq8sWRzJaVajRs0uVxA2YAkdb1jm2YkPz4G6egUFAyA3n5vtEIZefPk5Wa4UXbKuS5fKkJWdgA==}
    engines: {node: '>=10'}

  escape-string-regexp@5.0.0:
    resolution: {integrity: sha512-/veY75JbMK4j1yjvuUxuVsiS/hr/4iHs9FTT6cgTexxdE0Ly/glccBAkloH/DofkjRbZU3bnoj38mOmhkZ0lHw==}
    engines: {node: '>=12'}

  escodegen@2.1.0:
    resolution: {integrity: sha512-2NlIDTwUWJN0mRPQOdtQBzbUHvdGY2P1VXSyU83Q3xKxM7WHX2Ql8dKq782Q9TgQUNOLEzEYu9bzLNj1q88I5w==}
    engines: {node: '>=6.0'}
    hasBin: true

  eslint-scope@8.4.0:
    resolution: {integrity: sha512-sNXOfKCn74rt8RICKMvJS7XKV/Xk9kA7DyJr8mJik3S7Cwgy3qlkkmyS2uQB3jiJg6VNdZd/pDBJu0nvG2NlTg==}
    engines: {node: ^18.18.0 || ^20.9.0 || >=21.1.0}

  eslint-visitor-keys@3.4.3:
    resolution: {integrity: sha512-wpc+LXeiyiisxPlEkUzU6svyS1frIO3Mgxj1fdy7Pm8Ygzguax2N3Fa/D/ag1WqbOprdI+uY6wMUl8/a2G+iag==}
    engines: {node: ^12.22.0 || ^14.17.0 || >=16.0.0}

  eslint-visitor-keys@4.2.1:
    resolution: {integrity: sha512-Uhdk5sfqcee/9H/rCOJikYz67o0a2Tw2hGRPOG2Y1R2dg7brRe1uG0yaNQDHu+TO/uQPF/5eCapvYSmHUjt7JQ==}
    engines: {node: ^18.18.0 || ^20.9.0 || >=21.1.0}

  eslint@9.38.0:
    resolution: {integrity: sha512-t5aPOpmtJcZcz5UJyY2GbvpDlsK5E8JqRqoKtfiKE3cNh437KIqfJr3A3AKf5k64NPx6d0G3dno6XDY05PqPtw==}
    engines: {node: ^18.18.0 || ^20.9.0 || >=21.1.0}
    hasBin: true
    peerDependencies:
      jiti: '*'
    peerDependenciesMeta:
      jiti:
        optional: true

  espree@10.4.0:
    resolution: {integrity: sha512-j6PAQ2uUr79PZhBjP5C5fhl8e39FmRnOjsD5lGnWrFU8i2G776tBK7+nP8KuQUTTyAZUwfQqXAgrVH5MbH9CYQ==}
    engines: {node: ^18.18.0 || ^20.9.0 || >=21.1.0}

  esprima@4.0.1:
    resolution: {integrity: sha512-eGuFFw7Upda+g4p+QHvnW0RyTX/SVeJBDM/gCtMARO0cLuT2HcEKnTPvhjV6aGeqrCB/sbNop0Kszm0jsaWU4A==}
    engines: {node: '>=4'}
    hasBin: true

  esquery@1.6.0:
    resolution: {integrity: sha512-ca9pw9fomFcKPvFLXhBKUK90ZvGibiGOvRJNbjljY7s7uq/5YO4BOzcYtJqExdx99rF6aAcnRxHmcUHcz6sQsg==}
    engines: {node: '>=0.10'}

  esrecurse@4.3.0:
    resolution: {integrity: sha512-KmfKL3b6G+RXvP8N1vr3Tq1kL/oCFgn2NYXEtqP8/L3pKapUA4G8cFVaoF3SU323CD4XypR/ffioHmkti6/Tag==}
    engines: {node: '>=4.0'}

  estraverse@5.3.0:
    resolution: {integrity: sha512-MMdARuVEQziNTeJD8DgMqmhwR11BRQ/cBP+pLtYdSTnf3MIO8fFeiINEbX36ZdNlfU/7A9f3gUw49B3oQsvwBA==}
    engines: {node: '>=4.0'}

  estree-util-attach-comments@3.0.0:
    resolution: {integrity: sha512-cKUwm/HUcTDsYh/9FgnuFqpfquUbwIqwKM26BVCGDPVgvaCl/nDCCjUfiLlx6lsEZ3Z4RFxNbOQ60pkaEwFxGw==}

  estree-util-build-jsx@3.0.1:
    resolution: {integrity: sha512-8U5eiL6BTrPxp/CHbs2yMgP8ftMhR5ww1eIKoWRMlqvltHF8fZn5LRDvTKuxD3DUn+shRbLGqXemcP51oFCsGQ==}

  estree-util-is-identifier-name@3.0.0:
    resolution: {integrity: sha512-hFtqIDZTIUZ9BXLb8y4pYGyk6+wekIivNVTcmvk8NoOh+VeRn5y6cEHzbURrWbfp1fIqdVipilzj+lfaadNZmg==}

  estree-util-scope@1.0.0:
    resolution: {integrity: sha512-2CAASclonf+JFWBNJPndcOpA8EMJwa0Q8LUFJEKqXLW6+qBvbFZuF5gItbQOs/umBUkjviCSDCbBwU2cXbmrhQ==}

  estree-util-to-js@2.0.0:
    resolution: {integrity: sha512-WDF+xj5rRWmD5tj6bIqRi6CkLIXbbNQUcxQHzGysQzvHmdYG2G7p/Tf0J0gpxGgkeMZNTIjT/AoSvC9Xehcgdg==}

  estree-util-value-to-estree@3.5.0:
    resolution: {integrity: sha512-aMV56R27Gv3QmfmF1MY12GWkGzzeAezAX+UplqHVASfjc9wNzI/X6hC0S9oxq61WT4aQesLGslWP9tKk6ghRZQ==}

  estree-util-visit@2.0.0:
    resolution: {integrity: sha512-m5KgiH85xAhhW8Wta0vShLcUvOsh3LLPI2YVwcbio1l7E09NTLL1EyMZFM1OyWowoH0skScNbhOPl4kcBgzTww==}

  estree-walker@3.0.3:
    resolution: {integrity: sha512-7RUKfXgSMMkzt6ZuXmqapOurLGPPfgj6l9uRZ7lRGolvk0y2yocc35LdcxKC5PQZdn2DMqioAQ2NoWcrTKmm6g==}

  esutils@2.0.3:
    resolution: {integrity: sha512-kVscqXk4OCp68SZ0dkgEKVi6/8ij300KBWTJq32P/dYeWTSwK41WyTxalN1eRmA5Z9UU/LX9D7FWSmV9SAYx6g==}
    engines: {node: '>=0.10.0'}

  etag@1.8.1:
    resolution: {integrity: sha512-aIL5Fx7mawVa300al2BnEE4iNvo1qETxLrPI/o05L7z6go7fCw1J6EQmbK4FmJ2AS7kgVF/KEZWufBfdClMcPg==}
    engines: {node: '>= 0.6'}

  eventsource-parser@3.0.6:
    resolution: {integrity: sha512-Vo1ab+QXPzZ4tCa8SwIHJFaSzy4R6SHf7BY79rFBDf0idraZWAkYrDjDj8uWaSm3S2TK+hJ7/t1CEmZ7jXw+pg==}
    engines: {node: '>=18.0.0'}

  exact-mirror@0.2.3:
    resolution: {integrity: sha512-aLdARfO0W0ntufjDyytUJQMbNXoB9g+BbA8KcgIq4XOOTYRw48yUGON/Pr64iDrYNZKcKvKbqE0MPW56FF2BXA==}
    peerDependencies:
      '@sinclair/typebox': ^0.34.15
    peerDependenciesMeta:
      '@sinclair/typebox':
        optional: true

  execa@5.1.1:
    resolution: {integrity: sha512-8uSpZZocAZRBAPIEINJj3Lo9HyGitllczc27Eh5YYojjMFMn8yHMDMaUHE2Jqfq05D/wucwI4JGURyXt1vchyg==}
    engines: {node: '>=10'}

  expect-type@1.2.2:
    resolution: {integrity: sha512-JhFGDVJ7tmDJItKhYgJCGLOWjuK9vPxiXoUFLwLDc99NlmklilbiQJwoctZtt13+xMw91MCk/REan6MWHqDjyA==}
    engines: {node: '>=12.0.0'}

  express@5.1.0:
    resolution: {integrity: sha512-DT9ck5YIRU+8GYzzU5kT3eHGA5iL+1Zd0EutOmTE9Dtk+Tvuzd23VBU+ec7HPNSTxXYO55gPV/hq4pSBJDjFpA==}
    engines: {node: '>= 18'}

  exsolve@1.0.8:
    resolution: {integrity: sha512-LmDxfWXwcTArk8fUEnOfSZpHOJ6zOMUJKOtFLFqJLoKJetuQG874Uc7/Kki7zFLzYybmZhp1M7+98pfMqeX8yA==}

  extend@3.0.2:
    resolution: {integrity: sha512-fjquC59cD7CyW6urNXK0FBufkZcoiGG80wTuPujX590cB5Ttln20E2UB4S/WARVqhXffZl2LNgS+gQdPIIim/g==}

  extendable-error@0.1.7:
    resolution: {integrity: sha512-UOiS2in6/Q0FK0R0q6UY9vYpQ21mr/Qn1KOnte7vsACuNJf514WvCCUHSRCPcgjPT2bAhNIJdlE6bVap1GKmeg==}

  external-editor@3.1.0:
    resolution: {integrity: sha512-hMQ4CX1p1izmuLYyZqLMO/qGNw10wSv9QDCPfzXfyFrOaCSSoRfqE1Kf1s5an66J5JZC62NewG+mK49jOCtQew==}
    engines: {node: '>=4'}

  fast-decode-uri-component@1.0.1:
    resolution: {integrity: sha512-WKgKWg5eUxvRZGwW8FvfbaH7AXSh2cL+3j5fMGzUMCxWBJ3dV3a7Wz8y2f/uQ0e3B6WmodD3oS54jTQ9HVTIIg==}

  fast-deep-equal@3.1.3:
    resolution: {integrity: sha512-f3qQ9oQy9j2AhBe/H9VC91wLmKBCCU/gDOnKNAYG5hswO7BLKj09Hc5HYNz9cGI++xlpDCIgDaitVs03ATR84Q==}

  fast-glob@3.3.3:
    resolution: {integrity: sha512-7MptL8U0cqcFdzIzwOTHoilX9x5BrNqye7Z/LuC7kCMRio1EMSyqRK3BEAUD7sXRq4iT4AzTVuZdhgQ2TCvYLg==}
    engines: {node: '>=8.6.0'}

  fast-json-stable-stringify@2.1.0:
    resolution: {integrity: sha512-lhd/wF+Lk98HZoTCtlVraHtfh5XYijIjalXck7saUtuanSDyLMxnHhSXEDJqHxD7msR8D0uCmqlkwjCV8xvwHw==}

  fast-levenshtein@2.0.6:
    resolution: {integrity: sha512-DCXu6Ifhqcks7TZKY3Hxp3y6qphY5SJZmrWMDrKcERSOXWQdMhU9Ig/PYrzyw/ul9jOIyh0N4M0tbC5hodg8dw==}

  fast-uri@3.1.0:
    resolution: {integrity: sha512-iPeeDKJSWf4IEOasVVrknXpaBV0IApz/gp7S2bb7Z4Lljbl2MGJRqInZiUrQwV16cpzw/D3S5j5Julj/gT52AA==}

  fastq@1.19.1:
    resolution: {integrity: sha512-GwLTyxkCXjXbxqIhTsMI2Nui8huMPtnxg7krajPJAjnEG/iiOS7i+zCtWGZR9G0NBKbXKh6X9m9UIsYX/N6vvQ==}

  fdir@6.5.0:
    resolution: {integrity: sha512-tIbYtZbucOs0BRGqPJkshJUYdL+SDH7dVM8gjy+ERp3WAUjLEFJE+02kanyHtwjWOnwrKYBiwAmM0p4kLJAnXg==}
    engines: {node: '>=12.0.0'}
    peerDependencies:
      picomatch: ^3 || ^4
    peerDependenciesMeta:
      picomatch:
        optional: true

  fflate@0.8.2:
    resolution: {integrity: sha512-cPJU47OaAoCbg0pBvzsgpTPhmhqI5eJjh/JIu8tPj5q+T7iLvW/JAYUqmE7KOB4R1ZyEhzBaIQpQpardBF5z8A==}

  figures@3.2.0:
    resolution: {integrity: sha512-yaduQFRKLXYOGgEn6AZau90j3ggSOyiqXU0F9JZfeXYhNa+Jk4X+s45A2zg5jns87GAFa34BBm2kXw4XpNcbdg==}
    engines: {node: '>=8'}

  file-entry-cache@8.0.0:
    resolution: {integrity: sha512-XXTUwCvisa5oacNGRP9SfNtYBNAMi+RPwBFmblZEF7N7swHYQS6/Zfk7SRwx4D5j3CH211YNRco1DEMNVfZCnQ==}
    engines: {node: '>=16.0.0'}

  file-type@21.1.0:
    resolution: {integrity: sha512-boU4EHmP3JXkwDo4uhyBhTt5pPstxB6eEXKJBu2yu2l7aAMMm7QQYQEzssJmKReZYrFdFOJS8koVo6bXIBGDqA==}
    engines: {node: '>=20'}

  fill-range@7.1.1:
    resolution: {integrity: sha512-YsGpe3WHLK8ZYi4tWDg2Jy3ebRz2rXowDxnld4bkQB00cc/1Zw9AWnC0i9ztDJitivtQvaI9KaLyKrc+hBW0yg==}
    engines: {node: '>=8'}

  finalhandler@2.1.0:
    resolution: {integrity: sha512-/t88Ty3d5JWQbWYgaOGCCYfXRwV1+be02WqYYlL6h0lEiUAMPM8o8qKGO01YIkOHzka2up08wvgYD0mDiI+q3Q==}
    engines: {node: '>= 0.8'}

  find-cache-dir@3.3.2:
    resolution: {integrity: sha512-wXZV5emFEjrridIgED11OoUKLxiYjAcqot/NJdAkOhlJ+vGzwhOAfcG5OX1jP+S0PcjEn8bdMJv+g2jwQ3Onig==}
    engines: {node: '>=8'}

  find-up@4.1.0:
    resolution: {integrity: sha512-PpOwAdQ/YlXQ2vj8a3h8IipDuYRi3wceVQQGYWxNINccq40Anw7BlsEXCMbt1Zt+OLA6Fq9suIpIWD0OsnISlw==}
    engines: {node: '>=8'}

  find-up@5.0.0:
    resolution: {integrity: sha512-78/PXT1wlLLDgTzDs7sjq9hzz0vXD+zn+7wypEe4fXQxCmdmqfGsEPQxmiCSQI3ajFV91bVSsvNtrJRiW6nGng==}
    engines: {node: '>=10'}

  find-up@7.0.0:
    resolution: {integrity: sha512-YyZM99iHrqLKjmt4LJDj58KI+fYyufRLBSYcqycxf//KpBk9FoewoGX0450m9nB44qrZnovzC2oeP5hUibxc/g==}
    engines: {node: '>=18'}

  flat-cache@4.0.1:
    resolution: {integrity: sha512-f7ccFPK3SXFHpx15UIGyRJ/FJQctuKZ0zVuN3frBo4HnK3cay9VEW0R6yPYFHC0AgqhukPzKjq22t5DmAyqGyw==}
    engines: {node: '>=16'}

  flatted@3.3.3:
    resolution: {integrity: sha512-GX+ysw4PBCz0PzosHDepZGANEuFCMLrnRTiEy9McGjmkCQYwRq4A/X786G/fjM/+OjsWSU1ZrY5qyARZmO/uwg==}

  foreground-child@2.0.0:
    resolution: {integrity: sha512-dCIq9FpEcyQyXKCkyzmlPTFNgrCzPudOe+mhvJU5zAtlBnGVy2yKxtfsxK2tQBThwq225jcvBjpw1Gr40uzZCA==}
    engines: {node: '>=8.0.0'}

  foreground-child@3.3.1:
    resolution: {integrity: sha512-gIXjKqtFuWEgzFRJA9WCQeSJLZDjgJUOMCMzxtvFq/37KojM1BFGufqsCy0r4qSQmYLsZYMeyRqzIWOMup03sw==}
    engines: {node: '>=14'}

  forwarded@0.2.0:
    resolution: {integrity: sha512-buRG0fpBtRHSTCOASe6hD258tEubFoRLb4ZNA6NxMVHNw2gOcwHo9wyablzMzOA5z9xA9L1KNjk/Nt6MT9aYow==}
    engines: {node: '>= 0.6'}

  fresh@2.0.0:
    resolution: {integrity: sha512-Rx/WycZ60HOaqLKAi6cHRKKI7zxWbJ31MhntmtwMoaTeF7XFH9hhBp8vITaMidfljRQ6eYWCKkaTK+ykVJHP2A==}
    engines: {node: '>= 0.8'}

  fromentries@1.3.2:
    resolution: {integrity: sha512-cHEpEQHUg0f8XdtZCc2ZAhrHzKzT0MrFUTcvx+hfxYu7rGMDc5SKoXFh+n4YigxsHXRzc6OrCshdR1bWH6HHyg==}

  fs-extra@10.1.0:
    resolution: {integrity: sha512-oRXApq54ETRj4eMiFzGnHWGy+zo5raudjuxN0b8H7s/RU2oW0Wvsx9O0ACRN/kRq9E8Vu/ReskGB5o3ji+FzHQ==}
    engines: {node: '>=12'}

  fs-extra@7.0.1:
    resolution: {integrity: sha512-YJDaCJZEnBmcbw13fvdAM9AwNOJwOzrE4pqMqBq5nFiEqXUqHwlK4B+3pUw6JNvfSPtX05xFHtYy/1ni01eGCw==}
    engines: {node: '>=6 <7 || >=8'}

  fs-extra@8.1.0:
    resolution: {integrity: sha512-yhlQgA6mnOJUKOsRUFsgJdQCvkKhcz8tlZG5HBQfReYZy46OwLcY+Zia0mtdHsOo9y/hP+CxMN0TU9QxoOtG4g==}
    engines: {node: '>=6 <7 || >=8'}

  fs.realpath@1.0.0:
    resolution: {integrity: sha512-OO0pH2lK6a0hZnAdau5ItzHPI6pUlvI7jMVnxUQRtw4owF2wk8lOSabtGDCTP4Ggrg2MbGnWO9X8K1t4+fGMDw==}

  fsevents@2.3.3:
    resolution: {integrity: sha512-5xoDfX+fL7faATnagmWPpbFtwh/R77WmMMqqHGS65C3vvB0YHrgF+B1YmZ3441tMj5n63k0212XNoJwzlhffQw==}
    engines: {node: ^8.16.0 || ^10.6.0 || >=11.0.0}
    os: [darwin]

  fumadocs-core@16.1.0:
    resolution: {integrity: sha512-5pbO2bOGc/xlb2yLQSy6Oag8mvD5CNf5HzQIG80HjZzLXYWEOHW8yovRKnWKRF9gAibn6WHnbssj3YPAlitV/A==}
    peerDependencies:
      '@mixedbread/sdk': ^0.19.0
      '@orama/core': 1.x.x
      '@tanstack/react-router': 1.x.x
      '@types/react': '*'
      algoliasearch: 5.x.x
      lucide-react: '*'
      next: 16.x.x
      react: ^19.2.0
      react-dom: ^19.2.0
      react-router: 7.x.x
      waku: ^0.26.0 || ^0.27.0
    peerDependenciesMeta:
      '@mixedbread/sdk':
        optional: true
      '@orama/core':
        optional: true
      '@tanstack/react-router':
        optional: true
      '@types/react':
        optional: true
      algoliasearch:
        optional: true
      lucide-react:
        optional: true
      next:
        optional: true
      react:
        optional: true
      react-dom:
        optional: true
      react-router:
        optional: true
      waku:
        optional: true

  fumadocs-mdx@13.0.8:
    resolution: {integrity: sha512-UbUwH0iGvYbytnxhmfd7tWJKFK8L0mrbTAmrQYnpg6Wi/h8afNMJmbHBOzVcaEWJKeFipZ1CGDAsNA2fztwXNg==}
    hasBin: true
    peerDependencies:
      '@fumadocs/mdx-remote': ^1.4.0
      fumadocs-core: ^15.0.0 || ^16.0.0
      next: ^15.3.0 || ^16.0.0
      react: '*'
      vite: 6.x.x || 7.x.x
    peerDependenciesMeta:
      '@fumadocs/mdx-remote':
        optional: true
      next:
        optional: true
      react:
        optional: true
      vite:
        optional: true

  fumadocs-typescript@4.0.13:
    resolution: {integrity: sha512-zmpmqsS2DZeH2wn17X0V5NOQ77mqnjlKjyUcgjNQk/vDPQkdFRxuoLNNBFnGGMizoKMQ30hjRgdGukVSVDgy+g==}
    peerDependencies:
      '@types/react': '*'
      fumadocs-core: ^15.7.0 || ^16.0.0
      fumadocs-ui: ^15.7.0 || ^16.0.0
      typescript: '*'
    peerDependenciesMeta:
      '@types/react':
        optional: true
      fumadocs-ui:
        optional: true

  fumadocs-ui@16.1.0:
    resolution: {integrity: sha512-Yty9tINshfQQYHE/K+nH7+7VHTNtWL0hgNvwI7lLd6xcJrbFUgzJQUeS0oGxZx+7rgqGYvNqlByKLRQHqPR9dw==}
    peerDependencies:
      '@types/react': '*'
      next: 16.x.x
      react: ^19.2.0
      react-dom: ^19.2.0
      tailwindcss: ^4.0.0
    peerDependenciesMeta:
      '@types/react':
        optional: true
      next:
        optional: true
      tailwindcss:
        optional: true

  function-bind@1.1.2:
    resolution: {integrity: sha512-7XHNxH7qX9xG5mIwxkhumTox/MIRNcOgDrxWsMt2pAr23WHp6MrRlN7FBSFpCpr+oVO0F744iUgR82nJMfG2SA==}

  gensync@1.0.0-beta.2:
    resolution: {integrity: sha512-3hN7NaskYvMDLQY55gnW3NQ+mesEAepTqlg+VEbj7zzqEMBVNhzcGYYeqFo/TlYz6eQiFcp1HcsCZO+nGgS8zg==}
    engines: {node: '>=6.9.0'}

  get-caller-file@2.0.5:
    resolution: {integrity: sha512-DyFP3BM/3YHTQOCUL/w0OZHR0lpKeGrxotcHWcqNEdnltqFwXVfhEBQ94eIo34AfQpo0rGki4cyIiftY06h2Fg==}
    engines: {node: 6.* || 8.* || >= 10.*}

  get-intrinsic@1.3.0:
    resolution: {integrity: sha512-9fSjSaos/fRIVIp+xSJlE6lfwhES7LNtKaCBIamHsjr2na1BiABJPo0mOjjz8GJDURarmCPGqaiVg5mfjb98CQ==}
    engines: {node: '>= 0.4'}

  get-nonce@1.0.1:
    resolution: {integrity: sha512-FJhYRoDaiatfEkUK8HKlicmu/3SGFD51q3itKDGoSTysQJBnfOcxU5GxnhE1E6soB76MbT0MBtnKJuXyAx+96Q==}
    engines: {node: '>=6'}

  get-package-type@0.1.0:
    resolution: {integrity: sha512-pjzuKtY64GYfWizNAJ0fr9VqttZkNiK2iS430LtIHzjBEr6bX8Am2zm4sW4Ro5wjWW5cAlRL1qAMTcXbjNAO2Q==}
    engines: {node: '>=8.0.0'}

  get-proto@1.0.1:
    resolution: {integrity: sha512-sTSfBjoXBp89JvIKIefqw7U2CCebsc74kiY6awiGogKtoSGbgjYE/G/+l9sF3MWFPNc9IcoOC4ODfKHfxFmp0g==}
    engines: {node: '>= 0.4'}

  get-stream@6.0.1:
    resolution: {integrity: sha512-ts6Wi+2j3jQjqi70w5AlN8DFnkSwC+MqmxEzdEALB2qXZYV3X/b1CTfgPLGJNMeAWxdPfU8FO1ms3NUfaHCPYg==}
    engines: {node: '>=10'}

  get-tsconfig@4.13.0:
    resolution: {integrity: sha512-1VKTZJCwBrvbd+Wn3AOgQP/2Av+TfTCOlE4AcRJE72W1ksZXbAx8PPBR9RzgTeSPzlPMHrbANMH3LbltH73wxQ==}

  get-uri@6.0.5:
    resolution: {integrity: sha512-b1O07XYq8eRuVzBNgJLstU6FYc1tS6wnMtF1I1D9lE8LxZSOGZ7LhxN54yPP6mGw5f2CkXY2BQUL9Fx41qvcIg==}
    engines: {node: '>= 14'}

  git-raw-commits@4.0.0:
    resolution: {integrity: sha512-ICsMM1Wk8xSGMowkOmPrzo2Fgmfo4bMHLNX6ytHjajRJUqvHOw/TFapQ+QG75c3X/tTDDhOSRPGC52dDbNM8FQ==}
    engines: {node: '>=16'}
    hasBin: true

  github-slugger@2.0.0:
    resolution: {integrity: sha512-IaOQ9puYtjrkq7Y0Ygl9KDZnrf/aiUJYUpVf89y8kyaxbRG7Y1SrX/jaumrv81vc61+kiMempujsM3Yw7w5qcw==}

  glob-parent@5.1.2:
    resolution: {integrity: sha512-AOIgSQCepiJYwP3ARnGx+5VnTu2HBYdzbGP45eLw1vr3zB3vZLeyed1sC9hnbcOc9/SrMyM5RPQrkGz4aS9Zow==}
    engines: {node: '>= 6'}

  glob-parent@6.0.2:
    resolution: {integrity: sha512-XxwI8EOhVQgWp6iDL+3b0r86f4d6AX6zSU55HfB4ydCEuXLXc5FcYeOu+nnGftS4TEju/11rt4KJPTMgbfmv4A==}
    engines: {node: '>=10.13.0'}

  glob@12.0.0:
    resolution: {integrity: sha512-5Qcll1z7IKgHr5g485ePDdHcNQY0k2dtv/bjYy0iuyGxQw2qSOiiXUXJ+AYQpg3HNoUMHqAruX478Jeev7UULw==}
    engines: {node: 20 || >=22}
    hasBin: true

  glob@13.0.0:
    resolution: {integrity: sha512-tvZgpqk6fz4BaNZ66ZsRaZnbHvP/jG3uKJvAZOwEVUL4RTA5nJeeLYfyN9/VA8NX/V3IBG+hkeuGpKjvELkVhA==}
    engines: {node: 20 || >=22}

  glob@7.2.3:
    resolution: {integrity: sha512-nFR0zLpU2YCaRxwoCJvL6UvCH2JFyFVIvwTLsIf21AuHlMskA1hhTdk+LlYJtOlYt9v6dvszD2BGRqBL+iQK9Q==}
    deprecated: Glob versions prior to v9 are no longer supported

  global-directory@4.0.1:
    resolution: {integrity: sha512-wHTUcDUoZ1H5/0iVqEudYW4/kAlN5cZ3j/bXn0Dpbizl9iaUVeWSHqiOjsgk6OW2bkLclbBjzewBz6weQ1zA2Q==}
    engines: {node: '>=18'}

  globals@14.0.0:
    resolution: {integrity: sha512-oahGvuMGQlPw/ivIYBjVSrWAfWLBeku5tpPE2fOPLi+WHffIWbuh2tCjhyQhTBPMf5E9jDEH4FOmTYgYwbKwtQ==}
    engines: {node: '>=18'}

  globals@16.5.0:
    resolution: {integrity: sha512-c/c15i26VrJ4IRt5Z89DnIzCGDn9EcebibhAOjw5ibqEHsE1wLUgkPn9RDmNcUKyU87GeaL633nyJ+pplFR2ZQ==}
    engines: {node: '>=18'}

  globby@10.0.2:
    resolution: {integrity: sha512-7dUi7RvCoT/xast/o/dLN53oqND4yk0nsHkhRgn9w65C4PofCLOoJ39iSOg+qVDdWQPIEj+eszMHQ+aLVwwQSg==}
    engines: {node: '>=8'}

  globby@11.1.0:
    resolution: {integrity: sha512-jhIXaOzy1sb8IyocaruWSn1TjmnBVs8Ayhcy83rmxNJ8q2uWKCAj3CnJY+KpGSXCueAPc0i05kVvVKtP1t9S3g==}
    engines: {node: '>=10'}

  gopd@1.2.0:
    resolution: {integrity: sha512-ZUKRh6/kUFoAiTAtTYPZJ3hw9wNxx+BIBOijnlG9PnrJsCcSjs1wyyD6vJpaYtgnzDrKYRSqf3OO6Rfa93xsRg==}
    engines: {node: '>= 0.4'}

  graceful-fs@4.2.11:
    resolution: {integrity: sha512-RbJ5/jmFcNNCcDV5o9eTnBLJ/HszWV0P73bc+Ff4nS/rJj+YaS6IGyiOL0VoBYX+l1Wrl3k63h/KrH+nhJ0XvQ==}

  gradient-string@2.0.2:
    resolution: {integrity: sha512-rEDCuqUQ4tbD78TpzsMtt5OIf0cBCSDWSJtUDaF6JsAh+k0v9r++NzxNEG87oDZx9ZwGhD8DaezR2L/yrw0Jdw==}
    engines: {node: '>=10'}

  graphemer@1.4.0:
    resolution: {integrity: sha512-EtKwoO6kxCL9WO5xipiHTZlSzBm7WLT627TqC/uVRd0HKmq8NXyebnNYxDoBi7wt8eTWrUrKXCOVaFq9x1kgag==}

  handlebars@4.7.8:
    resolution: {integrity: sha512-vafaFqs8MZkRrSX7sFVUdo3ap/eNiLnb4IakshzvP56X5Nr1iGKAIqdX6tMlm6HcNRIkr6AxO5jFEoJzzpT8aQ==}
    engines: {node: '>=0.4.7'}
    hasBin: true

  has-flag@3.0.0:
    resolution: {integrity: sha512-sKJf1+ceQBr4SMkvQnBDNDtf4TXpVhVGateu0t918bl30FnbE2m4vNLX+VWe/dpjlb+HugGYzW7uQXH98HPEYw==}
    engines: {node: '>=4'}

  has-flag@4.0.0:
    resolution: {integrity: sha512-EykJT/Q1KjTWctppgIAgfSO0tKVuZUjhgMr17kqTumMl6Afv3EISleU7qZUzoXDFTAHTDC4NOoG/ZxU3EvlMPQ==}
    engines: {node: '>=8'}

  has-symbols@1.1.0:
    resolution: {integrity: sha512-1cDNdwJ2Jaohmb3sg4OmKaMBwuC48sYni5HUw2DvsC8LjGTLK9h+eb1X6RyuOHe4hT0ULCW68iomhjUoKUqlPQ==}
    engines: {node: '>= 0.4'}

  hasha@5.2.2:
    resolution: {integrity: sha512-Hrp5vIK/xr5SkeN2onO32H0MgNZ0f17HRNH39WfL0SYUNOTZ5Lz1TJ8Pajo/87dYGEFlLMm7mIc/k/s6Bvz9HQ==}
    engines: {node: '>=8'}

  hasown@2.0.2:
    resolution: {integrity: sha512-0hJU9SCPvmMzIBdZFqNPXWa6dqh7WdH0cII9y+CyS8rG3nL48Bclra9HmKhVVUHyPWNH5Y7xDwAB7bfgSjkUMQ==}
    engines: {node: '>= 0.4'}

  hast-util-to-estree@3.1.3:
    resolution: {integrity: sha512-48+B/rJWAp0jamNbAAf9M7Uf//UVqAoMmgXhBdxTDJLGKY+LRnZ99qcG+Qjl5HfMpYNzS5v4EAwVEF34LeAj7w==}

  hast-util-to-html@9.0.5:
    resolution: {integrity: sha512-OguPdidb+fbHQSU4Q4ZiLKnzWo8Wwsf5bZfbvu7//a9oTYoqD/fWpe96NuHkoS9h0ccGOTe0C4NGXdtS0iObOw==}

  hast-util-to-jsx-runtime@2.3.6:
    resolution: {integrity: sha512-zl6s8LwNyo1P9uw+XJGvZtdFF1GdAkOg8ujOw+4Pyb76874fLps4ueHXDhXWdk6YHQ6OgUtinliG7RsYvCbbBg==}

  hast-util-to-string@3.0.1:
    resolution: {integrity: sha512-XelQVTDWvqcl3axRfI0xSeoVKzyIFPwsAGSLIsKdJKQMXDYJS4WYrBNF/8J7RdhIcFI2BOHgAifggsvsxp/3+A==}

  hast-util-whitespace@3.0.0:
    resolution: {integrity: sha512-88JUN06ipLwsnv+dVn+OIYOvAuvBMy/Qoi6O7mQHxdPXpjy+Cd6xRkWwux7DKO+4sYILtLBRIKgsdpS2gQc7qw==}

  header-case@1.0.1:
    resolution: {integrity: sha512-i0q9mkOeSuhXw6bGgiQCCBgY/jlZuV/7dZXyZ9c6LcBrqwvT8eT719E9uxE5LiZftdl+z81Ugbg/VvXV4OJOeQ==}

  hono@4.10.5:
    resolution: {integrity: sha512-h/MXuTkoAK8NG1EfDp0jI1YLf6yGdDnfkebRO2pwEh5+hE3RAJFXkCsnD0vamSiARK4ZrB6MY+o3E/hCnOyHrQ==}
    engines: {node: '>=16.9.0'}

  hookable@5.5.3:
    resolution: {integrity: sha512-Yc+BQe8SvoXH1643Qez1zqLRmbA5rCL+sSmk6TVos0LWVfNIB7PGncdlId77WzLGSIB5KaWgTaNTs2lNVEI6VQ==}

  html-encoding-sniffer@4.0.0:
    resolution: {integrity: sha512-Y22oTqIU4uuPgEemfz7NDJz6OeKf12Lsu+QC+s3BVpda64lTiMYCyGwg5ki4vFxkMwQdeZDl2adZoqUgdFuTgQ==}
    engines: {node: '>=18'}

  html-escaper@2.0.2:
    resolution: {integrity: sha512-H2iMtd0I4Mt5eYiapRdIDjp+XzelXQ0tFE4JS7YFwFevXXMmOp9myNrUvCg0D6ws8iqkRPBfKHgbwig1SmlLfg==}

  html-void-elements@3.0.0:
    resolution: {integrity: sha512-bEqo66MRXsUGxWHV5IP0PUiAWwoEjba4VCzg0LjFJBpchPaTfyfCKTG6bc5F8ucKec3q5y6qOdGyYTSBEvhCrg==}

  http-errors@2.0.0:
    resolution: {integrity: sha512-FtwrG/euBzaEjYeRqOgly7G0qviiXoJWnvEH2Z1plBdXgbyjv34pHTSb9zoeHMyDy33+DWy5Wt9Wo+TURtOYSQ==}
    engines: {node: '>= 0.8'}

  http-proxy-agent@7.0.2:
    resolution: {integrity: sha512-T1gkAiYYDWYx3V5Bmyu7HcfcvL7mUrTWiM6yOfa3PIphViJ/gFPbvidQ+veqSOHci/PxBcDabeUNCzpOODJZig==}
    engines: {node: '>= 14'}

  https-proxy-agent@7.0.6:
    resolution: {integrity: sha512-vK9P5/iUfdl95AI+JVyUuIcVtd4ofvtrOr3HNtM2yxC9bnMbEdp3x01OhQNnjb8IJYi38VlTE3mBXwcfvywuSw==}
    engines: {node: '>= 14'}

  human-id@4.1.2:
    resolution: {integrity: sha512-v/J+4Z/1eIJovEBdlV5TYj1IR+ZiohcYGRY+qN/oC9dAfKzVT023N/Bgw37hrKCoVRBvk3bqyzpr2PP5YeTMSg==}
    hasBin: true

  human-signals@2.1.0:
    resolution: {integrity: sha512-B4FFZ6q/T2jhhksgkbEW3HBvWIfDW85snkQgawt07S7J5QXTk6BkNV+0yAeZrM5QpMAdYlocGoljn0sJ/WQkFw==}
    engines: {node: '>=10.17.0'}

  iconv-lite@0.4.24:
    resolution: {integrity: sha512-v3MXnZAcvnywkTUEZomIActle7RXXeedOR31wwl7VlyoXO4Qi9arvSenNQWne1TcRwhCL1HwLI21bEqdpj8/rA==}
    engines: {node: '>=0.10.0'}

  iconv-lite@0.6.3:
    resolution: {integrity: sha512-4fCk79wshMdzMp2rH06qWrJE4iolqLhCUH+OiuIgU++RB0+94NlDL81atO7GX55uUKueo0txHNtvEyI6D7WdMw==}
    engines: {node: '>=0.10.0'}

  iconv-lite@0.7.0:
    resolution: {integrity: sha512-cf6L2Ds3h57VVmkZe+Pn+5APsT7FpqJtEhhieDCvrE2MK5Qk9MyffgQyuxQTm6BChfeZNtcOLHp9IcWRVcIcBQ==}
    engines: {node: '>=0.10.0'}

  ieee754@1.2.1:
    resolution: {integrity: sha512-dcyqhDvX1C46lXZcVqCpK+FtMRQVdIMN6/Df5js2zouUsqG7I6sFxitIC+7KYK29KdXOLHdu9zL4sFnoVQnqaA==}

  ignore@5.3.2:
    resolution: {integrity: sha512-hsBTNUqQTDwkWtcdYI2i06Y/nUBEsNEDJKjWdigLvegy8kDuJAS8uRlpkkcQpyEXL0Z/pjDy5HBmMjRCJ2gq+g==}
    engines: {node: '>= 4'}

  ignore@7.0.5:
    resolution: {integrity: sha512-Hs59xBNfUIunMFgWAbGX5cq6893IbWg4KnrjbYwX3tx0ztorVgTDA6B2sxf8ejHJ4wz8BqGUMYlnzNBer5NvGg==}
    engines: {node: '>= 4'}

  image-size@2.0.2:
    resolution: {integrity: sha512-IRqXKlaXwgSMAMtpNzZa1ZAe8m+Sa1770Dhk8VkSsP9LS+iHD62Zd8FQKs8fbPiagBE7BzoFX23cxFnwshpV6w==}
    engines: {node: '>=16.x'}
    hasBin: true

  import-fresh@3.3.1:
    resolution: {integrity: sha512-TR3KfrTZTYLPB6jUjfx6MF9WcWrHL9su5TObK4ZkYgBdWKPOFoSoQIdEuTuR82pmtxH2spWG9h6etwfr1pLBqQ==}
    engines: {node: '>=6'}

  import-meta-resolve@4.2.0:
    resolution: {integrity: sha512-Iqv2fzaTQN28s/FwZAoFq0ZSs/7hMAHJVX+w8PZl3cY19Pxk6jFFalxQoIfW2826i/fDLXv8IiEZRIT0lDuWcg==}

  imurmurhash@0.1.4:
    resolution: {integrity: sha512-JmXMZ6wuvDmLiHEml9ykzqO6lwFbof0GG4IkcGaENdCRDDmMVnny7s5HsIgHCbaq0w2MyPhDqkhTUgS2LU2PHA==}
    engines: {node: '>=0.8.19'}

  indent-string@4.0.0:
    resolution: {integrity: sha512-EdDDZu4A2OyIK7Lr/2zG+w5jmbuk1DVBnEwREQvBzspBJkCEbRa8GxU1lghYcaGJCnRWibjDXlq779X1/y5xwg==}
    engines: {node: '>=8'}

  inflight@1.0.6:
    resolution: {integrity: sha512-k92I/b08q4wvFscXCLvqfsHCrjrF7yiXsQuIVvVE7N82W3+aqpzuUdBbfhWcy/FZR3/4IgflMgKLOsvPDrGCJA==}
    deprecated: This module is not supported, and leaks memory. Do not use it. Check out lru-cache if you want a good and tested way to coalesce async requests by a key value, which is much more comprehensive and powerful.

  inherits@2.0.4:
    resolution: {integrity: sha512-k/vGaX4/Yla3WzyMCvTQOXYeIHvqOKtnqBduzTHpzpQZzAskKMhZ2K+EnBiSM9zGSoIFeMpXKxa4dYeZIQqewQ==}

  ini@1.3.8:
    resolution: {integrity: sha512-JV/yugV2uzW5iMRSiZAyDtQd+nxtUnjeLt0acNdw98kKLrvuRVyB80tsREOE7yvGVgalhZ6RNXCmEHkUKBKxew==}

  ini@4.1.1:
    resolution: {integrity: sha512-QQnnxNyfvmHFIsj7gkPcYymR8Jdw/o7mp5ZFihxn6h8Ci6fh3Dx4E1gPjpQEpIuPo9XVNY/ZUwh4BPMjGyL01g==}
    engines: {node: ^14.17.0 || ^16.13.0 || >=18.0.0}

  inline-style-parser@0.2.7:
    resolution: {integrity: sha512-Nb2ctOyNR8DqQoR0OwRG95uNWIC0C1lCgf5Naz5H6Ji72KZ8OcFZLz2P5sNgwlyoJ8Yif11oMuYs5pBQa86csA==}

  inquirer@7.3.3:
    resolution: {integrity: sha512-JG3eIAj5V9CwcGvuOmoo6LB9kbAYT8HXffUl6memuszlwDC/qvFAJw49XJ5NROSFNPxp3iQg1GqkFhaY/CR0IA==}
    engines: {node: '>=8.0.0'}

  inquirer@8.2.7:
    resolution: {integrity: sha512-UjOaSel/iddGZJ5xP/Eixh6dY1XghiBw4XK13rCCIJcJfyhhoul/7KhLLUGtebEj6GDYM6Vnx/mVsjx2L/mFIA==}
    engines: {node: '>=12.0.0'}

  ip-address@10.1.0:
    resolution: {integrity: sha512-XXADHxXmvT9+CRxhXg56LJovE+bmWnEWB78LB83VZTprKTmaC5QfruXocxzTZ2Kl0DNwKuBdlIhjL8LeY8Sf8Q==}
    engines: {node: '>= 12'}

  ipaddr.js@1.9.1:
    resolution: {integrity: sha512-0KI/607xoxSToH7GjN1FfSbLoU0+btTicjsQSWQlh/hZykN8KpmMf7uYwPW3R+akZ6R/w18ZlXSHBYXiYUPO3g==}
    engines: {node: '>= 0.10'}

  is-alphabetical@2.0.1:
    resolution: {integrity: sha512-FWyyY60MeTNyeSRpkM2Iry0G9hpr7/9kD40mD/cGQEuilcZYS4okz8SN2Q6rLCJ8gbCt6fN+rC+6tMGS99LaxQ==}

  is-alphanumerical@2.0.1:
    resolution: {integrity: sha512-hmbYhX/9MUMF5uh7tOXyK/n0ZvWpad5caBA17GsC6vyuCqaWliRG5K1qS9inmUhEMaOBIW7/whAnSwveW/LtZw==}

  is-arrayish@0.2.1:
    resolution: {integrity: sha512-zz06S8t0ozoDXMG+ube26zeCTNXcKIPJZJi8hBrF4idCLms4CG9QtK7qBl1boi5ODzFpjswb5JPmHCbMpjaYzg==}

  is-core-module@2.16.1:
    resolution: {integrity: sha512-UfoeMA6fIJ8wTYFEUjelnaGI67v6+N7qXJEvQuIGa99l4xsCruSYOVSQ0uPANn4dAzm8lkYPaKLrrijLq7x23w==}
    engines: {node: '>= 0.4'}

  is-decimal@2.0.1:
    resolution: {integrity: sha512-AAB9hiomQs5DXWcRB1rqsxGUstbRroFOPPVAomNk/3XHR5JyEZChOyTWe2oayKnsSsr/kcGqF+z6yuH6HHpN0A==}

  is-extglob@2.1.1:
    resolution: {integrity: sha512-SbKbANkN603Vi4jEZv49LeVJMn4yGwsbzZworEoyEiutsN3nJYdbO36zfhGJ6QEDpOZIFkDtnq5JRxmvl3jsoQ==}
    engines: {node: '>=0.10.0'}

  is-fullwidth-code-point@3.0.0:
    resolution: {integrity: sha512-zymm5+u+sCsSWyD9qNaejV3DFvhCKclKdizYaJUuHA83RLjb7nSuGnddCHGv0hk+KY7BMAlsWeK4Ueg6EV6XQg==}
    engines: {node: '>=8'}

  is-glob@4.0.3:
    resolution: {integrity: sha512-xelSayHH36ZgE7ZWhli7pW34hNbNl8Ojv5KVmkJD4hBdD3th8Tfk9vYasLM+mXWOZhFkgZfxhLSnrwRr4elSSg==}
    engines: {node: '>=0.10.0'}

  is-hexadecimal@2.0.1:
    resolution: {integrity: sha512-DgZQp241c8oO6cA1SbTEWiXeoxV42vlcJxgH+B3hi1AiqqKruZR3ZGF8In3fj4+/y/7rHvlOZLZtgJ/4ttYGZg==}

  is-interactive@1.0.0:
    resolution: {integrity: sha512-2HvIEKRoqS62guEC+qBjpvRubdX910WCMuJTZ+I9yvqKU2/12eSL549HMwtabb4oupdj2sMP50k+XJfB/8JE6w==}
    engines: {node: '>=8'}

  is-lower-case@1.1.3:
    resolution: {integrity: sha512-+5A1e/WJpLLXZEDlgz4G//WYSHyQBD32qa4Jd3Lw06qQlv3fJHnp3YIHjTQSGzHMgzmVKz2ZP3rBxTHkPw/lxA==}

  is-number@7.0.0:
    resolution: {integrity: sha512-41Cifkg6e8TylSpdtTpeLVMqvSBEVzTttHvERD741+pnZ8ANv0004MRL43QKPDlK9cGvNp6NZWZUBlbGXYxxng==}
    engines: {node: '>=0.12.0'}

  is-obj@2.0.0:
    resolution: {integrity: sha512-drqDG3cbczxxEJRoOXcOjtdp1J/lyp1mNn0xaznRs8+muBhgQcrnbspox5X5fOw0HnMnbfDzvnEMEtqDEJEo8w==}
    engines: {node: '>=8'}

  is-path-cwd@2.2.0:
    resolution: {integrity: sha512-w942bTcih8fdJPJmQHFzkS76NEP8Kzzvmw92cXsazb8intwLqPibPPdXf4ANdKV3rYMuuQYGIWtvz9JilB3NFQ==}
    engines: {node: '>=6'}

  is-path-inside@3.0.3:
    resolution: {integrity: sha512-Fd4gABb+ycGAmKou8eMftCupSir5lRxqf4aD/vd0cD2qc4HL07OjCeuHMr8Ro4CoMaeCKDB0/ECBOVWjTwUvPQ==}
    engines: {node: '>=8'}

  is-plain-obj@4.1.0:
    resolution: {integrity: sha512-+Pgi+vMuUNkJyExiMBt5IlFoMyKnr5zhJ4Uspz58WOhBF5QoIZkFyNHIbBAtHwzVAgk5RtndVNsDRN61/mmDqg==}
    engines: {node: '>=12'}

  is-potential-custom-element-name@1.0.1:
    resolution: {integrity: sha512-bCYeRA2rVibKZd+s2625gGnGF/t7DSqDs4dP7CrLA1m7jKWz6pps0LpYLJN8Q64HtmPKJ1hrN3nzPNKFEKOUiQ==}

  is-promise@4.0.0:
    resolution: {integrity: sha512-hvpoI6korhJMnej285dSg6nu1+e6uxs7zG3BYAm5byqDsgJNWwxzM6z6iZiAgQR4TJ30JmBTOwqZUw3WlyH3AQ==}

  is-stream@2.0.1:
    resolution: {integrity: sha512-hFoiJiTl63nn+kstHGBtewWSKnQLpyb155KHheA1l39uvtO9nWIop1p3udqPcUd/xbF1VLMO4n7OI6p7RbngDg==}
    engines: {node: '>=8'}

  is-subdir@1.2.0:
    resolution: {integrity: sha512-2AT6j+gXe/1ueqbW6fLZJiIw3F8iXGJtt0yDrZaBhAZEG1raiTxKWU+IPqMCzQAXOUCKdA4UDMgacKH25XG2Cw==}
    engines: {node: '>=4'}

  is-text-path@2.0.0:
    resolution: {integrity: sha512-+oDTluR6WEjdXEJMnC2z6A4FRwFoYuvShVVEGsS7ewc0UTi2QtAKMDJuL4BDEVt+5T7MjFo12RP8ghOM75oKJw==}
    engines: {node: '>=8'}

  is-typedarray@1.0.0:
    resolution: {integrity: sha512-cyA56iCMHAh5CdzjJIa4aohJyeO1YbwLi3Jc35MmRU6poroFjIGZzUzupGiRPOjgHg9TLu43xbpwXk523fMxKA==}

  is-unicode-supported@0.1.0:
    resolution: {integrity: sha512-knxG2q4UC3u8stRGyAVJCOdxFmv5DZiRcdlIaAQXAbSfJya+OhopNotLQrstBhququ4ZpuKbDc/8S6mgXgPFPw==}
    engines: {node: '>=10'}

  is-upper-case@1.1.2:
    resolution: {integrity: sha512-GQYSJMgfeAmVwh9ixyk888l7OIhNAGKtY6QA+IrWlu9MDTCaXmeozOZ2S9Knj7bQwBO/H6J2kb+pbyTUiMNbsw==}

  is-windows@1.0.2:
    resolution: {integrity: sha512-eXK1UInq2bPmjyX6e3VHIzMLobc4J94i4AWn+Hpq3OU5KkrRC96OAcR3PRJ/pGu6m8TRnBHP9dkXQVsT/COVIA==}
    engines: {node: '>=0.10.0'}

  isbinaryfile@4.0.10:
    resolution: {integrity: sha512-iHrqe5shvBUcFbmZq9zOQHBoeOhZJu6RQGrDpBgenUm/Am+F3JM2MgQj+rK3Z601fzrL5gLZWtAPH2OBaSVcyw==}
    engines: {node: '>= 8.0.0'}

  isexe@2.0.0:
    resolution: {integrity: sha512-RHxMLp9lnKHGHRng9QFhRCMbYAcVpn69smSGcq3f36xjgVVWThj4qqLbTLlq7Ssj8B+fIQ1EuCEGI2lKsyQeIw==}

  istanbul-lib-coverage@3.2.2:
    resolution: {integrity: sha512-O8dpsF+r0WV/8MNRKfnmrtCWhuKjxrq2w+jpzBL5UZKTi2LeVWnWOmWRxFlesJONmc+wLAGvKQZEOanko0LFTg==}
    engines: {node: '>=8'}

  istanbul-lib-hook@3.0.0:
    resolution: {integrity: sha512-Pt/uge1Q9s+5VAZ+pCo16TYMWPBIl+oaNIjgLQxcX0itS6ueeaA+pEfThZpH8WxhFgCiEb8sAJY6MdUKgiIWaQ==}
    engines: {node: '>=8'}

  istanbul-lib-instrument@6.0.3:
    resolution: {integrity: sha512-Vtgk7L/R2JHyyGW07spoFlB8/lpjiOLTjMdms6AFMraYt3BaJauod/NGrfnVG/y4Ix1JEuMRPDPEj2ua+zz1/Q==}
    engines: {node: '>=10'}

  istanbul-lib-processinfo@2.0.3:
    resolution: {integrity: sha512-NkwHbo3E00oybX6NGJi6ar0B29vxyvNwoC7eJ4G4Yq28UfY758Hgn/heV8VRFhevPED4LXfFz0DQ8z/0kw9zMg==}
    engines: {node: '>=8'}

  istanbul-lib-report@3.0.1:
    resolution: {integrity: sha512-GCfE1mtsHGOELCU8e/Z7YWzpmybrx/+dSTfLrvY8qRmaY6zXTKWn6WQIjaAFw069icm6GVMNkgu0NzI4iPZUNw==}
    engines: {node: '>=10'}

  istanbul-lib-source-maps@4.0.1:
    resolution: {integrity: sha512-n3s8EwkdFIJCG3BPKBYvskgXGoy88ARzvegkitk60NxRdwltLOTaH7CUiMRXvwYorl0Q712iEjcWB+fK/MrWVw==}
    engines: {node: '>=10'}

  istanbul-lib-source-maps@5.0.6:
    resolution: {integrity: sha512-yg2d+Em4KizZC5niWhQaIomgf5WlL4vOOjZ5xGCmF8SnPE/mDWWXgvRExdcpCgh9lLRRa1/fSYp2ymmbJ1pI+A==}
    engines: {node: '>=10'}

  istanbul-reports@3.2.0:
    resolution: {integrity: sha512-HGYWWS/ehqTV3xN10i23tkPkpH46MLCIMFNCaaKNavAXTF1RkqxawEPtnjnGZ6XKSInBKkiOA5BKS+aZiY3AvA==}
    engines: {node: '>=8'}

  jackspeak@4.1.1:
    resolution: {integrity: sha512-zptv57P3GpL+O0I7VdMJNBZCu+BPHVQUk55Ft8/QCJjTVxrnJHuVuX/0Bl2A6/+2oyR/ZMEuFKwmzqqZ/U5nPQ==}
    engines: {node: 20 || >=22}

  jiti@2.6.1:
    resolution: {integrity: sha512-ekilCSN1jwRvIbgeg/57YFh8qQDNbwDb9xT/qu2DAHbFFZUicIl4ygVaAvzveMhMVr3LnpSKTNnwt8PoOfmKhQ==}
    hasBin: true

  js-tokens@4.0.0:
    resolution: {integrity: sha512-RdJUflcE3cUzKiMqQgsCu06FPu9UdIJO0beYbPhHN4k6apgJtifcoCtT9bcxOpYBtpD2kCM6Sbzg4CausW/PKQ==}

  js-tokens@9.0.1:
    resolution: {integrity: sha512-mxa9E9ITFOt0ban3j6L5MpjwegGz6lBQmM1IJkWeBZGcMxto50+eWdjC/52xDbS2vy0k7vIMK0Fe2wfL9OQSpQ==}

  js-yaml@3.14.2:
    resolution: {integrity: sha512-PMSmkqxr106Xa156c2M265Z+FTrPl+oxd/rgOQy2tijQeK5TxQ43psO1ZCwhVOSdnn+RzkzlRz/eY4BgJBYVpg==}
    hasBin: true

  js-yaml@4.1.1:
    resolution: {integrity: sha512-qQKT4zQxXl8lLwBtHMWwaTcGfFOZviOJet3Oy/xmGk2gZH677CJM9EvtfdSkgWcATZhj/55JZ0rmy3myCT5lsA==}
    hasBin: true

  jsdom@27.2.0:
    resolution: {integrity: sha512-454TI39PeRDW1LgpyLPyURtB4Zx1tklSr6+OFOipsxGUH1WMTvk6C65JQdrj455+DP2uJ1+veBEHTGFKWVLFoA==}
    engines: {node: ^20.19.0 || ^22.12.0 || >=24.0.0}
    peerDependencies:
      canvas: ^3.0.0
    peerDependenciesMeta:
      canvas:
        optional: true

  jsesc@3.1.0:
    resolution: {integrity: sha512-/sM3dO2FOzXjKQhJuo0Q173wf2KOo8t4I8vHy6lF9poUp7bKT0/NHE8fPX23PwfhnykfqnC2xRxOnVw5XuGIaA==}
    engines: {node: '>=6'}
    hasBin: true

  json-buffer@3.0.1:
    resolution: {integrity: sha512-4bV5BfR2mqfQTJm+V5tPPdf+ZpuhiIvTuAB5g8kcrXOZpTT/QwwVRWBywX1ozr6lEuPdbHxwaJlm9G6mI2sfSQ==}

  json-parse-even-better-errors@2.3.1:
    resolution: {integrity: sha512-xyFwyhro/JEof6Ghe2iz2NcXoj2sloNsWr/XsERDK/oiPCfaNhl5ONfp+jQdAZRQQ0IJWNzH9zIZF7li91kh2w==}

  json-schema-traverse@0.4.1:
    resolution: {integrity: sha512-xbbCH5dCYU5T8LcEhhuh7HJ88HXuW3qsI3Y0zOZFKfZEHcpWiHU/Jxzk629Brsab/mMiHQti9wMP+845RPe3Vg==}

  json-schema-traverse@1.0.0:
    resolution: {integrity: sha512-NM8/P9n3XjXhIZn1lLhkFaACTOURQXjWhV4BA/RnOv8xvgqtqpAX9IO4mRQxSx1Rlo4tqzeqb0sOlruaOy3dug==}

  json-schema@0.4.0:
    resolution: {integrity: sha512-es94M3nTIfsEPisRafak+HDLfHXnKBhV3vU5eqPcS3flIWqcxJWgXHXiey3YrpaNsanY5ei1VoYEbOzijuq9BA==}

  json-stable-stringify-without-jsonify@1.0.1:
    resolution: {integrity: sha512-Bdboy+l7tA3OGW6FjyFHWkP5LuByj1Tk33Ljyq0axyzdk9//JSi2u3fP1QSmd1KNwq6VOKYGlAu87CisVir6Pw==}

  json5@2.2.3:
    resolution: {integrity: sha512-XmOWe7eyHYH14cLdVPoyg+GOH3rYX++KpzrylJwSW98t3Nk+U8XOl8FWKOgwtzdb8lXGf6zYwDUzeHMWfxasyg==}
    engines: {node: '>=6'}
    hasBin: true

  jsonc-parser@3.3.1:
    resolution: {integrity: sha512-HUgH65KyejrUFPvHFPbqOY0rsFip3Bo5wb4ngvdi1EpCYWUQDC5V+Y7mZws+DLkr4M//zQJoanu1SP+87Dv1oQ==}

  jsonfile@4.0.0:
    resolution: {integrity: sha512-m6F1R3z8jjlf2imQHS2Qez5sjKWQzbuuhuJ/FKYFRZvPE3PuHcSMVZzfsLhGVOkfd20obL5SWEBew5ShlquNxg==}

  jsonfile@6.2.0:
    resolution: {integrity: sha512-FGuPw30AdOIUTRMC2OMRtQV+jkVj2cfPqSeWXv1NEAJ1qZ5zb1X6z1mFhbfOB/iy3ssJCD+3KuZ8r8C3uVFlAg==}

  jsonparse@1.3.1:
    resolution: {integrity: sha512-POQXvpdL69+CluYsillJ7SUhKvytYjW9vG/GKpnf+xP8UWgYEM/RaMzHHofbALDiKbbP1W8UEYmgGl39WkPZsg==}
    engines: {'0': node >= 0.2.0}

  keyv@4.5.4:
    resolution: {integrity: sha512-oxVHkHR/EJf2CNXnWxRLW6mg7JyCCUcG0DtEGmL2ctUo1PNTin1PUil+r/+4r5MpVgC/fn1kjsx7mjSujKqIpw==}

  lefthook-darwin-arm64@2.0.4:
    resolution: {integrity: sha512-AR63/O5UkM7Sc6x5PhP4vTuztTYRBeBroXApeWGM/8e5uZyoQug/7KTh7xhbCMDf8WJv6vdFeXAQCPSmDyPU3Q==}
    cpu: [arm64]
    os: [darwin]

  lefthook-darwin-x64@2.0.4:
    resolution: {integrity: sha512-618DVUttSzV9egQiqTQoxGfnR240JoPWYmqRVHhiegnQKZ2lp5XJ+7NMxeRk/ih93VVOLzFO5ky3PbpxTmJgjQ==}
    cpu: [x64]
    os: [darwin]

  lefthook-freebsd-arm64@2.0.4:
    resolution: {integrity: sha512-mTAQym1BK38fKglHBQ/0GXPznVC4LoStHO5lAI3ZxaEC0FQetqGHYFzhWbIH5sde9JhztE2rL/aBzMHDoAtzSw==}
    cpu: [arm64]
    os: [freebsd]

  lefthook-freebsd-x64@2.0.4:
    resolution: {integrity: sha512-sy02aSxd8UMd6XmiPFVl/Em0b78jdZcDSsLwg+bweJQQk0l+vJhOfqFiG11mbnpo+EBIZmRe6OH5LkxeSU36+w==}
    cpu: [x64]
    os: [freebsd]

  lefthook-linux-arm64@2.0.4:
    resolution: {integrity: sha512-W0Nlr/Cz2QTH9n4k5zNrk3LSsg1C4wHiJi8hrAiQVTaAV/N1XrKqd0DevqQuouuapG6pw/6B1xCgiNPebv9oyw==}
    cpu: [arm64]
    os: [linux]

  lefthook-linux-x64@2.0.4:
    resolution: {integrity: sha512-N6ySVCtB/DrOZ1ZgPL8WBZTgtoVHvcPKI+LV5wbcGrvA/dzDZFvniadrbDWZg7Tm705efiQzyENjwhhqNkwiww==}
    cpu: [x64]
    os: [linux]

  lefthook-openbsd-arm64@2.0.4:
    resolution: {integrity: sha512-VmOhJO3pYzZ/1C2WFXtL/n5pq4/eYOroqJJpwTJfmCHyw4ceLACu8MDyU5AMJhGMkbL8mPxGInJKxg5xhYgGRw==}
    cpu: [arm64]
    os: [openbsd]

  lefthook-openbsd-x64@2.0.4:
    resolution: {integrity: sha512-U8MZz1xlHUdflkQQ2hkMQsei6fSZbs8tuE4EjCIHWnNdnAF4V8sZ6n1KbxsJcoZXPyBZqxZSMu1o/Ye8IAMVKg==}
    cpu: [x64]
    os: [openbsd]

  lefthook-windows-arm64@2.0.4:
    resolution: {integrity: sha512-543H3y2JAwNdvwUQ6nlNBG7rdKgoOUgzAa6pYcl6EoqicCRrjRmGhkJu7vUudkkrD2Wjm7tr9hU9poP2g5fRFQ==}
    cpu: [arm64]
    os: [win32]

  lefthook-windows-x64@2.0.4:
    resolution: {integrity: sha512-UDEPK9RWKm60xsNOdS/DQOdFba0SFa4w3tpFMXK1AJzmRHhosoKrorXGhtTr6kcM0MGKOtYi8GHsm++ArZ9wvQ==}
    cpu: [x64]
    os: [win32]

  lefthook@2.0.4:
    resolution: {integrity: sha512-GNCU2vQWM/UWjiEF23601aILi1aMbPke6viortH7wIO/oVGOCW0H6FdLez4XZDyqnHL9XkTnd0BBVrBbYVMLpA==}
    hasBin: true

  levn@0.4.1:
    resolution: {integrity: sha512-+bT2uH4E5LGE7h/n3evcS/sQlJXCpIp6ym8OWJ5eV6+67Dsql/LaaT7qJBAt2rzfoa/5QBGBhxDix1dMt2kQKQ==}
    engines: {node: '>= 0.8.0'}

  lightningcss-android-arm64@1.30.2:
    resolution: {integrity: sha512-BH9sEdOCahSgmkVhBLeU7Hc9DWeZ1Eb6wNS6Da8igvUwAe0sqROHddIlvU06q3WyXVEOYDZ6ykBZQnjTbmo4+A==}
    engines: {node: '>= 12.0.0'}
    cpu: [arm64]
    os: [android]

  lightningcss-darwin-arm64@1.30.2:
    resolution: {integrity: sha512-ylTcDJBN3Hp21TdhRT5zBOIi73P6/W0qwvlFEk22fkdXchtNTOU4Qc37SkzV+EKYxLouZ6M4LG9NfZ1qkhhBWA==}
    engines: {node: '>= 12.0.0'}
    cpu: [arm64]
    os: [darwin]

  lightningcss-darwin-x64@1.30.2:
    resolution: {integrity: sha512-oBZgKchomuDYxr7ilwLcyms6BCyLn0z8J0+ZZmfpjwg9fRVZIR5/GMXd7r9RH94iDhld3UmSjBM6nXWM2TfZTQ==}
    engines: {node: '>= 12.0.0'}
    cpu: [x64]
    os: [darwin]

  lightningcss-freebsd-x64@1.30.2:
    resolution: {integrity: sha512-c2bH6xTrf4BDpK8MoGG4Bd6zAMZDAXS569UxCAGcA7IKbHNMlhGQ89eRmvpIUGfKWNVdbhSbkQaWhEoMGmGslA==}
    engines: {node: '>= 12.0.0'}
    cpu: [x64]
    os: [freebsd]

  lightningcss-linux-arm-gnueabihf@1.30.2:
    resolution: {integrity: sha512-eVdpxh4wYcm0PofJIZVuYuLiqBIakQ9uFZmipf6LF/HRj5Bgm0eb3qL/mr1smyXIS1twwOxNWndd8z0E374hiA==}
    engines: {node: '>= 12.0.0'}
    cpu: [arm]
    os: [linux]

  lightningcss-linux-arm64-gnu@1.30.2:
    resolution: {integrity: sha512-UK65WJAbwIJbiBFXpxrbTNArtfuznvxAJw4Q2ZGlU8kPeDIWEX1dg3rn2veBVUylA2Ezg89ktszWbaQnxD/e3A==}
    engines: {node: '>= 12.0.0'}
    cpu: [arm64]
    os: [linux]

  lightningcss-linux-arm64-musl@1.30.2:
    resolution: {integrity: sha512-5Vh9dGeblpTxWHpOx8iauV02popZDsCYMPIgiuw97OJ5uaDsL86cnqSFs5LZkG3ghHoX5isLgWzMs+eD1YzrnA==}
    engines: {node: '>= 12.0.0'}
    cpu: [arm64]
    os: [linux]

  lightningcss-linux-x64-gnu@1.30.2:
    resolution: {integrity: sha512-Cfd46gdmj1vQ+lR6VRTTadNHu6ALuw2pKR9lYq4FnhvgBc4zWY1EtZcAc6EffShbb1MFrIPfLDXD6Xprbnni4w==}
    engines: {node: '>= 12.0.0'}
    cpu: [x64]
    os: [linux]

  lightningcss-linux-x64-musl@1.30.2:
    resolution: {integrity: sha512-XJaLUUFXb6/QG2lGIW6aIk6jKdtjtcffUT0NKvIqhSBY3hh9Ch+1LCeH80dR9q9LBjG3ewbDjnumefsLsP6aiA==}
    engines: {node: '>= 12.0.0'}
    cpu: [x64]
    os: [linux]

  lightningcss-win32-arm64-msvc@1.30.2:
    resolution: {integrity: sha512-FZn+vaj7zLv//D/192WFFVA0RgHawIcHqLX9xuWiQt7P0PtdFEVaxgF9rjM/IRYHQXNnk61/H/gb2Ei+kUQ4xQ==}
    engines: {node: '>= 12.0.0'}
    cpu: [arm64]
    os: [win32]

  lightningcss-win32-x64-msvc@1.30.2:
    resolution: {integrity: sha512-5g1yc73p+iAkid5phb4oVFMB45417DkRevRbt/El/gKXJk4jid+vPFF/AXbxn05Aky8PapwzZrdJShv5C0avjw==}
    engines: {node: '>= 12.0.0'}
    cpu: [x64]
    os: [win32]

  lightningcss@1.30.2:
    resolution: {integrity: sha512-utfs7Pr5uJyyvDETitgsaqSyjCb2qNRAtuqUeWIAKztsOYdcACf2KtARYXg2pSvhkt+9NfoaNY7fxjl6nuMjIQ==}
    engines: {node: '>= 12.0.0'}

  lines-and-columns@1.2.4:
    resolution: {integrity: sha512-7ylylesZQ/PV29jhEDl3Ufjo6ZX7gCqJr5F7PKrqc93v7fzSymt1BpwEU8nAUXs8qzzvqhbjhK5QZg6Mt/HkBg==}

  locate-path@5.0.0:
    resolution: {integrity: sha512-t7hw9pI+WvuwNJXwk5zVHpyhIqzg2qTlklJOf0mVxGSbe3Fp2VieZcduNYjaLDoy6p9uGpQEGWG87WpMKlNq8g==}
    engines: {node: '>=8'}

  locate-path@6.0.0:
    resolution: {integrity: sha512-iPZK6eYjbxRu3uB4/WZ3EsEIMJFMqAoopl3R+zuq0UjcAm/MO6KCweDgPfP3elTztoKP3KtnVHxTn2NHBSDVUw==}
    engines: {node: '>=10'}

  locate-path@7.2.0:
    resolution: {integrity: sha512-gvVijfZvn7R+2qyPX8mAuKcFGDf6Nc61GdvGafQsHL0sBIxfKzA+usWn4GFC/bk+QdwPUD4kWFJLhElipq+0VA==}
    engines: {node: ^12.20.0 || ^14.13.1 || >=16.0.0}

  lodash.camelcase@4.3.0:
    resolution: {integrity: sha512-TwuEnCnxbc3rAvhf/LbG7tJUDzhqXyFnv3dtzLOPgCG/hODL7WFnsbwktkD7yUV0RrreP/l1PALq/YSg6VvjlA==}

  lodash.flattendeep@4.4.0:
    resolution: {integrity: sha512-uHaJFihxmJcEX3kT4I23ABqKKalJ/zDrDg0lsFtc1h+3uw49SIJ5beyhx5ExVRti3AvKoOJngIj7xz3oylPdWQ==}

  lodash.get@4.4.2:
    resolution: {integrity: sha512-z+Uw/vLuy6gQe8cfaFWD7p0wVv8fJl3mbzXh33RS+0oW2wvUqiRXiQ69gLWSLpgB5/6sU+r6BlQR0MBILadqTQ==}
    deprecated: This package is deprecated. Use the optional chaining (?.) operator instead.

  lodash.isplainobject@4.0.6:
    resolution: {integrity: sha512-oSXzaWypCMHkPC3NvBEaPHf0KsA5mvPrOPgQWDsbg8n7orZ290M0BmC/jgRZ4vcJ6DTAhjrsSYgdsW/F+MFOBA==}

  lodash.kebabcase@4.1.1:
    resolution: {integrity: sha512-N8XRTIMMqqDgSy4VLKPnJ/+hpGZN+PHQiJnSenYqPaVV/NCqEogTnAdZLQiGKhxX+JCs8waWq2t1XHWKOmlY8g==}

  lodash.merge@4.6.2:
    resolution: {integrity: sha512-0KpjqXRVvrYyCsX1swR/XTK0va6VQkQM6MNo7PqW77ByjAhoARA8EfrP1N4+KlKj8YS0ZUCtRT/YUuhyYDujIQ==}

  lodash.mergewith@4.6.2:
    resolution: {integrity: sha512-GK3g5RPZWTRSeLSpgP8Xhra+pnjBC56q9FZYe1d5RN3TJ35dbkGy3YqBSMbyCrlbi+CM9Z3Jk5yTL7RCsqboyQ==}

  lodash.snakecase@4.1.1:
    resolution: {integrity: sha512-QZ1d4xoBHYUeuouhEq3lk3Uq7ldgyFXGBhg04+oRLnIz8o9T65Eh+8YdroUwn846zchkA9yDsDl5CVVaV2nqYw==}

  lodash.startcase@4.4.0:
    resolution: {integrity: sha512-+WKqsK294HMSc2jEbNgpHpd0JfIBhp7rEV4aqXWqFr6AlXov+SlcgB1Fv01y2kGe3Gc8nMW7VA0SrGuSkRfIEg==}

  lodash.uniq@4.5.0:
    resolution: {integrity: sha512-xfBaXQd9ryd9dlSDvnvI0lvxfLJlYAZzXomUYzLKtUeOQvOP5piqAWuGtrhWeqaXK9hhoM/iyJc5AV+XfsX3HQ==}

  lodash.upperfirst@4.3.1:
    resolution: {integrity: sha512-sReKOYJIJf74dhJONhU4e0/shzi1trVbSWDOhKYE5XV2O+H7Sb2Dihwuc7xWxVl+DgFPyTqIN3zMfT9cq5iWDg==}

  lodash@4.17.21:
    resolution: {integrity: sha512-v2kDEe57lecTulaDIuNTPy3Ry4gLGJ6Z1O3vE1krgXZNrsQ+LFTGHVxVjcXPs17LhbZVGedAJv8XZ1tvj5FvSg==}

  log-symbols@3.0.0:
    resolution: {integrity: sha512-dSkNGuI7iG3mfvDzUuYZyvk5dD9ocYCYzNU6CYDE6+Xqd+gwme6Z00NS3dUh8mq/73HaEtT7m6W+yUPtU6BZnQ==}
    engines: {node: '>=8'}

  log-symbols@4.1.0:
    resolution: {integrity: sha512-8XPvpAA8uyhfteu8pIvQxpJZ7SYYdpUivZpGy6sFsBuKRY/7rQGavedeB8aK+Zkyq6upMFVL/9AW6vOYzfRyLg==}
    engines: {node: '>=10'}

  longest-streak@3.1.0:
    resolution: {integrity: sha512-9Ri+o0JYgehTaVBBDoMqIl8GXtbWg711O3srftcHhZ0dqnETqLaoIK0x17fUw9rFSlK/0NlsKe0Ahhyl5pXE2g==}

  lower-case-first@1.0.2:
    resolution: {integrity: sha512-UuxaYakO7XeONbKrZf5FEgkantPf5DUqDayzP5VXZrtRPdH86s4kN47I8B3TW10S4QKiE3ziHNf3kRN//okHjA==}

  lower-case@1.1.4:
    resolution: {integrity: sha512-2Fgx1Ycm599x+WGpIYwJOvsjmXFzTSc34IwDWALRA/8AopUKAVPwfJ+h5+f85BCp0PWmmJcWzEpxOpoXycMpdA==}

  lru-cache@11.2.2:
    resolution: {integrity: sha512-F9ODfyqML2coTIsQpSkRHnLSZMtkU8Q+mSfcaIyKwy58u+8k5nvAYeiNhsyMARvzNcXJ9QfWVrcPsC9e9rAxtg==}
    engines: {node: 20 || >=22}

  lru-cache@5.1.1:
    resolution: {integrity: sha512-KpNARQA3Iwv+jTA0utUVVbrh+Jlrr1Fv0e56GGzAFOXN7dk/FviaDW8LHmK52DlcH4WP2n6gI8vN1aesBFgo9w==}

  lru-cache@7.18.3:
    resolution: {integrity: sha512-jumlc0BIUrS3qJGgIkWZsyfAM7NCWiBcCDhnd+3NNM5KbBmLTgHVfWBcg6W+rLUsIpzpERPsvwUP7CckAQSOoA==}
    engines: {node: '>=12'}

  lucide-react@0.553.0:
    resolution: {integrity: sha512-BRgX5zrWmNy/lkVAe0dXBgd7XQdZ3HTf+Hwe3c9WK6dqgnj9h+hxV+MDncM88xDWlCq27+TKvHGE70ViODNILw==}
    peerDependencies:
      react: ^16.5.1 || ^17.0.0 || ^18.0.0 || ^19.0.0

  magic-string@0.30.21:
    resolution: {integrity: sha512-vd2F4YUyEXKGcLHoq+TEyCjxueSeHnFxyyjNp80yg0XV4vUhnDer/lvvlqM/arB5bXQN5K2/3oinyCRyx8T2CQ==}

  magicast@0.5.1:
    resolution: {integrity: sha512-xrHS24IxaLrvuo613F719wvOIv9xPHFWQHuvGUBmPnCA/3MQxKI3b+r7n1jAoDHmsbC5bRhTZYR77invLAxVnw==}

  make-dir@3.1.0:
    resolution: {integrity: sha512-g3FeP20LNwhALb/6Cz6Dd4F2ngze0jz7tbzrD2wAV+o9FeNHe4rL+yK2md0J/fiSf1sa1ADhXqi5+oVwOM/eGw==}
    engines: {node: '>=8'}

  make-dir@4.0.0:
    resolution: {integrity: sha512-hXdUTZYIVOt1Ex//jAQi+wTZZpUpwBj/0QsOzqegb3rGMMeJiSEu5xLHnYfBrRV4RH2+OCSOO95Is/7x1WJ4bw==}
    engines: {node: '>=10'}

  make-error@1.3.6:
    resolution: {integrity: sha512-s8UhlNe7vPKomQhC1qFelMokr/Sc3AgNbso3n74mVPA5LTZwkB9NlXf4XPamLxJE8h0gh73rM94xvwRT2CVInw==}

  markdown-extensions@2.0.0:
    resolution: {integrity: sha512-o5vL7aDWatOTX8LzaS1WMoaoxIiLRQJuIKKe2wAw6IeULDHaqbiqiggmx+pKvZDb1Sj+pE46Sn1T7lCqfFtg1Q==}
    engines: {node: '>=16'}

  markdown-table@3.0.4:
    resolution: {integrity: sha512-wiYz4+JrLyb/DqW2hkFJxP7Vd7JuTDm77fvbM8VfEQdmSMqcImWeeRbHwZjBjIFki/VaMK2BhFi7oUUZeM5bqw==}

  math-intrinsics@1.1.0:
    resolution: {integrity: sha512-/IXtbwEk5HTPyEwyKX6hGkYXxM9nbj64B+ilVJnC/R6B0pH5G4V3b0pVbL7DBj4tkhBAppbQUlf6F6Xl9LHu1g==}
    engines: {node: '>= 0.4'}

  mdast-util-find-and-replace@3.0.2:
    resolution: {integrity: sha512-Tmd1Vg/m3Xz43afeNxDIhWRtFZgM2VLyaf4vSTYwudTyeuTneoL3qtWMA5jeLyz/O1vDJmmV4QuScFCA2tBPwg==}

  mdast-util-from-markdown@2.0.2:
    resolution: {integrity: sha512-uZhTV/8NBuw0WHkPTrCqDOl0zVe1BIng5ZtHoDk49ME1qqcjYmmLmOf0gELgcRMxN4w2iuIeVso5/6QymSrgmA==}

  mdast-util-gfm-autolink-literal@2.0.1:
    resolution: {integrity: sha512-5HVP2MKaP6L+G6YaxPNjuL0BPrq9orG3TsrZ9YXbA3vDw/ACI4MEsnoDpn6ZNm7GnZgtAcONJyPhOP8tNJQavQ==}

  mdast-util-gfm-footnote@2.1.0:
    resolution: {integrity: sha512-sqpDWlsHn7Ac9GNZQMeUzPQSMzR6Wv0WKRNvQRg0KqHh02fpTz69Qc1QSseNX29bhz1ROIyNyxExfawVKTm1GQ==}

  mdast-util-gfm-strikethrough@2.0.0:
    resolution: {integrity: sha512-mKKb915TF+OC5ptj5bJ7WFRPdYtuHv0yTRxK2tJvi+BDqbkiG7h7u/9SI89nRAYcmap2xHQL9D+QG/6wSrTtXg==}

  mdast-util-gfm-table@2.0.0:
    resolution: {integrity: sha512-78UEvebzz/rJIxLvE7ZtDd/vIQ0RHv+3Mh5DR96p7cS7HsBhYIICDBCu8csTNWNO6tBWfqXPWekRuj2FNOGOZg==}

  mdast-util-gfm-task-list-item@2.0.0:
    resolution: {integrity: sha512-IrtvNvjxC1o06taBAVJznEnkiHxLFTzgonUdy8hzFVeDun0uTjxxrRGVaNFqkU1wJR3RBPEfsxmU6jDWPofrTQ==}

  mdast-util-gfm@3.1.0:
    resolution: {integrity: sha512-0ulfdQOM3ysHhCJ1p06l0b0VKlhU0wuQs3thxZQagjcjPrlFRqY215uZGHHJan9GEAXd9MbfPjFJz+qMkVR6zQ==}

  mdast-util-mdx-expression@2.0.1:
    resolution: {integrity: sha512-J6f+9hUp+ldTZqKRSg7Vw5V6MqjATc+3E4gf3CFNcuZNWD8XdyI6zQ8GqH7f8169MM6P7hMBRDVGnn7oHB9kXQ==}

  mdast-util-mdx-jsx@3.2.0:
    resolution: {integrity: sha512-lj/z8v0r6ZtsN/cGNNtemmmfoLAFZnjMbNyLzBafjzikOM+glrjNHPlf6lQDOTccj9n5b0PPihEBbhneMyGs1Q==}

  mdast-util-mdx@3.0.0:
    resolution: {integrity: sha512-JfbYLAW7XnYTTbUsmpu0kdBUVe+yKVJZBItEjwyYJiDJuZ9w4eeaqks4HQO+R7objWgS2ymV60GYpI14Ug554w==}

  mdast-util-mdxjs-esm@2.0.1:
    resolution: {integrity: sha512-EcmOpxsZ96CvlP03NghtH1EsLtr0n9Tm4lPUJUBccV9RwUOneqSycg19n5HGzCf+10LozMRSObtVr3ee1WoHtg==}

  mdast-util-phrasing@4.1.0:
    resolution: {integrity: sha512-TqICwyvJJpBwvGAMZjj4J2n0X8QWp21b9l0o7eXyVJ25YNWYbJDVIyD1bZXE6WtV6RmKJVYmQAKWa0zWOABz2w==}

  mdast-util-to-hast@13.2.0:
    resolution: {integrity: sha512-QGYKEuUsYT9ykKBCMOEDLsU5JRObWQusAolFMeko/tYPufNkRffBAQjIE+99jbA87xv6FgmjLtwjh9wBWajwAA==}

  mdast-util-to-markdown@2.1.2:
    resolution: {integrity: sha512-xj68wMTvGXVOKonmog6LwyJKrYXZPvlwabaryTjLh9LuvovB/KAH+kvi8Gjj+7rJjsFi23nkUxRQv1KqSroMqA==}

  mdast-util-to-string@4.0.0:
    resolution: {integrity: sha512-0H44vDimn51F0YwvxSJSm0eCDOJTRlmN0R1yBh4HLj9wiV1Dn0QoXGbvFAWj2hSItVTlCmBF1hqKlIyUBVFLPg==}

  mdn-data@2.12.2:
    resolution: {integrity: sha512-IEn+pegP1aManZuckezWCO+XZQDplx1366JoVhTpMpBB1sPey/SbveZQUosKiKiGYjg1wH4pMlNgXbCiYgihQA==}

  media-typer@1.1.0:
    resolution: {integrity: sha512-aisnrDP4GNe06UcKFnV5bfMNPBUw4jsLGaWwWfnH3v02GnBuXX2MCVn5RbrWo0j3pczUilYblq7fQ7Nw2t5XKw==}
    engines: {node: '>= 0.8'}

  memoirist@0.4.0:
    resolution: {integrity: sha512-zxTgA0mSYELa66DimuNQDvyLq36AwDlTuVRbnQtB+VuTcKWm5Qc4z3WkSpgsFWHNhexqkIooqpv4hdcqrX5Nmg==}

  meow@12.1.1:
    resolution: {integrity: sha512-BhXM0Au22RwUneMPwSCnyhTOizdWoIEPU9sp0Aqa1PnDMR5Wv2FGXYDjuzJEIX+Eo2Rb8xuYe5jrnm5QowQFkw==}
    engines: {node: '>=16.10'}

  merge-descriptors@2.0.0:
    resolution: {integrity: sha512-Snk314V5ayFLhp3fkUREub6WtjBfPdCPY1Ln8/8munuLuiYhsABgBVWsozAG+MWMbVEvcdcpbi9R7ww22l9Q3g==}
    engines: {node: '>=18'}

  merge-stream@2.0.0:
    resolution: {integrity: sha512-abv/qOcuPfk3URPfDzmZU1LKmuw8kT+0nIHvKrKgFrwifol/doWcdA4ZqsWQ8ENrFKkd67Mfpo/LovbIUsbt3w==}

  merge2@1.4.1:
    resolution: {integrity: sha512-8q7VEgMJW4J8tcfVPy8g09NcQwZdbwFEqhe/WZkoIzjn/3TGDwtOCYtXGxA3O8tPzpczCCDgv+P2P5y00ZJOOg==}
    engines: {node: '>= 8'}

  micromark-core-commonmark@2.0.3:
    resolution: {integrity: sha512-RDBrHEMSxVFLg6xvnXmb1Ayr2WzLAWjeSATAoxwKYJV94TeNavgoIdA0a9ytzDSVzBy2YKFK+emCPOEibLeCrg==}

  micromark-extension-gfm-autolink-literal@2.1.0:
    resolution: {integrity: sha512-oOg7knzhicgQ3t4QCjCWgTmfNhvQbDDnJeVu9v81r7NltNCVmhPy1fJRX27pISafdjL+SVc4d3l48Gb6pbRypw==}

  micromark-extension-gfm-footnote@2.1.0:
    resolution: {integrity: sha512-/yPhxI1ntnDNsiHtzLKYnE3vf9JZ6cAisqVDauhp4CEHxlb4uoOTxOCJ+9s51bIB8U1N1FJ1RXOKTIlD5B/gqw==}

  micromark-extension-gfm-strikethrough@2.1.0:
    resolution: {integrity: sha512-ADVjpOOkjz1hhkZLlBiYA9cR2Anf8F4HqZUO6e5eDcPQd0Txw5fxLzzxnEkSkfnD0wziSGiv7sYhk/ktvbf1uw==}

  micromark-extension-gfm-table@2.1.1:
    resolution: {integrity: sha512-t2OU/dXXioARrC6yWfJ4hqB7rct14e8f7m0cbI5hUmDyyIlwv5vEtooptH8INkbLzOatzKuVbQmAYcbWoyz6Dg==}

  micromark-extension-gfm-tagfilter@2.0.0:
    resolution: {integrity: sha512-xHlTOmuCSotIA8TW1mDIM6X2O1SiX5P9IuDtqGonFhEK0qgRI4yeC6vMxEV2dgyr2TiD+2PQ10o+cOhdVAcwfg==}

  micromark-extension-gfm-task-list-item@2.1.0:
    resolution: {integrity: sha512-qIBZhqxqI6fjLDYFTBIa4eivDMnP+OZqsNwmQ3xNLE4Cxwc+zfQEfbs6tzAo2Hjq+bh6q5F+Z8/cksrLFYWQQw==}

  micromark-extension-gfm@3.0.0:
    resolution: {integrity: sha512-vsKArQsicm7t0z2GugkCKtZehqUm31oeGBV/KVSorWSy8ZlNAv7ytjFhvaryUiCUJYqs+NoE6AFhpQvBTM6Q4w==}

  micromark-extension-mdx-expression@3.0.1:
    resolution: {integrity: sha512-dD/ADLJ1AeMvSAKBwO22zG22N4ybhe7kFIZ3LsDI0GlsNr2A3KYxb0LdC1u5rj4Nw+CHKY0RVdnHX8vj8ejm4Q==}

  micromark-extension-mdx-jsx@3.0.2:
    resolution: {integrity: sha512-e5+q1DjMh62LZAJOnDraSSbDMvGJ8x3cbjygy2qFEi7HCeUT4BDKCvMozPozcD6WmOt6sVvYDNBKhFSz3kjOVQ==}

  micromark-extension-mdx-md@2.0.0:
    resolution: {integrity: sha512-EpAiszsB3blw4Rpba7xTOUptcFeBFi+6PY8VnJ2hhimH+vCQDirWgsMpz7w1XcZE7LVrSAUGb9VJpG9ghlYvYQ==}

  micromark-extension-mdxjs-esm@3.0.0:
    resolution: {integrity: sha512-DJFl4ZqkErRpq/dAPyeWp15tGrcrrJho1hKK5uBS70BCtfrIFg81sqcTVu3Ta+KD1Tk5vAtBNElWxtAa+m8K9A==}

  micromark-extension-mdxjs@3.0.0:
    resolution: {integrity: sha512-A873fJfhnJ2siZyUrJ31l34Uqwy4xIFmvPY1oj+Ean5PHcPBYzEsvqvWGaWcfEIr11O5Dlw3p2y0tZWpKHDejQ==}

  micromark-factory-destination@2.0.1:
    resolution: {integrity: sha512-Xe6rDdJlkmbFRExpTOmRj9N3MaWmbAgdpSrBQvCFqhezUn4AHqJHbaEnfbVYYiexVSs//tqOdY/DxhjdCiJnIA==}

  micromark-factory-label@2.0.1:
    resolution: {integrity: sha512-VFMekyQExqIW7xIChcXn4ok29YE3rnuyveW3wZQWWqF4Nv9Wk5rgJ99KzPvHjkmPXF93FXIbBp6YdW3t71/7Vg==}

  micromark-factory-mdx-expression@2.0.3:
    resolution: {integrity: sha512-kQnEtA3vzucU2BkrIa8/VaSAsP+EJ3CKOvhMuJgOEGg9KDC6OAY6nSnNDVRiVNRqj7Y4SlSzcStaH/5jge8JdQ==}

  micromark-factory-space@2.0.1:
    resolution: {integrity: sha512-zRkxjtBxxLd2Sc0d+fbnEunsTj46SWXgXciZmHq0kDYGnck/ZSGj9/wULTV95uoeYiK5hRXP2mJ98Uo4cq/LQg==}

  micromark-factory-title@2.0.1:
    resolution: {integrity: sha512-5bZ+3CjhAd9eChYTHsjy6TGxpOFSKgKKJPJxr293jTbfry2KDoWkhBb6TcPVB4NmzaPhMs1Frm9AZH7OD4Cjzw==}

  micromark-factory-whitespace@2.0.1:
    resolution: {integrity: sha512-Ob0nuZ3PKt/n0hORHyvoD9uZhr+Za8sFoP+OnMcnWK5lngSzALgQYKMr9RJVOWLqQYuyn6ulqGWSXdwf6F80lQ==}

  micromark-util-character@2.1.1:
    resolution: {integrity: sha512-wv8tdUTJ3thSFFFJKtpYKOYiGP2+v96Hvk4Tu8KpCAsTMs6yi+nVmGh1syvSCsaxz45J6Jbw+9DD6g97+NV67Q==}

  micromark-util-chunked@2.0.1:
    resolution: {integrity: sha512-QUNFEOPELfmvv+4xiNg2sRYeS/P84pTW0TCgP5zc9FpXetHY0ab7SxKyAQCNCc1eK0459uoLI1y5oO5Vc1dbhA==}

  micromark-util-classify-character@2.0.1:
    resolution: {integrity: sha512-K0kHzM6afW/MbeWYWLjoHQv1sgg2Q9EccHEDzSkxiP/EaagNzCm7T/WMKZ3rjMbvIpvBiZgwR3dKMygtA4mG1Q==}

  micromark-util-combine-extensions@2.0.1:
    resolution: {integrity: sha512-OnAnH8Ujmy59JcyZw8JSbK9cGpdVY44NKgSM7E9Eh7DiLS2E9RNQf0dONaGDzEG9yjEl5hcqeIsj4hfRkLH/Bg==}

  micromark-util-decode-numeric-character-reference@2.0.2:
    resolution: {integrity: sha512-ccUbYk6CwVdkmCQMyr64dXz42EfHGkPQlBj5p7YVGzq8I7CtjXZJrubAYezf7Rp+bjPseiROqe7G6foFd+lEuw==}

  micromark-util-decode-string@2.0.1:
    resolution: {integrity: sha512-nDV/77Fj6eH1ynwscYTOsbK7rR//Uj0bZXBwJZRfaLEJ1iGBR6kIfNmlNqaqJf649EP0F3NWNdeJi03elllNUQ==}

  micromark-util-encode@2.0.1:
    resolution: {integrity: sha512-c3cVx2y4KqUnwopcO9b/SCdo2O67LwJJ/UyqGfbigahfegL9myoEFoDYZgkT7f36T0bLrM9hZTAaAyH+PCAXjw==}

  micromark-util-events-to-acorn@2.0.3:
    resolution: {integrity: sha512-jmsiEIiZ1n7X1Rr5k8wVExBQCg5jy4UXVADItHmNk1zkwEVhBuIUKRu3fqv+hs4nxLISi2DQGlqIOGiFxgbfHg==}

  micromark-util-html-tag-name@2.0.1:
    resolution: {integrity: sha512-2cNEiYDhCWKI+Gs9T0Tiysk136SnR13hhO8yW6BGNyhOC4qYFnwF1nKfD3HFAIXA5c45RrIG1ub11GiXeYd1xA==}

  micromark-util-normalize-identifier@2.0.1:
    resolution: {integrity: sha512-sxPqmo70LyARJs0w2UclACPUUEqltCkJ6PhKdMIDuJ3gSf/Q+/GIe3WKl0Ijb/GyH9lOpUkRAO2wp0GVkLvS9Q==}

  micromark-util-resolve-all@2.0.1:
    resolution: {integrity: sha512-VdQyxFWFT2/FGJgwQnJYbe1jjQoNTS4RjglmSjTUlpUMa95Htx9NHeYW4rGDJzbjvCsl9eLjMQwGeElsqmzcHg==}

  micromark-util-sanitize-uri@2.0.1:
    resolution: {integrity: sha512-9N9IomZ/YuGGZZmQec1MbgxtlgougxTodVwDzzEouPKo3qFWvymFHWcnDi2vzV1ff6kas9ucW+o3yzJK9YB1AQ==}

  micromark-util-subtokenize@2.1.0:
    resolution: {integrity: sha512-XQLu552iSctvnEcgXw6+Sx75GflAPNED1qx7eBJ+wydBb2KCbRZe+NwvIEEMM83uml1+2WSXpBAcp9IUCgCYWA==}

  micromark-util-symbol@2.0.1:
    resolution: {integrity: sha512-vs5t8Apaud9N28kgCrRUdEed4UJ+wWNvicHLPxCa9ENlYuAY31M0ETy5y1vA33YoNPDFTghEbnh6efaE8h4x0Q==}

  micromark-util-types@2.0.2:
    resolution: {integrity: sha512-Yw0ECSpJoViF1qTU4DC6NwtC4aWGt1EkzaQB8KPPyCRR8z9TWeV0HbEFGTO+ZY1wB22zmxnJqhPyTpOVCpeHTA==}

  micromark@4.0.2:
    resolution: {integrity: sha512-zpe98Q6kvavpCr1NPVSCMebCKfD7CA2NqZ+rykeNhONIJBpc1tFKt9hucLGwha3jNTNI8lHpctWJWoimVF4PfA==}

  micromatch@4.0.8:
    resolution: {integrity: sha512-PXwfBhYu0hBCPw8Dn0E+WDYb7af3dSLVWKi3HGv84IdF4TyFoC0ysxFd0Goxw7nSv4T/PzEJQxsYsEiFCKo2BA==}
    engines: {node: '>=8.6'}

  mime-db@1.54.0:
    resolution: {integrity: sha512-aU5EJuIN2WDemCcAp2vFBfp/m4EAhWJnUNSSw0ixs7/kXbd6Pg64EmwJkNdFhB8aWt1sH2CTXrLxo/iAGV3oPQ==}
    engines: {node: '>= 0.6'}

  mime-types@3.0.1:
    resolution: {integrity: sha512-xRc4oEhT6eaBpU1XF7AjpOFD+xQmXNB5OVKwp4tqCuBpHLS/ZbBDrc07mYTDqVMg6PfxUjjNp85O6Cd2Z/5HWA==}
    engines: {node: '>= 0.6'}

  mimic-fn@2.1.0:
    resolution: {integrity: sha512-OqbOk5oEQeAZ8WXWydlu9HJjz9WVdEIvamMCcXmuqUYjTknH/sqsWvhQ3vgwKFRR1HpjvNBKQ37nbJgYzGqGcg==}
    engines: {node: '>=6'}

  minimatch@10.1.1:
    resolution: {integrity: sha512-enIvLvRAFZYXJzkCYG5RKmPfrFArdLv+R+lbQ53BmIMLIry74bjKzX6iHAm8WYamJkhSSEabrWN5D97XnKObjQ==}
    engines: {node: 20 || >=22}

  minimatch@3.1.2:
    resolution: {integrity: sha512-J7p63hRiAjw1NDEww1W7i37+ByIrOWO5XQQAzZ3VOcL0PNybwpfmV/N05zFAzwQ9USyEcX6t3UO+K5aqBQOIHw==}

  minimatch@9.0.5:
    resolution: {integrity: sha512-G6T0ZX48xgozx7587koeX9Ys2NYy6Gmv//P89sEte9V9whIapMNF4idKxnW2QtCcLiTWlb/wfCabAtAFWhhBow==}
    engines: {node: '>=16 || 14 >=14.17'}

  minimist@1.2.8:
    resolution: {integrity: sha512-2yyAR8qBkN3YuheJanUpWC5U3bb5osDywNB8RzDVlDwDHbocAJveqqj1u8+SVD7jkWT4yvsHCpWqqWqAxb0zCA==}

  minipass@7.1.2:
    resolution: {integrity: sha512-qOOzS1cBTWYF4BH8fVePDBOO9iptMnGUEZwNc/cMWnTV2nVLZ7VoNWEPHkYczZA0pdoA7dl6e7FL659nX9S2aw==}
    engines: {node: '>=16 || 14 >=14.17'}

  mkdirp@0.5.6:
    resolution: {integrity: sha512-FP+p8RB8OWpF3YZBCrP5gtADmtXApB5AMLn+vdyA+PyxCjrCs00mjyUozssO33cwDeT3wNGdLxJ5M//YqtHAJw==}
    hasBin: true

  mri@1.2.0:
    resolution: {integrity: sha512-tzzskb3bG8LvYGFF/mDTpq3jpI6Q9wc3LEmBaghu+DdCssd1FakN7Bc0hVNmEyGq1bq3RgfkCb3cmQLpNPOroA==}
    engines: {node: '>=4'}

  ms@2.1.3:
    resolution: {integrity: sha512-6FlzubTLZG3J2a/NVCAleEhjzq5oxgHyaCU9yYXvcLsvoVaHJq/s5xXI6/XXP6tz7R9xAOtHnSO/tXtF3WRTlA==}

  mute-stream@0.0.8:
    resolution: {integrity: sha512-nnbWWOkoWyUsTjKrhgD0dcz22mdkSnpYqbEjIm2nhwhuxlSkpywJmBo8h0ZqJdkp73mb90SssHkN4rsRaBAfAA==}

  nanoid@3.3.11:
    resolution: {integrity: sha512-N8SpfPUnUp1bK+PMYW8qSWdl9U+wwNWI4QKxOYDy9JAro3WMX7p2OeVRF9v+347pnakNevPmiHhNmZ2HbFA76w==}
    engines: {node: ^10 || ^12 || ^13.7 || ^14 || >=15.0.1}
    hasBin: true

  natural-compare@1.4.0:
    resolution: {integrity: sha512-OWND8ei3VtNC9h7V60qff3SVobHr996CTwgxubgyQYEpg290h9J0buyECNNJexkFm5sOajh5G116RYA1c8ZMSw==}

  negotiator@1.0.0:
    resolution: {integrity: sha512-8Ofs/AUQh8MaEcrlq5xOX0CQ9ypTF5dl78mjlMNfOK08fzpgTHQRQPBxcPlEtIw0yRpws+Zo/3r+5WRby7u3Gg==}
    engines: {node: '>= 0.6'}

  neo-async@2.6.2:
    resolution: {integrity: sha512-Yd3UES5mWCSqR+qNT93S3UoYUkqAZ9lLg8a7g9rimsWmYGK8cVToA4/sF3RrshdyV3sAGMXVUmpMYOw+dLpOuw==}

  netmask@2.0.2:
    resolution: {integrity: sha512-dBpDMdxv9Irdq66304OLfEmQ9tbNRFnFTuZiLo+bD+r332bBmMJ8GBLXklIXXgxd3+v9+KUnZaUR5PJMa75Gsg==}
    engines: {node: '>= 0.4.0'}

  next-themes@0.4.6:
    resolution: {integrity: sha512-pZvgD5L0IEvX5/9GWyHMf3m8BKiVQwsCMHfoFosXtXBMnaS0ZnIJ9ST4b4NqLVKDEm8QBxoNNGNaBv2JNF6XNA==}
    peerDependencies:
      react: ^16.8 || ^17 || ^18 || ^19 || ^19.0.0-rc
      react-dom: ^16.8 || ^17 || ^18 || ^19 || ^19.0.0-rc

  next@16.0.3:
    resolution: {integrity: sha512-Ka0/iNBblPFcIubTA1Jjh6gvwqfjrGq1Y2MTI5lbjeLIAfmC+p5bQmojpRZqgHHVu5cG4+qdIiwXiBSm/8lZ3w==}
    engines: {node: '>=20.9.0'}
    hasBin: true
    peerDependencies:
      '@opentelemetry/api': ^1.1.0
      '@playwright/test': ^1.51.1
      babel-plugin-react-compiler: '*'
      react: ^18.2.0 || 19.0.0-rc-de68d2f4-20241204 || ^19.0.0
      react-dom: ^18.2.0 || 19.0.0-rc-de68d2f4-20241204 || ^19.0.0
      sass: ^1.3.0
    peerDependenciesMeta:
      '@opentelemetry/api':
        optional: true
      '@playwright/test':
        optional: true
      babel-plugin-react-compiler:
        optional: true
      sass:
        optional: true

  no-case@2.3.2:
    resolution: {integrity: sha512-rmTZ9kz+f3rCvK2TD1Ue/oZlns7OGoIWP4fc3llxxRXlOkHKoWPPWJOfFYpITabSow43QJbRIoHQXtt10VldyQ==}

  node-plop@0.26.3:
    resolution: {integrity: sha512-Cov028YhBZ5aB7MdMWJEmwyBig43aGL5WT4vdoB28Oitau1zZAcHUn8Sgfk9HM33TqhtLJ9PlM/O0Mv+QpV/4Q==}
    engines: {node: '>=8.9.4'}

  node-preload@0.2.1:
    resolution: {integrity: sha512-RM5oyBy45cLEoHqCeh+MNuFAxO0vTFBLskvQbOKnEE7YTTSN4tbN8QWDIPQ6L+WvKsB/qLEGpYe2ZZ9d4W9OIQ==}
    engines: {node: '>=8'}

  node-releases@2.0.27:
    resolution: {integrity: sha512-nmh3lCkYZ3grZvqcCH+fjmQ7X+H0OeZgP40OierEaAptX4XofMh5kwNbWh7lBduUzCcV/8kZ+NDLCwm2iorIlA==}

  npm-run-path@4.0.1:
    resolution: {integrity: sha512-S48WzZW777zhNIrn7gxOlISNAqi9ZC/uQFnRdbeIHhZhCA6UqpkOT8T1G7BvfdgP4Er8gF4sUbaS0i7QvIfCWw==}
    engines: {node: '>=8'}

  npm-to-yarn@3.0.1:
    resolution: {integrity: sha512-tt6PvKu4WyzPwWUzy/hvPFqn+uwXO0K1ZHka8az3NnrhWJDmSqI8ncWq0fkL0k/lmmi5tAC11FXwXuh0rFbt1A==}
    engines: {node: ^12.22.0 || ^14.17.0 || >=16.0.0}

  nyc@17.1.0:
    resolution: {integrity: sha512-U42vQ4czpKa0QdI1hu950XuNhYqgoM+ZF1HT+VuUHL9hPfDPVvNQyltmMqdE9bUHMVa+8yNbc3QKTj8zQhlVxQ==}
    engines: {node: '>=18'}
    hasBin: true

  nypm@0.6.2:
    resolution: {integrity: sha512-7eM+hpOtrKrBDCh7Ypu2lJ9Z7PNZBdi/8AT3AX8xoCj43BBVHD0hPSTEvMtkMpfs8FCqBGhxB+uToIQimA111g==}
    engines: {node: ^14.16.0 || >=16.10.0}
    hasBin: true

<<<<<<< HEAD
  object-inspect@1.13.4:
    resolution: {integrity: sha512-W67iLl4J2EXEGTbfeHCffrjDfitvLANg0UlX3wFUUSTx92KXRFegMHUVgSqE+wvhAbi4WqjGg9czysTV2Epbew==}
    engines: {node: '>= 0.4'}

  obug@1.0.0:
    resolution: {integrity: sha512-WKcS43Yl6YPJekid7KiRdT6CHMSmYWVfJiSFbTaGxWQlC+cEBPxHa9jR1uS2cMiQmXd8Hsa2ipAKErQ/GLhSpg==}
    peerDependencies:
      ms: ^2.0.0
    peerDependenciesMeta:
      ms:
        optional: true
=======
  obug@2.1.1:
    resolution: {integrity: sha512-uTqF9MuPraAQ+IsnPf366RG4cP9RtUi7MLO1N3KEc+wb0a6yKpeL0lmk2IB1jY5KHPAlTc6T/JRdC/YqxHNwkQ==}
>>>>>>> 69c2b218

  on-finished@2.4.1:
    resolution: {integrity: sha512-oVlzkg3ENAhCk2zdv7IJwd/QUD4z2RxRwpkcGY8psCVcCYZNq4wYnVWALHM+brtuJjePWiYF/ClmuDr8Ch5+kg==}
    engines: {node: '>= 0.8'}

  once@1.4.0:
    resolution: {integrity: sha512-lNaJgI+2Q5URQBkccEKHTQOPaXdUxnZZElQTZY0MFUAuaEqe1E+Nyvgdz/aIyNi6Z9MzO5dv1H8n58/GELp3+w==}

  onetime@5.1.2:
    resolution: {integrity: sha512-kbpaSSGJTWdAY5KPVeMOKXSrPtr8C8C7wodJbcsd51jRnmD+GZu8Y0VoU6Dm5Z4vWr0Ig/1NKuWRKf7j5aaYSg==}
    engines: {node: '>=6'}

  oniguruma-parser@0.12.1:
    resolution: {integrity: sha512-8Unqkvk1RYc6yq2WBYRj4hdnsAxVze8i7iPfQr8e4uSP3tRv0rpZcbGUDvxfQQcdwHt/e9PrMvGCsa8OqG9X3w==}

  oniguruma-to-es@4.3.4:
    resolution: {integrity: sha512-3VhUGN3w2eYxnTzHn+ikMI+fp/96KoRSVK9/kMTcFqj1NRDh2IhQCKvYxDnWePKRXY/AqH+Fuiyb7VHSzBjHfA==}

  openapi-types@12.1.3:
    resolution: {integrity: sha512-N4YtSYJqghVu4iek2ZUvcN/0aqH1kRDuNqzcycDxhOUpg7GdvLa2F3DgS6yBNhInhv2r/6I0Flkn7CqL8+nIcw==}

  optionator@0.9.4:
    resolution: {integrity: sha512-6IpQ7mKUxRcZNLIObR0hz7lxsapSSIYNZJwXPGeF0mTVqGKFIXj1DQcMoT22S3ROcLyY/rz0PWaWZ9ayWmad9g==}
    engines: {node: '>= 0.8.0'}

  ora@4.1.1:
    resolution: {integrity: sha512-sjYP8QyVWBpBZWD6Vr1M/KwknSw6kJOz41tvGMlwWeClHBtYKTbHMki1PsLZnxKpXMPbTKv9b3pjQu3REib96A==}
    engines: {node: '>=8'}

  ora@5.4.1:
    resolution: {integrity: sha512-5b6Y85tPxZZ7QytO+BQzysW31HJku27cRIlkbAXaNx+BdcVi+LlRFmVXzeF6a7JCwJpyw5c4b+YSVImQIrBpuQ==}
    engines: {node: '>=10'}

  os-tmpdir@1.0.2:
    resolution: {integrity: sha512-D2FR03Vir7FIu45XBY20mTb+/ZSWB00sjU9jdQXt83gDrI4Ztz5Fs7/yy74g2N5SVQY4xY1qDr4rNddwYRVX0g==}
    engines: {node: '>=0.10.0'}

  outdent@0.5.0:
    resolution: {integrity: sha512-/jHxFIzoMXdqPzTaCpFzAAWhpkSjZPF4Vsn6jAfNpmbH/ymsmd7Qc6VE9BGn0L6YMj6uwpQLxCECpus4ukKS9Q==}

  p-filter@2.1.0:
    resolution: {integrity: sha512-ZBxxZ5sL2HghephhpGAQdoskxplTwr7ICaehZwLIlfL6acuVgZPm8yBNuRAFBGEqtD/hmUeq9eqLg2ys9Xr/yw==}
    engines: {node: '>=8'}

  p-limit@2.3.0:
    resolution: {integrity: sha512-//88mFWSJx8lxCzwdAABTJL2MyWB12+eIY7MDL2SqLmAkeKU9qxRvWuSyTjm3FUmpBEMuFfckAIqEaVGUDxb6w==}
    engines: {node: '>=6'}

  p-limit@3.1.0:
    resolution: {integrity: sha512-TYOanM3wGwNGsZN2cVTYPArw454xnXj5qmWF1bEoAc4+cU/ol7GVh7odevjp1FNHduHc3KZMcFduxU5Xc6uJRQ==}
    engines: {node: '>=10'}

  p-limit@4.0.0:
    resolution: {integrity: sha512-5b0R4txpzjPWVw/cXXUResoD4hb6U/x9BH08L7nw+GN1sezDzPdxeRvpc9c433fZhBan/wusjbCsqwqm4EIBIQ==}
    engines: {node: ^12.20.0 || ^14.13.1 || >=16.0.0}

  p-locate@4.1.0:
    resolution: {integrity: sha512-R79ZZ/0wAxKGu3oYMlz8jy/kbhsNrS7SKZ7PxEHBgJ5+F2mtFW2fK2cOtBh1cHYkQsbzFV7I+EoRKe6Yt0oK7A==}
    engines: {node: '>=8'}

  p-locate@5.0.0:
    resolution: {integrity: sha512-LaNjtRWUBY++zB5nE/NwcaoMylSPk+S+ZHNB1TzdbMJMny6dynpAGt7X/tl/QYq3TIeE6nxHppbo2LGymrG5Pw==}
    engines: {node: '>=10'}

  p-locate@6.0.0:
    resolution: {integrity: sha512-wPrq66Llhl7/4AGC6I+cqxT07LhXvWL08LNXz1fENOw0Ap4sRZZ/gZpTTJ5jpurzzzfS2W/Ge9BY3LgLjCShcw==}
    engines: {node: ^12.20.0 || ^14.13.1 || >=16.0.0}

  p-map@2.1.0:
    resolution: {integrity: sha512-y3b8Kpd8OAN444hxfBbFfj1FY/RjtTd8tzYwhUqNYXx0fXx2iX4maP4Qr6qhIKbQXI02wTLAda4fYUbDagTUFw==}
    engines: {node: '>=6'}

  p-map@3.0.0:
    resolution: {integrity: sha512-d3qXVTF/s+W+CdJ5A29wywV2n8CQQYahlgz2bFiA+4eVNJbHJodPZ+/gXwPGh0bOqA+j8S+6+ckmvLGPk1QpxQ==}
    engines: {node: '>=8'}

  p-try@2.2.0:
    resolution: {integrity: sha512-R4nPAVTAU0B9D35/Gk3uJf/7XYbQcyohSKdvAxIRSNghFl4e71hVoGnBNQz9cWaXxO2I10KTC+3jMdvvoKw6dQ==}
    engines: {node: '>=6'}

  pac-proxy-agent@7.2.0:
    resolution: {integrity: sha512-TEB8ESquiLMc0lV8vcd5Ql/JAKAoyzHFXaStwjkzpOpC5Yv+pIzLfHvjTSdf3vpa2bMiUQrg9i6276yn8666aA==}
    engines: {node: '>= 14'}

  pac-resolver@7.0.1:
    resolution: {integrity: sha512-5NPgf87AT2STgwa2ntRMr45jTKrYBGkVU36yT0ig/n/GMAa3oPqhZfIQ2kMEimReg0+t9kZViDVZ83qfVUlckg==}
    engines: {node: '>= 14'}

  package-hash@4.0.0:
    resolution: {integrity: sha512-whdkPIooSu/bASggZ96BWVvZTRMOFxnyUG5PnTSGKoJE2gd5mbVNmR2Nj20QFzxYYgAXpoqC+AiXzl+UMRh7zQ==}
    engines: {node: '>=8'}

  package-json-from-dist@1.0.1:
    resolution: {integrity: sha512-UEZIS3/by4OC8vL3P2dTXRETpebLI2NiI5vIrjaD/5UtrkFX/tNbwjTSRAGC/+7CAo2pIcBaRgWmcBBHcsaCIw==}

  package-manager-detector@0.2.11:
    resolution: {integrity: sha512-BEnLolu+yuz22S56CU1SUKq3XC3PkwD5wv4ikR4MfGvnRVcmzXR9DwSlW2fEamyTPyXHomBJRzgapeuBvRNzJQ==}

  param-case@2.1.1:
    resolution: {integrity: sha512-eQE845L6ot89sk2N8liD8HAuH4ca6Vvr7VWAWwt7+kvvG5aBcPmmphQ68JsEG2qa9n1TykS2DLeMt363AAH8/w==}

  parent-module@1.0.1:
    resolution: {integrity: sha512-GQ2EWRpQV8/o+Aw8YqtfZZPfNRWZYkbidE9k5rpl/hC3vtHHBfGm2Ifi6qWV+coDGkrUKZAxE3Lot5kcsRlh+g==}
    engines: {node: '>=6'}

  parse-entities@4.0.2:
    resolution: {integrity: sha512-GG2AQYWoLgL877gQIKeRPGO1xF9+eG1ujIb5soS5gPvLQ1y2o8FL90w2QWNdf9I361Mpp7726c+lj3U0qK1uGw==}

  parse-json@5.2.0:
    resolution: {integrity: sha512-ayCKvm/phCGxOkYRSCM82iDwct8/EonSEgCSxWxD7ve6jHggsFl4fZVQBPRNgQoKiuV/odhFrGzQXZwbifC8Rg==}
    engines: {node: '>=8'}

  parse5@8.0.0:
    resolution: {integrity: sha512-9m4m5GSgXjL4AjumKzq1Fgfp3Z8rsvjRNbnkVwfu2ImRqE5D0LnY2QfDen18FSY9C573YU5XxSapdHZTZ2WolA==}

  parseurl@1.3.3:
    resolution: {integrity: sha512-CiyeOxFT/JZyN5m0z9PfXw4SCBJ6Sygz1Dpl0wqjlhDEGGBP1GnsUVEL0p63hoG1fcj3fHynXi9NYO4nWOL+qQ==}
    engines: {node: '>= 0.8'}

  pascal-case@2.0.1:
    resolution: {integrity: sha512-qjS4s8rBOJa2Xm0jmxXiyh1+OFf6ekCWOvUaRgAQSktzlTbMotS0nmG9gyYAybCWBcuP4fsBeRCKNwGBnMe2OQ==}

  path-browserify@1.0.1:
    resolution: {integrity: sha512-b7uo2UCUOYZcnF/3ID0lulOJi/bafxa1xPe7ZPsammBSpjSWQkjNxlt635YGS2MiR9GjvuXCtz2emr3jbsz98g==}

  path-case@2.1.1:
    resolution: {integrity: sha512-Ou0N05MioItesaLr9q8TtHVWmJ6fxWdqKB2RohFmNWVyJ+2zeKIeDNWAN6B/Pe7wpzWChhZX6nONYmOnMeJQ/Q==}

  path-exists@4.0.0:
    resolution: {integrity: sha512-ak9Qy5Q7jYb2Wwcey5Fpvg2KoAc/ZIhLSLOSBmRmygPsGwkVVt0fZa0qrtMz+m6tJTAHfZQ8FnmB4MG4LWy7/w==}
    engines: {node: '>=8'}

  path-exists@5.0.0:
    resolution: {integrity: sha512-RjhtfwJOxzcFmNOi6ltcbcu4Iu+FL3zEj83dk4kAS+fVpTxXLO1b38RvJgT/0QwvV/L3aY9TAnyv0EOqW4GoMQ==}
    engines: {node: ^12.20.0 || ^14.13.1 || >=16.0.0}

  path-is-absolute@1.0.1:
    resolution: {integrity: sha512-AVbw3UJ2e9bq64vSaS9Am0fje1Pa8pbGqTTsmXfaIiMpnr5DlDhfJOuLj9Sf95ZPVDAUerDfEk88MPmPe7UCQg==}
    engines: {node: '>=0.10.0'}

  path-key@3.1.1:
    resolution: {integrity: sha512-ojmeN0qd+y0jszEtoY48r0Peq5dwMEkIlCOu6Q5f41lfkswXuKtYrhgoTpLnyIcHm24Uhqx+5Tqm2InSwLhE6Q==}
    engines: {node: '>=8'}

  path-parse@1.0.7:
    resolution: {integrity: sha512-LDJzPVEEEPR+y48z93A0Ed0yXb8pAByGWo/k5YYdYgpY2/2EsOsksJrq7lOHxryrVOn1ejG6oAp8ahvOIQD8sw==}

  path-scurry@2.0.1:
    resolution: {integrity: sha512-oWyT4gICAu+kaA7QWk/jvCHWarMKNs6pXOGWKDTr7cw4IGcUbW+PeTfbaQiLGheFRpjo6O9J0PmyMfQPjH71oA==}
    engines: {node: 20 || >=22}

  path-to-regexp@8.3.0:
    resolution: {integrity: sha512-7jdwVIRtsP8MYpdXSwOS0YdD0Du+qOoF/AEPIt88PcCFrZCzx41oxku1jD88hZBwbNUIEfpqvuhjFaMAqMTWnA==}

  path-type@4.0.0:
    resolution: {integrity: sha512-gDKb8aZMDeD/tZWs9P6+q0J9Mwkdl6xMV8TjnGP3qJVJ06bdMgkbBlLU8IdfOsIsFz2BW1rNVT3XuNEl8zPAvw==}
    engines: {node: '>=8'}

  pathe@2.0.3:
    resolution: {integrity: sha512-WUjGcAqP1gQacoQe+OBJsFA7Ld4DyXuUIjZ5cc75cLHvJ7dtNsTugphxIADwspS+AraAUePCKrSVtPLFj/F88w==}

  picocolors@1.0.1:
    resolution: {integrity: sha512-anP1Z8qwhkbmu7MFP5iTt+wQKXgwzf7zTyGlcdzabySa9vd0Xt392U0rVmz9poOaBj0uHJKyyo9/upk0HrEQew==}

  picocolors@1.1.1:
    resolution: {integrity: sha512-xceH2snhtb5M9liqDsmEw56le376mTZkEX/jEb/RxNFyegNul7eNslCXP9FDj/Lcu0X8KEyMceP2ntpaHrDEVA==}

  picomatch@2.3.1:
    resolution: {integrity: sha512-JU3teHTNjmE2VCGFzuY8EXzCDVwEqB2a8fsIvwaStHhAWJEeVd1o1QD80CU6+ZdEXXSLbSsuLwJjkCBWqRQUVA==}
    engines: {node: '>=8.6'}

  picomatch@4.0.3:
    resolution: {integrity: sha512-5gTmgEY/sqK6gFXLIsQNH19lWb4ebPDLA4SdLP7dsWkIXHWlG66oPuVvXSGFPppYZz8ZDZq0dYYrbHfBCVUb1Q==}
    engines: {node: '>=12'}

  pify@4.0.1:
    resolution: {integrity: sha512-uB80kBFb/tfd68bVleG9T5GGsGPjJrLAUpR5PZIrhBnIaRTQRjqdJSsIKkOP6OAIFbj7GOrcudc5pNjZ+geV2g==}
    engines: {node: '>=6'}

  pkg-dir@4.2.0:
    resolution: {integrity: sha512-HRDzbaKjC+AOWVXxAU/x54COGeIv9eb+6CkDSQoNTt4XyWoIJvuPsXizxu/Fr23EiekbtZwmh1IcIG/l/a10GQ==}
    engines: {node: '>=8'}

  pkg-types@2.3.0:
    resolution: {integrity: sha512-SIqCzDRg0s9npO5XQ3tNZioRY1uK06lA41ynBC1YmFTmnY6FjUjVt6s4LoADmwoig1qqD0oK8h1p/8mlMx8Oig==}

  postcss-selector-parser@7.1.0:
    resolution: {integrity: sha512-8sLjZwK0R+JlxlYcTuVnyT2v+htpdrjDOKuMcOVdYjt52Lh8hWRYpxBPoKx/Zg+bcjc3wx6fmQevMmUztS/ccA==}
    engines: {node: '>=4'}

  postcss@8.4.31:
    resolution: {integrity: sha512-PS08Iboia9mts/2ygV3eLpY5ghnUcfLV/EXTOW1E2qYxJKGGBUtNjN76FYHnMs36RmARn41bC0AZmn+rR0OVpQ==}
    engines: {node: ^10 || ^12 || >=14}

  postcss@8.5.6:
    resolution: {integrity: sha512-3Ybi1tAuwAP9s0r1UQ2J4n5Y0G05bJkpUIO0/bI9MhwmD70S5aTWbXGBwxHrelT+XM1k6dM0pk+SwNkpTRN7Pg==}
    engines: {node: ^10 || ^12 || >=14}

  prelude-ls@1.2.1:
    resolution: {integrity: sha512-vkcDPrRZo1QZLbn5RLGPpg/WmIQ65qoWWhcGKf/b5eplkkarX0m9z8ppCat4mlOqUsWpyNuYgO3VRyrYHSzX5g==}
    engines: {node: '>= 0.8.0'}

  prettier@2.8.8:
    resolution: {integrity: sha512-tdN8qQGvNjw4CHbY+XXk0JgCXn9QiF21a55rBe5LJAU+kDyC4WQn4+awm2Xfk2lQMk5fKup9XgzTZtGkjBdP9Q==}
    engines: {node: '>=10.13.0'}
    hasBin: true

  process-on-spawn@1.1.0:
    resolution: {integrity: sha512-JOnOPQ/8TZgjs1JIH/m9ni7FfimjNa/PRx7y/Wb5qdItsnhO0jE4AT7fC0HjC28DUQWDr50dwSYZLdRMlqDq3Q==}
    engines: {node: '>=8'}

  property-expr@2.0.6:
    resolution: {integrity: sha512-SVtmxhRE/CGkn3eZY1T6pC8Nln6Fr/lu1mKSgRud0eC73whjGfoAogbn78LkD8aFL0zz3bAFerKSnOl7NlErBA==}

  property-information@7.1.0:
    resolution: {integrity: sha512-TwEZ+X+yCJmYfL7TPUOcvBZ4QfoT5YenQiJuX//0th53DE6w0xxLEtfK3iyryQFddXuvkIk51EEgrJQ0WJkOmQ==}

  proxy-addr@2.0.7:
    resolution: {integrity: sha512-llQsMLSUDUPT44jdrU/O37qlnifitDP+ZwrmmZcoSKyLKvtZxpyV0n2/bD/N4tBAAZ/gJEdZU7KMraoK1+XYAg==}
    engines: {node: '>= 0.10'}

  proxy-agent@6.5.0:
    resolution: {integrity: sha512-TmatMXdr2KlRiA2CyDu8GqR8EjahTG3aY3nXjdzFyoZbmB8hrBsTyMezhULIXKnC0jpfjlmiZ3+EaCzoInSu/A==}
    engines: {node: '>= 14'}

  proxy-from-env@1.1.0:
    resolution: {integrity: sha512-D+zkORCbA9f1tdWRK0RaCR3GPv50cMxcrz4X8k5LTSUD1Dkw47mKJEZQNunItRTkWwgtaUSo1RVFRIG9ZXiFYg==}

  punycode@2.3.1:
    resolution: {integrity: sha512-vYt7UD1U9Wg6138shLtLOvdAu+8DsC/ilFtEVHcH+wydcSpNE20AfSOduf6MkRFahL5FY7X1oU7nKVZFtfq8Fg==}
    engines: {node: '>=6'}

  qs@6.14.0:
    resolution: {integrity: sha512-YWWTjgABSKcvs/nWBi9PycY/JiPJqOD4JA6o9Sej2AtvSGarXxKC3OQSk4pAarbdQlKAh5D4FCQkJNkW+GAn3w==}
    engines: {node: '>=0.6'}

  quansync@0.2.11:
    resolution: {integrity: sha512-AifT7QEbW9Nri4tAwR5M/uzpBuqfZf+zwaEM/QkzEjj7NBuFD2rBuy0K3dE+8wltbezDV7JMA0WfnCPYRSYbXA==}

  queue-microtask@1.2.3:
    resolution: {integrity: sha512-NuaNSa6flKT5JaSYQzJok04JzTL1CA6aGhv5rfLW3PgqA+M2ChpZQnAC8h8i4ZFkBS8X5RqkDBHA7r4hej3K9A==}

  range-parser@1.2.1:
    resolution: {integrity: sha512-Hrgsx+orqoygnmhFbKaHE6c296J+HTAQXoxEF6gNupROmmGJRoyzfG3ccAveqCBrwr/2yxQ5BVd/GTl5agOwSg==}
    engines: {node: '>= 0.6'}

  raw-body@3.0.1:
    resolution: {integrity: sha512-9G8cA+tuMS75+6G/TzW8OtLzmBDMo8p1JRxN5AZ+LAp8uxGA8V8GZm4GQ4/N5QNQEnLmg6SS7wyuSmbKepiKqA==}
    engines: {node: '>= 0.10'}

  rc@1.2.8:
    resolution: {integrity: sha512-y3bGgqKj3QBdxLbLkomlohkvsA8gdAiUQlSBJnBhfn+BPxg4bc62d8TcBW15wavDfgexCgccckhcZvywyQYPOw==}
    hasBin: true

  react-dom@19.2.0:
    resolution: {integrity: sha512-UlbRu4cAiGaIewkPyiRGJk0imDN2T3JjieT6spoL2UeSf5od4n5LB/mQ4ejmxhCFT1tYe8IvaFulzynWovsEFQ==}
    peerDependencies:
      react: ^19.2.0

  react-medium-image-zoom@5.4.0:
    resolution: {integrity: sha512-BsE+EnFVQzFIlyuuQrZ9iTwyKpKkqdFZV1ImEQN573QPqGrIUuNni7aF+sZwDcxlsuOMayCr6oO/PZR/yJnbRg==}
    peerDependencies:
      react: ^16.8.0 || ^17.0.0 || ^18.0.0 || ^19.0.0
      react-dom: ^16.8.0 || ^17.0.0 || ^18.0.0 || ^19.0.0

  react-refresh@0.18.0:
    resolution: {integrity: sha512-QgT5//D3jfjJb6Gsjxv0Slpj23ip+HtOpnNgnb2S5zU3CB26G/IDPGoy4RJB42wzFE46DRsstbW6tKHoKbhAxw==}
    engines: {node: '>=0.10.0'}

  react-remove-scroll-bar@2.3.8:
    resolution: {integrity: sha512-9r+yi9+mgU33AKcj6IbT9oRCO78WriSj6t/cF8DWBZJ9aOGPOTEDvdUDz1FwKim7QXWwmHqtdHnRJfhAxEG46Q==}
    engines: {node: '>=10'}
    peerDependencies:
      '@types/react': '*'
      react: ^16.8.0 || ^17.0.0 || ^18.0.0 || ^19.0.0
    peerDependenciesMeta:
      '@types/react':
        optional: true

  react-remove-scroll@2.7.1:
    resolution: {integrity: sha512-HpMh8+oahmIdOuS5aFKKY6Pyog+FNaZV/XyJOq7b4YFwsFHe5yYfdbIalI4k3vU2nSDql7YskmUseHsRrJqIPA==}
    engines: {node: '>=10'}
    peerDependencies:
      '@types/react': '*'
      react: ^16.8.0 || ^17.0.0 || ^18.0.0 || ^19.0.0 || ^19.0.0-rc
    peerDependenciesMeta:
      '@types/react':
        optional: true

  react-style-singleton@2.2.3:
    resolution: {integrity: sha512-b6jSvxvVnyptAiLjbkWLE/lOnR4lfTtDAl+eUC7RZy+QQWc6wRzIV2CE6xBuMmDxc2qIihtDCZD5NPOFl7fRBQ==}
    engines: {node: '>=10'}
    peerDependencies:
      '@types/react': '*'
      react: ^16.8.0 || ^17.0.0 || ^18.0.0 || ^19.0.0 || ^19.0.0-rc
    peerDependenciesMeta:
      '@types/react':
        optional: true

  react-tweet@3.2.2:
    resolution: {integrity: sha512-hIkxAVPpN2RqWoDEbo3TTnN/pDcp9/Jb6pTgiA4EbXa9S+m2vHIvvZKHR+eS0PDIsYqe+zTmANRa5k6+/iwGog==}
    peerDependencies:
      react: ^18.0.0 || ^19.0.0
      react-dom: ^18.0.0 || ^19.0.0

  react@19.2.0:
    resolution: {integrity: sha512-tmbWg6W31tQLeB5cdIBOicJDJRR2KzXsV7uSK9iNfLWQ5bIZfxuPEHp7M8wiHyHnn0DD1i7w3Zmin0FtkrwoCQ==}
    engines: {node: '>=0.10.0'}

  read-yaml-file@1.1.0:
    resolution: {integrity: sha512-VIMnQi/Z4HT2Fxuwg5KrY174U1VdUIASQVWXXyqtNRtxSr9IYkn1rsI6Tb6HsrHCmB7gVpNwX6JxPTHcH6IoTA==}
    engines: {node: '>=6'}

  readable-stream@3.6.2:
    resolution: {integrity: sha512-9u/sniCrY3D5WdsERHzHE4G2YCXqoG5FTHUiCC4SIbr6XcLZBY05ya9EKjYek9O5xOAwjGq+1JdGBAS7Q9ScoA==}
    engines: {node: '>= 6'}

  readdirp@4.1.2:
    resolution: {integrity: sha512-GDhwkLfywWL2s6vEjyhri+eXmfH6j1L7JE27WhqLeYzoh/A3DBaYGEj2H/HFZCn/kMfim73FXxEJTw06WtxQwg==}
    engines: {node: '>= 14.18.0'}

  recma-build-jsx@1.0.0:
    resolution: {integrity: sha512-8GtdyqaBcDfva+GUKDr3nev3VpKAhup1+RvkMvUxURHpW7QyIvk9F5wz7Vzo06CEMSilw6uArgRqhpiUcWp8ew==}

  recma-jsx@1.0.1:
    resolution: {integrity: sha512-huSIy7VU2Z5OLv6oFLosQGGDqPqdO1iq6bWNAdhzMxSJP7RAso4fCZ1cKu8j9YHCZf3TPrq4dw3okhrylgcd7w==}
    peerDependencies:
      acorn: ^6.0.0 || ^7.0.0 || ^8.0.0

  recma-parse@1.0.0:
    resolution: {integrity: sha512-OYLsIGBB5Y5wjnSnQW6t3Xg7q3fQ7FWbw/vcXtORTnyaSFscOtABg+7Pnz6YZ6c27fG1/aN8CjfwoUEUIdwqWQ==}

  recma-stringify@1.0.0:
    resolution: {integrity: sha512-cjwII1MdIIVloKvC9ErQ+OgAtwHBmcZ0Bg4ciz78FtbT8In39aAYbaA7zvxQ61xVMSPE8WxhLwLbhif4Js2C+g==}

  regex-recursion@6.0.2:
    resolution: {integrity: sha512-0YCaSCq2VRIebiaUviZNs0cBz1kg5kVS2UKUfNIx8YVs1cN3AV7NTctO5FOKBA+UT2BPJIWZauYHPqJODG50cg==}

  regex-utilities@2.3.0:
    resolution: {integrity: sha512-8VhliFJAWRaUiVvREIiW2NXXTmHs4vMNnSzuJVhscgmGav3g9VDxLrQndI3dZZVVdp0ZO/5v0xmX516/7M9cng==}

  regex@6.0.1:
    resolution: {integrity: sha512-uorlqlzAKjKQZ5P+kTJr3eeJGSVroLKoHmquUj4zHWuR+hEyNqlXsSKlYYF5F4NI6nl7tWCs0apKJ0lmfsXAPA==}

  registry-auth-token@3.3.2:
    resolution: {integrity: sha512-JL39c60XlzCVgNrO+qq68FoNb56w/m7JYvGR2jT5iR1xBrUA3Mfx5Twk5rqTThPmQKMWydGmq8oFtDlxfrmxnQ==}

  registry-url@3.1.0:
    resolution: {integrity: sha512-ZbgR5aZEdf4UKZVBPYIgaglBmSF2Hi94s2PcIHhRGFjKYu+chjJdYfHn4rt3hB6eCKLJ8giVIIfgMa1ehDfZKA==}
    engines: {node: '>=0.10.0'}

  rehype-recma@1.0.0:
    resolution: {integrity: sha512-lqA4rGUf1JmacCNWWZx0Wv1dHqMwxzsDWYMTowuplHF3xH0N/MmrZ/G3BDZnzAkRmxDadujCjaKM2hqYdCBOGw==}

  release-zalgo@1.0.0:
    resolution: {integrity: sha512-gUAyHVHPPC5wdqX/LG4LWtRYtgjxyX78oanFNTMMyFEfOqdC54s3eE82imuWKbOeqYht2CrNf64Qb8vgmmtZGA==}
    engines: {node: '>=4'}

  remark-gfm@4.0.1:
    resolution: {integrity: sha512-1quofZ2RQ9EWdeN34S79+KExV1764+wCUGop5CPL1WGdD0ocPpu91lzPGbwWMECpEpd42kJGQwzRfyov9j4yNg==}

  remark-mdx@3.1.1:
    resolution: {integrity: sha512-Pjj2IYlUY3+D8x00UJsIOg5BEvfMyeI+2uLPn9VO9Wg4MEtN/VTIq2NEJQfde9PnX15KgtHyl9S0BcTnWrIuWg==}

  remark-parse@11.0.0:
    resolution: {integrity: sha512-FCxlKLNGknS5ba/1lmpYijMUzX2esxW5xQqjWxw2eHFfS2MSdaHVINFmhjo+qN1WhZhNimq0dZATN9pH0IDrpA==}

  remark-rehype@11.1.2:
    resolution: {integrity: sha512-Dh7l57ianaEoIpzbp0PC9UKAdCSVklD8E5Rpw7ETfbTl3FqcOOgq5q2LVDhgGCkaBv7p24JXikPdvhhmHvKMsw==}

  remark-stringify@11.0.0:
    resolution: {integrity: sha512-1OSmLd3awB/t8qdoEOMazZkNsfVTeY4fTsgzcQFdXNq8ToTN4ZGwrMnlda4K6smTFKD+GRV6O48i6Z4iKgPPpw==}

  remark@15.0.1:
    resolution: {integrity: sha512-Eht5w30ruCXgFmxVUSlNWQ9iiimq07URKeFS3hNc8cUWy1llX4KDWfyEDZRycMc+znsN9Ux5/tJ/BFdgdOwA3A==}

  require-directory@2.1.1:
    resolution: {integrity: sha512-fGxEI7+wsG9xrvdjsrlmL22OMTTiHRwAMroiEeMgq8gzoLC/PQr7RsRDSTLUg/bZAZtF+TVIkHc6/4RIKrui+Q==}
    engines: {node: '>=0.10.0'}

  require-from-string@2.0.2:
    resolution: {integrity: sha512-Xf0nWe6RseziFMu+Ap9biiUbmplq6S9/p+7w7YXP/JBHhrUDDUhwa+vANyubuqfZWTveU//DYVGsDG7RKL/vEw==}
    engines: {node: '>=0.10.0'}

  require-main-filename@2.0.0:
    resolution: {integrity: sha512-NKN5kMDylKuldxYLSUfrbo5Tuzh4hd+2E8NPPX02mZtn1VuREQToYe/ZdlJy+J3uCpfaiGF05e7B8W0iXbQHmg==}

  resolve-from@4.0.0:
    resolution: {integrity: sha512-pb/MYmXstAkysRFx8piNI1tGFNQIFA3vkE3Gq4EuA1dF6gHp/+vgZqsCGJapvy8N3Q+4o7FwvquPJcnZ7RYy4g==}
    engines: {node: '>=4'}

  resolve-from@5.0.0:
    resolution: {integrity: sha512-qYg9KP24dD5qka9J47d0aVky0N+b4fTU89LN9iDnjB5waksiC49rvMB0PrUJQGoTmH50XPiqOvAjDfaijGxYZw==}
    engines: {node: '>=8'}

  resolve-pkg-maps@1.0.0:
    resolution: {integrity: sha512-seS2Tj26TBVOC2NIc2rOe2y2ZO7efxITtLZcGSOnHHNOQ7CkiUBfw0Iw2ck6xkIhPwLhKNLS8BO+hEpngQlqzw==}

  resolve@1.22.11:
    resolution: {integrity: sha512-RfqAvLnMl313r7c9oclB1HhUEAezcpLjz95wFH4LVuhk9JF/r22qmVP9AMmOU4vMX7Q8pN8jwNg/CSpdFnMjTQ==}
    engines: {node: '>= 0.4'}
    hasBin: true

  restore-cursor@3.1.0:
    resolution: {integrity: sha512-l+sSefzHpj5qimhFSE5a8nufZYAM3sBSVMAPtYkmC+4EH2anSGaEMXSD0izRQbu9nfyQ9y5JrVmp7E8oZrUjvA==}
    engines: {node: '>=8'}

  reusify@1.1.0:
    resolution: {integrity: sha512-g6QUff04oZpHs0eG5p83rFLhHeV00ug/Yf9nZM6fLeUrPguBTkTQOdpAWWspMh55TZfVQDPaN3NQJfbVRAxdIw==}
    engines: {iojs: '>=1.0.0', node: '>=0.10.0'}

  rimraf@3.0.2:
    resolution: {integrity: sha512-JZkJMZkAGFFPP2YqXZXPbMlMBgsxzE8ILs4lMIX/2o0L9UBw9O/Y3o6wFw/i9YLapcUJWwqbi3kdxIPdC62TIA==}
    deprecated: Rimraf versions prior to v4 are no longer supported
    hasBin: true

  rimraf@6.1.2:
    resolution: {integrity: sha512-cFCkPslJv7BAXJsYlK1dZsbP8/ZNLkCAQ0bi1hf5EKX2QHegmDFEFA6QhuYJlk7UDdc+02JjO80YSOrWPpw06g==}
    engines: {node: 20 || >=22}
    hasBin: true

  rolldown-plugin-dts@0.18.0:
    resolution: {integrity: sha512-2CJtKYa9WPClZxkJeCt4bGUegQvQKQ1VJp9jFJzG0h8I/80XI6qDgoWfVJUOEhT2swbsRQh/42N1RIWvbXT4rA==}
    engines: {node: '>=20.19.0'}
    peerDependencies:
      '@ts-macro/tsc': ^0.3.6
      '@typescript/native-preview': '>=7.0.0-dev.20250601.1'
      rolldown: ^1.0.0-beta.51
      typescript: ^5.0.0
      vue-tsc: ~3.1.0
    peerDependenciesMeta:
      '@ts-macro/tsc':
        optional: true
      '@typescript/native-preview':
        optional: true
      typescript:
        optional: true
      vue-tsc:
        optional: true

  rolldown-vite@7.2.5:
    resolution: {integrity: sha512-u09tdk/huMiN8xwoiBbig197jKdCamQTtOruSalOzbqGje3jdHiV0njQlAW0YvzoahkirFePNQ4RYlfnRQpXZA==}
    engines: {node: ^20.19.0 || >=22.12.0}
    hasBin: true
    peerDependencies:
      '@types/node': ^20.19.0 || >=22.12.0
      esbuild: ^0.25.0
      jiti: '>=1.21.0'
      less: ^4.0.0
      sass: ^1.70.0
      sass-embedded: ^1.70.0
      stylus: '>=0.54.8'
      sugarss: ^5.0.0
      terser: ^5.16.0
      tsx: ^4.8.1
      yaml: ^2.4.2
    peerDependenciesMeta:
      '@types/node':
        optional: true
      esbuild:
        optional: true
      jiti:
        optional: true
      less:
        optional: true
      sass:
        optional: true
      sass-embedded:
        optional: true
      stylus:
        optional: true
      sugarss:
        optional: true
      terser:
        optional: true
      tsx:
        optional: true
      yaml:
        optional: true

  rolldown@1.0.0-beta.50:
    resolution: {integrity: sha512-JFULvCNl/anKn99eKjOSEubi0lLmNqQDAjyEMME2T4CwezUDL0i6t1O9xZsu2OMehPnV2caNefWpGF+8TnzB6A==}
    engines: {node: ^20.19.0 || >=22.12.0}
    hasBin: true

  rolldown@1.0.0-beta.51:
    resolution: {integrity: sha512-ZRLgPlS91l4JztLYEZnmMcd3Umcla1hkXJgiEiR4HloRJBBoeaX8qogTu5Jfu36rRMVLndzqYv0h+M5gJAkUfg==}
    engines: {node: ^20.19.0 || >=22.12.0}
    hasBin: true

  rollup@4.53.3:
    resolution: {integrity: sha512-w8GmOxZfBmKknvdXU1sdM9NHcoQejwF/4mNgj2JuEEdRaHwwF12K7e9eXn1nLZ07ad+du76mkVsyeb2rKGllsA==}
    engines: {node: '>=18.0.0', npm: '>=8.0.0'}
    hasBin: true

  router@2.2.0:
    resolution: {integrity: sha512-nLTrUKm2UyiL7rlhapu/Zl45FwNgkZGaCpZbIHajDYgwlJCOzLSk+cIPAnsEqV955GjILJnKbdQC1nVPz+gAYQ==}
    engines: {node: '>= 18'}

  run-async@2.4.1:
    resolution: {integrity: sha512-tvVnVv01b8c1RrA6Ep7JkStj85Guv/YrMcwqYQnwjsAS2cTmmPGBBjAjpCW7RrSodNSoE2/qg9O4bceNvUuDgQ==}
    engines: {node: '>=0.12.0'}

  run-parallel@1.2.0:
    resolution: {integrity: sha512-5l4VyZR86LZ/lDxZTR6jqL8AFE2S0IFLMP26AbjsLVADxHdhB/c0GUsH+y39UfCi3dzz8OlQuPmnaJOMoDHQBA==}

  rxjs@6.6.7:
    resolution: {integrity: sha512-hTdwr+7yYNIT5n4AMYp85KA6yw2Va0FLa3Rguvbpa4W3I5xynaBZo41cM3XM+4Q6fRMj3sBYIR1VAmZMXYJvRQ==}
    engines: {npm: '>=2.0.0'}

  rxjs@7.8.2:
    resolution: {integrity: sha512-dhKf903U/PQZY6boNNtAGdWbG85WAbjT/1xYoZIC7FAY0yWapOBQVsVrDl58W86//e1VpMNBtRV4MaXfdMySFA==}

  safe-buffer@5.2.1:
    resolution: {integrity: sha512-rp3So07KcdmmKbGvgaNxQSJr7bGVSVk5S9Eq1F+ppbRo70+YeaDxkw5Dd8NPN+GD6bjnYm2VuPuCXmpuYvmCXQ==}

  safer-buffer@2.1.2:
    resolution: {integrity: sha512-YZo3K82SD7Riyi0E1EQPojLz7kpepnSQI9IyPbHHg1XXXevb5dJI7tpyN2ADxGcQbHG7vcyRHk0cbwqcQriUtg==}

  saxes@6.0.0:
    resolution: {integrity: sha512-xAg7SOnEhrm5zI3puOOKyy1OMcMlIJZYNJY7xLBwSze0UjhPLnWfj2GF2EpT0jmzaJKIWKHLsaSSajf35bcYnA==}
    engines: {node: '>=v12.22.7'}

  scheduler@0.27.0:
    resolution: {integrity: sha512-eNv+WrVbKu1f3vbYJT/xtiF5syA5HPIMtf9IgY/nKg0sWqzAUEvqY/xm7OcZc/qafLx/iO9FgOmeSAp4v5ti/Q==}

  scroll-into-view-if-needed@3.1.0:
    resolution: {integrity: sha512-49oNpRjWRvnU8NyGVmUaYG4jtTkNonFZI86MmGRDqBphEK2EXT9gdEUoQPZhuBM8yWHxCWbobltqYO5M4XrUvQ==}

  semver@6.3.1:
    resolution: {integrity: sha512-BR7VvDCVHO+q2xBEWskxS6DJE1qRnb7DxzUrogb71CWoSficBxYsiAGd+Kl0mmq/MprG9yArRkyrQxTO6XjMzA==}
    hasBin: true

  semver@7.6.2:
    resolution: {integrity: sha512-FNAIBWCx9qcRhoHcgcJ0gvU7SN1lYU2ZXuSfl04bSC5OpvDHFyJCjdNHomPXxjQlCBU67YW64PzY7/VIEH7F2w==}
    engines: {node: '>=10'}
    hasBin: true

  semver@7.7.3:
    resolution: {integrity: sha512-SdsKMrI9TdgjdweUSR9MweHA4EJ8YxHn8DFaDisvhVlUOe4BF1tLD7GAj0lIqWVl+dPb/rExr0Btby5loQm20Q==}
    engines: {node: '>=10'}
    hasBin: true

  send@1.2.0:
    resolution: {integrity: sha512-uaW0WwXKpL9blXE2o0bRhoL2EGXIrZxQ2ZQ4mgcfoBxdFmQold+qWsD2jLrfZ0trjKL6vOw0j//eAwcALFjKSw==}
    engines: {node: '>= 18'}

  sentence-case@2.1.1:
    resolution: {integrity: sha512-ENl7cYHaK/Ktwk5OTD+aDbQ3uC8IByu/6Bkg+HDv8Mm+XnBnppVNalcfJTNsp1ibstKh030/JKQQWglDvtKwEQ==}

  serve-static@2.2.0:
    resolution: {integrity: sha512-61g9pCh0Vnh7IutZjtLGGpTA355+OPn2TyDv/6ivP2h/AdAVX9azsoxmg2/M6nZeQZNYBEwIcsne1mJd9oQItQ==}
    engines: {node: '>= 18'}

  set-blocking@2.0.0:
    resolution: {integrity: sha512-KiKBS8AnWGEyLzofFfmvKwpdPzqiy16LvQfK3yv/fVH7Bj13/wl3JSR1J+rfgRE9q7xUJK4qvgS8raSOeLUehw==}

  setprototypeof@1.2.0:
    resolution: {integrity: sha512-E5LDX7Wrp85Kil5bhZv46j8jOeboKq5JMmYM3gVGdGH8xFpPWXUMsNrlODCrkoxMEeNi/XZIwuRvY4XNwYMJpw==}

  sharp@0.34.5:
    resolution: {integrity: sha512-Ou9I5Ft9WNcCbXrU9cMgPBcCK8LiwLqcbywW3t4oDV37n1pzpuNLsYiAV8eODnjbtQlSDwZ2cUEeQz4E54Hltg==}
    engines: {node: ^18.17.0 || ^20.3.0 || >=21.0.0}

  shebang-command@2.0.0:
    resolution: {integrity: sha512-kHxr2zZpYtdmrN1qDjrrX/Z1rR1kG8Dx+gkpK1G4eXmvXswmcE1hTWBWYUzlraYw1/yZp6YuDY77YtvbN0dmDA==}
    engines: {node: '>=8'}

  shebang-regex@3.0.0:
    resolution: {integrity: sha512-7++dFhtcx3353uBaq8DDR4NuxBetBzC7ZQOhmTQInHEd6bSrXdiEyzCvG07Z44UYdLShWUyXt5M/yhz8ekcb1A==}
    engines: {node: '>=8'}

  shiki@3.15.0:
    resolution: {integrity: sha512-kLdkY6iV3dYbtPwS9KXU7mjfmDm25f5m0IPNFnaXO7TBPcvbUOY72PYXSuSqDzwp+vlH/d7MXpHlKO/x+QoLXw==}

  side-channel-list@1.0.0:
    resolution: {integrity: sha512-FCLHtRD/gnpCiCHEiJLOwdmFP+wzCmDEkc9y7NsYxeF4u7Btsn1ZuwgwJGxImImHicJArLP4R0yX4c2KCrMrTA==}
    engines: {node: '>= 0.4'}

  side-channel-map@1.0.1:
    resolution: {integrity: sha512-VCjCNfgMsby3tTdo02nbjtM/ewra6jPHmpThenkTYh8pG9ucZ/1P8So4u4FGBek/BjpOVsDCMoLA/iuBKIFXRA==}
    engines: {node: '>= 0.4'}

  side-channel-weakmap@1.0.2:
    resolution: {integrity: sha512-WPS/HvHQTYnHisLo9McqBHOJk2FkHO/tlpvldyrnem4aeQp4hai3gythswg6p01oSoTl58rcpiFAjF2br2Ak2A==}
    engines: {node: '>= 0.4'}

  side-channel@1.1.0:
    resolution: {integrity: sha512-ZX99e6tRweoUXqR+VBrslhda51Nh5MTQwou5tnUDgbtyM0dBgmhEDtWGP/xbKn6hqfPRHujUNwz5fy/wbbhnpw==}
    engines: {node: '>= 0.4'}

  siginfo@2.0.0:
    resolution: {integrity: sha512-ybx0WO1/8bSBLEWXZvEd7gMW3Sn3JFlW3TvX1nREbDLRNQNaeNN8WK0meBwPdAaOI7TtRRRJn/Es1zhrrCHu7g==}

  signal-exit@3.0.7:
    resolution: {integrity: sha512-wnD2ZE+l+SPC/uoS0vXeE9L1+0wuaMqKlfz9AMUo38JsyLSBWSFcHR1Rri62LZc12vLr1gb3jl7iwQhgwpAbGQ==}

  signal-exit@4.1.0:
    resolution: {integrity: sha512-bzyZ1e88w9O1iNJbKnOlvYTrWPDl46O1bG0D3XInv+9tkPrxrN8jUUTiFlDkkmKWgn1M6CfIA13SuGqOa9Korw==}
    engines: {node: '>=14'}

  sisteransi@1.0.5:
    resolution: {integrity: sha512-bLGGlR1QxBcynn2d5YmDX4MGjlZvy2MRBDRNHLJ8VI6l6+9FUiyTFNJ0IveOSP0bcXgVDPRcfGqA0pjaqUpfVg==}

  slash@3.0.0:
    resolution: {integrity: sha512-g9Q1haeby36OSStwb4ntCGGGaKsaVSjQ68fBxoQcutl5fS1vuY18H3wSt3jFyFtrkx+Kz0V1G85A4MyAdDMi2Q==}
    engines: {node: '>=8'}

  smart-buffer@4.2.0:
    resolution: {integrity: sha512-94hK0Hh8rPqQl2xXc3HsaBoOXKV20MToPkcXvwbISWLEs+64sBq5kFgn2kJDHb1Pry9yrP0dxrCI9RRci7RXKg==}
    engines: {node: '>= 6.0.0', npm: '>= 3.0.0'}

  snake-case@2.1.0:
    resolution: {integrity: sha512-FMR5YoPFwOLuh4rRz92dywJjyKYZNLpMn1R5ujVpIYkbA9p01fq8RMg0FkO4M+Yobt4MjHeLTJVm5xFFBHSV2Q==}

  socks-proxy-agent@8.0.5:
    resolution: {integrity: sha512-HehCEsotFqbPW9sJ8WVYB6UbmIMv7kUUORIF2Nncq4VQvBfNBLibW9YZR5dlYCSUhwcD628pRllm7n+E+YTzJw==}
    engines: {node: '>= 14'}

  socks@2.8.7:
    resolution: {integrity: sha512-HLpt+uLy/pxB+bum/9DzAgiKS8CX1EvbWxI4zlmgGCExImLdiad2iCwXT5Z4c9c3Eq8rP2318mPW2c+QbtjK8A==}
    engines: {node: '>= 10.0.0', npm: '>= 3.0.0'}

  sonner@2.0.7:
    resolution: {integrity: sha512-W6ZN4p58k8aDKA4XPcx2hpIQXBRAgyiWVkYhT7CvK6D3iAu7xjvVyhQHg2/iaKJZ1XVJ4r7XuwGL+WGEK37i9w==}
    peerDependencies:
      react: ^18.0.0 || ^19.0.0 || ^19.0.0-rc
      react-dom: ^18.0.0 || ^19.0.0 || ^19.0.0-rc

  source-map-js@1.2.1:
    resolution: {integrity: sha512-UXWMKhLOwVKb728IUtQPXxfYU+usdybtUrK/8uGE8CQMvrhOpwvzDBwj0QhSL7MQc7vIsISBG8VQ8+IDQxpfQA==}
    engines: {node: '>=0.10.0'}

  source-map@0.6.1:
    resolution: {integrity: sha512-UjgapumWlbMhkBgzT7Ykc5YXUT46F0iKu8SGXq0bcwP5dz/h0Plj6enJqjz1Zbq2l5WaqYnrVbwWOWMyF3F47g==}
    engines: {node: '>=0.10.0'}

  source-map@0.7.6:
    resolution: {integrity: sha512-i5uvt8C3ikiWeNZSVZNWcfZPItFQOsYTUAOkcUPGd8DqDy1uOUikjt5dG+uRlwyvR108Fb9DOd4GvXfT0N2/uQ==}
    engines: {node: '>= 12'}

  space-separated-tokens@2.0.2:
    resolution: {integrity: sha512-PEGlAwrG8yXGXRjW32fGbg66JAlOAwbObuqVoJpv/mRgoWDQfgH1wDPvtzWyUSNAXBGSk8h755YDbbcEy3SH2Q==}

  spawn-wrap@2.0.0:
    resolution: {integrity: sha512-EeajNjfN9zMnULLwhZZQU3GWBoFNkbngTUPfaawT4RkMiviTxcX0qfhVbGey39mfctfDHkWtuecgQ8NJcyQWHg==}
    engines: {node: '>=8'}

  spawndamnit@3.0.1:
    resolution: {integrity: sha512-MmnduQUuHCoFckZoWnXsTg7JaiLBJrKFj9UI2MbRPGaJeVpsLcVBu6P/IGZovziM/YBsellCmsprgNA+w0CzVg==}

  split2@4.2.0:
    resolution: {integrity: sha512-UcjcJOWknrNkF6PLX83qcHM6KHgVKNkV62Y8a5uYDVv9ydGQVwAHMKqHdJje1VTWpljG0WYpCDhrCdAOYH4TWg==}
    engines: {node: '>= 10.x'}

  sprintf-js@1.0.3:
    resolution: {integrity: sha512-D9cPgkvLlV3t3IzL0D0YLvGA9Ahk4PcvVwUbN0dSGr1aP0Nrt4AEnTUbuGvquEC0mA64Gqt1fzirlRs5ibXx8g==}

  stackback@0.0.2:
    resolution: {integrity: sha512-1XMJE5fQo1jGH6Y/7ebnwPOBEkIEnT4QF32d5R1+VXdXveM0IBMJt8zfaxX1P3QhVwrYe+576+jkANtSS2mBbw==}

  statuses@2.0.1:
    resolution: {integrity: sha512-RwNA9Z/7PrK06rYLIzFMlaF+l73iwpzsqRIFgbMLbTcLD6cOao82TaWefPXQvB2fOC4AjuYSEndS7N/mTCbkdQ==}
    engines: {node: '>= 0.8'}

  statuses@2.0.2:
    resolution: {integrity: sha512-DvEy55V3DB7uknRo+4iOGT5fP1slR8wQohVdknigZPMpMstaKJQWhwiYBACJE3Ul2pTnATihhBYnRhZQHGBiRw==}
    engines: {node: '>= 0.8'}

  std-env@3.10.0:
    resolution: {integrity: sha512-5GS12FdOZNliM5mAOxFRg7Ir0pWz8MdpYm6AY6VPkGpbA7ZzmbzNcBJQ0GPvvyWgcY7QAhCgf9Uy89I03faLkg==}

  string-width@4.2.3:
    resolution: {integrity: sha512-wKyQRQpjJ0sIp62ErSZdGsjMJWsap5oRNihHhu6G7JVO/9jIB6UyevL+tXuOqrng8j/cxKTWyWUwvSTriiZz/g==}
    engines: {node: '>=8'}

  string-width@5.1.2:
    resolution: {integrity: sha512-HnLOCR3vjcY8beoNLtcjZ5/nxn2afmME6lhrDrebokqMap+XbeW8n9TXpPDOqdGK5qcI3oT0GKTW6wC7EMiVqA==}
    engines: {node: '>=12'}

  string_decoder@1.3.0:
    resolution: {integrity: sha512-hkRX8U1WjJFd8LsDJ2yQ/wWWxaopEsABU1XfkM8A+j0+85JAGppt16cr1Whg6KIbb4okU6Mql6BOj+uup/wKeA==}

  stringify-entities@4.0.4:
    resolution: {integrity: sha512-IwfBptatlO+QCJUo19AqvrPNqlVMpW9YEL2LIVY+Rpv2qsjCGxaDLNRgeGsQWJhfItebuJhsGSLjaBbNSQ+ieg==}

  strip-ansi@6.0.1:
    resolution: {integrity: sha512-Y38VPSHcqkFrCpFnQ9vuSXmquuv5oXOKpGeT6aGrr3o3Gc9AlVa6JBfUSOCnbxGGZF+/0ooI7KrPuUSztUdU5A==}
    engines: {node: '>=8'}

  strip-ansi@7.1.2:
    resolution: {integrity: sha512-gmBGslpoQJtgnMAvOVqGZpEz9dyoKTCzy2nfz/n8aIFhN/jCE/rCmcxabB6jOOHV+0WNnylOxaxBQPSvcWklhA==}
    engines: {node: '>=12'}

  strip-bom@3.0.0:
    resolution: {integrity: sha512-vavAMRXOgBVNF6nyEEmL3DBK19iRpDcoIwW+swQ+CbGiu7lju6t+JklA1MHweoWtadgt4ISVUsXLyDq34ddcwA==}
    engines: {node: '>=4'}

  strip-bom@4.0.0:
    resolution: {integrity: sha512-3xurFv5tEgii33Zi8Jtp55wEIILR9eh34FAW00PZf+JnSsTmV/ioewSgQl97JHvgjoRGwPShsWm+IdrxB35d0w==}
    engines: {node: '>=8'}

  strip-final-newline@2.0.0:
    resolution: {integrity: sha512-BrpvfNAE3dcvq7ll3xVumzjKjZQ5tI1sEUIKr3Uoks0XUl45St3FlatVqef9prk4jRDzhW6WZg+3bk93y6pLjA==}
    engines: {node: '>=6'}

  strip-json-comments@2.0.1:
    resolution: {integrity: sha512-4gB8na07fecVVkOI6Rs4e7T6NOTki5EmL7TUduTs6bu3EdnSycntVJ4re8kgZA+wx9IueI2Y11bfbgwtzuE0KQ==}
    engines: {node: '>=0.10.0'}

  strip-json-comments@3.1.1:
    resolution: {integrity: sha512-6fPc+R4ihwqP6N/aIv2f1gMH8lOVtWQHoqC4yK6oSDVVocumAsfCqjkXnqiYMhmMwS/mEHLp7Vehlt3ql6lEig==}
    engines: {node: '>=8'}

<<<<<<< HEAD
  strtok3@10.3.4:
    resolution: {integrity: sha512-KIy5nylvC5le1OdaaoCJ07L+8iQzJHGH6pWDuzS+d07Cu7n1MZ2x26P8ZKIWfbK02+XIL8Mp4RkWeqdUCrDMfg==}
    engines: {node: '>=18'}

  style-to-js@1.1.19:
    resolution: {integrity: sha512-Ev+SgeqiNGT1ufsXyVC5RrJRXdrkRJ1Gol9Qw7Pb72YCKJXrBvP0ckZhBeVSrw2m06DJpei2528uIpjMb4TsoQ==}
=======
  style-to-js@1.1.21:
    resolution: {integrity: sha512-RjQetxJrrUJLQPHbLku6U/ocGtzyjbJMP9lCNK7Ag0CNh690nSH8woqWH9u16nMjYBAok+i7JO1NP2pOy8IsPQ==}
>>>>>>> 69c2b218

  style-to-object@1.0.14:
    resolution: {integrity: sha512-LIN7rULI0jBscWQYaSswptyderlarFkjQ+t79nzty8tcIAceVomEVlLzH5VP4Cmsv6MtKhs7qaAiwlcp+Mgaxw==}

  styled-jsx@5.1.6:
    resolution: {integrity: sha512-qSVyDTeMotdvQYoHWLNGwRFJHC+i+ZvdBRYosOFgC+Wg1vx4frN2/RG/NA7SYqqvKNLf39P2LSRA2pu6n0XYZA==}
    engines: {node: '>= 12.0.0'}
    peerDependencies:
      '@babel/core': '*'
      babel-plugin-macros: '*'
      react: '>= 16.8.0 || 17.x.x || ^18.0.0-0 || ^19.0.0-0'
    peerDependenciesMeta:
      '@babel/core':
        optional: true
      babel-plugin-macros:
        optional: true

  supports-color@5.5.0:
    resolution: {integrity: sha512-QjVjwdXIt408MIiAqCX4oUKsgU2EqAGzs2Ppkm4aQYbjm+ZEWEcW4SfFNTr4uMNZma0ey4f5lgLrkB0aX0QMow==}
    engines: {node: '>=4'}

  supports-color@7.2.0:
    resolution: {integrity: sha512-qpCAvRl9stuOHveKsn7HncJRvv501qIacKzQlO/+Lwxc9+0q2wLyv4Dfvt80/DPn2pqOBsJdDiogXGR9+OvwRw==}
    engines: {node: '>=8'}

  supports-preserve-symlinks-flag@1.0.0:
    resolution: {integrity: sha512-ot0WnXS9fgdkgIcePe6RHNk1WA8+muPa6cSjeR3V8K27q9BB1rTE3R1p7Hv0z1ZyAc8s6Vvv8DIyWf681MAt0w==}
    engines: {node: '>= 0.4'}

  swap-case@1.1.2:
    resolution: {integrity: sha512-BAmWG6/bx8syfc6qXPprof3Mn5vQgf5dwdUNJhsNqU9WdPt5P+ES/wQ5bxfijy8zwZgZZHslC3iAsxsuQMCzJQ==}

  swr@2.3.6:
    resolution: {integrity: sha512-wfHRmHWk/isGNMwlLGlZX5Gzz/uTgo0o2IRuTMcf4CPuPFJZlq0rDaKUx+ozB5nBOReNV1kiOyzMfj+MBMikLw==}
    peerDependencies:
      react: ^16.11.0 || ^17.0.0 || ^18.0.0 || ^19.0.0

  symbol-tree@3.2.4:
    resolution: {integrity: sha512-9QNk5KwDF+Bvz+PyObkmSYjI5ksVUYtjW7AU22r2NKcfLJcXp96hkDWU3+XndOsUb+AQ9QhfzfCT2O+CNWT5Tw==}

  tailwind-merge@3.4.0:
    resolution: {integrity: sha512-uSaO4gnW+b3Y2aWoWfFpX62vn2sR3skfhbjsEnaBI81WD1wBLlHZe5sWf0AqjksNdYTbGBEd0UasQMT3SNV15g==}

  tailwindcss@4.1.17:
    resolution: {integrity: sha512-j9Ee2YjuQqYT9bbRTfTZht9W/ytp5H+jJpZKiYdP/bpnXARAuELt9ofP0lPnmHjbga7SNQIxdTAXCmtKVYjN+Q==}

  tapable@2.3.0:
    resolution: {integrity: sha512-g9ljZiwki/LfxmQADO3dEY1CbpmXT5Hm2fJ+QaGKwSXUylMybePR7/67YW7jOrrvjEgL1Fmz5kzyAjWVWLlucg==}
    engines: {node: '>=6'}

  term-size@2.2.1:
    resolution: {integrity: sha512-wK0Ri4fOGjv/XPy8SBHZChl8CM7uMc5VML7SqiQ0zG7+J5Vr+RMQDoHa2CNT6KHUnTGIXH34UDMkPzAUyapBZg==}
    engines: {node: '>=8'}

  test-exclude@6.0.0:
    resolution: {integrity: sha512-cAGWPIyOHU6zlmg88jwm7VRyXnMN7iV68OGAbYDk/Mh/xC/pzVPlQtY6ngoIH/5/tciuhGfvESU8GrHrcxD56w==}
    engines: {node: '>=8'}

  text-extensions@2.4.0:
    resolution: {integrity: sha512-te/NtwBwfiNRLf9Ijqx3T0nlqZiQ2XrrtBvu+cLL8ZRrGkO0NHTug8MYFKyoSrv/sHTaSKfilUkizV6XhxMJ3g==}
    engines: {node: '>=8'}

  throttleit@2.1.0:
    resolution: {integrity: sha512-nt6AMGKW1p/70DF/hGBdJB57B8Tspmbp5gfJ8ilhLnt7kkr2ye7hzD6NVG8GGErk2HWF34igrL2CXmNIkzKqKw==}
    engines: {node: '>=18'}

  through@2.3.8:
    resolution: {integrity: sha512-w89qg7PI8wAdvX60bMDP+bFoD5Dvhm9oLheFp5O4a2QF0cSBGsBX4qZmadPMvVqlLJBBci+WqGGOAPvcDeNSVg==}

  tiny-case@1.0.3:
    resolution: {integrity: sha512-Eet/eeMhkO6TX8mnUteS9zgPbUMQa4I6Kkp5ORiBD5476/m+PIRiumP5tmh5ioJpH7k51Kehawy2UDfsnxxY8Q==}

  tinybench@2.9.0:
    resolution: {integrity: sha512-0+DUvqWMValLmha6lr4kD8iAMK1HzV0/aKnCtWb9v9641TnP/MFb7Pc2bxoxQjTXAErryXVgUOfv2YqNllqGeg==}

  tinycolor2@1.6.0:
    resolution: {integrity: sha512-XPaBkWQJdsf3pLKJV9p4qN/S+fm2Oj8AIPo1BTUhg5oxkvm9+SVEGFdhyOz7tTdUTfvxMiAs4sp6/eZO2Ew+pw==}

  tinyexec@0.3.2:
    resolution: {integrity: sha512-KQQR9yN7R5+OSwaK0XQoj22pwHoTlgYqmUscPYoknOoWCWfj/5/ABTMRi69FrKU5ffPVh5QcFikpWJI/P1ocHA==}

  tinyexec@1.0.2:
    resolution: {integrity: sha512-W/KYk+NFhkmsYpuHq5JykngiOCnxeVL8v8dFnqxSD8qEEdRfXk1SDM6JzNqcERbcGYj9tMrDQBYV9cjgnunFIg==}
    engines: {node: '>=18'}

  tinyglobby@0.2.15:
    resolution: {integrity: sha512-j2Zq4NyQYG5XMST4cbs02Ak8iJUdxRM0XI5QyxXuZOzKOINmWurp3smXu3y5wDcJrptwpSjgXHzIQxR0omXljQ==}
    engines: {node: '>=12.0.0'}

  tinygradient@1.1.5:
    resolution: {integrity: sha512-8nIfc2vgQ4TeLnk2lFj4tRLvvJwEfQuabdsmvDdQPT0xlk9TaNtpGd6nNRxXoK6vQhN6RSzj+Cnp5tTQmpxmbw==}

  tinyrainbow@3.0.3:
    resolution: {integrity: sha512-PSkbLUoxOFRzJYjjxHJt9xro7D+iilgMX/C9lawzVuYiIdcihh9DXmVibBe8lmcFrRi/VzlPjBxbN7rH24q8/Q==}
    engines: {node: '>=14.0.0'}

  title-case@2.1.1:
    resolution: {integrity: sha512-EkJoZ2O3zdCz3zJsYCsxyq2OC5hrxR9mfdd5I+w8h/tmFfeOxJ+vvkxsKxdmN0WtS9zLdHEgfgVOiMVgv+Po4Q==}

  tldts-core@7.0.19:
    resolution: {integrity: sha512-lJX2dEWx0SGH4O6p+7FPwYmJ/bu1JbcGJ8RLaG9b7liIgZ85itUVEPbMtWRVrde/0fnDPEPHW10ZsKW3kVsE9A==}

  tldts@7.0.19:
    resolution: {integrity: sha512-8PWx8tvC4jDB39BQw1m4x8y5MH1BcQ5xHeL2n7UVFulMPH/3Q0uiamahFJ3lXA0zO2SUyRXuVVbWSDmstlt9YA==}
    hasBin: true

  tmp@0.0.33:
    resolution: {integrity: sha512-jRCJlojKnZ3addtTOjdIqoRuPEKBvNXcGYqzO6zWZX8KfKEpnGY5jfggJQ3EjKuu8D4bJRr0y+cYJFmYbImXGw==}
    engines: {node: '>=0.6.0'}

  to-regex-range@5.0.1:
    resolution: {integrity: sha512-65P7iz6X5yEr1cwcgvQxbbIw7Uk3gOy5dIdtZ4rDveLqhrdJP+Li/Hx6tyK0NEb+2GCyneCMJiGqrADCSNk8sQ==}
    engines: {node: '>=8.0'}

  toidentifier@1.0.1:
    resolution: {integrity: sha512-o5sSPKEkg/DIQNmH43V0/uerLrpzVedkUh8tGNvaeXpfpuwjKenlSox/2O/BTlZUtEe+JG7s5YhEz608PlAHRA==}
    engines: {node: '>=0.6'}

  token-types@6.1.1:
    resolution: {integrity: sha512-kh9LVIWH5CnL63Ipf0jhlBIy0UsrMj/NJDfpsy1SqOXlLKEVyXXYrnFxFT1yOOYVGBSApeVnjPw/sBz5BfEjAQ==}
    engines: {node: '>=14.16'}

  toposort@2.0.2:
    resolution: {integrity: sha512-0a5EOkAUp8D4moMi2W8ZF8jcga7BgZd91O/yabJCFY8az+XSzeGyTKs0Aoo897iV1Nj6guFq8orWDS96z91oGg==}

  tough-cookie@6.0.0:
    resolution: {integrity: sha512-kXuRi1mtaKMrsLUxz3sQYvVl37B0Ns6MzfrtV5DvJceE9bPyspOqk9xxv7XbZWcfLWbFmm997vl83qUWVJA64w==}
    engines: {node: '>=16'}

  tr46@6.0.0:
    resolution: {integrity: sha512-bLVMLPtstlZ4iMQHpFHTR7GAGj2jxi8Dg0s2h2MafAE4uSWF98FC/3MomU51iQAMf8/qDUbKWf5GxuvvVcXEhw==}
    engines: {node: '>=20'}

  tree-kill@1.2.2:
    resolution: {integrity: sha512-L0Orpi8qGpRG//Nd+H90vFB+3iHnue1zSSGmNOOCh1GLJ7rUKVwV2HvijphGQS2UmhUZewS9VgvxYIdgr+fG1A==}
    hasBin: true

  trim-lines@3.0.1:
    resolution: {integrity: sha512-kRj8B+YHZCc9kQYdWfJB2/oUl9rA99qbowYYBtr4ui4mZyAQ2JpvVBd/6U2YloATfqBhBTSMhTpgBHtU0Mf3Rg==}

  trough@2.2.0:
    resolution: {integrity: sha512-tmMpK00BjZiUyVyvrBK7knerNgmgvcV/KLVyuma/SC+TQN167GrMRciANTz09+k3zW8L8t60jWO1GpfkZdjTaw==}

  trpc-cli@0.12.1:
    resolution: {integrity: sha512-/D/mIQf3tUrS7ZKJZ1gmSPJn2psAABJfkC5Eevm55SZ4s6KwANOUNlwhAGXN9HT4VSJVfoF2jettevE9vHPQlg==}
    engines: {node: '>=18'}
    hasBin: true
    peerDependencies:
      '@orpc/server': ^1.0.0
      '@trpc/server': ^10.45.2 || ^11.0.1
      '@valibot/to-json-schema': ^1.1.0
      effect: ^3.14.2 || ^4.0.0
      valibot: ^1.1.0
      zod: ^3.24.0 || ^4.0.0
    peerDependenciesMeta:
      '@orpc/server':
        optional: true
      '@trpc/server':
        optional: true
      '@valibot/to-json-schema':
        optional: true
      effect:
        optional: true
      valibot:
        optional: true
      zod:
        optional: true

  ts-api-utils@2.1.0:
    resolution: {integrity: sha512-CUgTZL1irw8u29bzrOD/nH85jqyc74D6SshFgujOIA7osm2Rz7dYH77agkx7H4FBNxDq7Cjf+IjaX/8zwFW+ZQ==}
    engines: {node: '>=18.12'}
    peerDependencies:
      typescript: '>=4.8.4'

  ts-morph@27.0.2:
    resolution: {integrity: sha512-fhUhgeljcrdZ+9DZND1De1029PrE+cMkIP7ooqkLRTrRLTqcki2AstsyJm0vRNbTbVCNJ0idGlbBrfqc7/nA8w==}

  ts-node@10.9.2:
    resolution: {integrity: sha512-f0FFpIdcHgn8zcPSbf1dRevwt047YMnaiJM3u2w2RewrB+fob/zePZcrOyQoLMMO7aBIddLcQIEK5dYjkLnGrQ==}
    hasBin: true
    peerDependencies:
      '@swc/core': '>=1.2.50'
      '@swc/wasm': '>=1.2.50'
      '@types/node': '*'
      typescript: '>=2.7'
    peerDependenciesMeta:
      '@swc/core':
        optional: true
      '@swc/wasm':
        optional: true

  tsdown@0.16.6:
    resolution: {integrity: sha512-g3xHEnGdfwJTlXhEkqww3Q/KlCfyNFw4rnzuQ9Gqw8T2xjDYrw94qmSw5wYYTAW5zV1sEfWDlfgxZo5mmtu0NQ==}
    engines: {node: '>=20.19.0'}
    hasBin: true
    peerDependencies:
      '@arethetypeswrong/core': ^0.18.1
      '@vitejs/devtools': ^0.0.0-alpha.17
      publint: ^0.3.0
      typescript: ^5.0.0
      unplugin-lightningcss: ^0.4.0
      unplugin-unused: ^0.5.0
    peerDependenciesMeta:
      '@arethetypeswrong/core':
        optional: true
      '@vitejs/devtools':
        optional: true
      publint:
        optional: true
      typescript:
        optional: true
      unplugin-lightningcss:
        optional: true
      unplugin-unused:
        optional: true

  tslib@1.14.1:
    resolution: {integrity: sha512-Xni35NKzjgMrwevysHTCArtLDpPvye8zV/0E4EyYn43P7/7qvQwPh9BGkHewbMulVntbigmcT7rdX3BNo9wRJg==}

  tslib@2.8.1:
    resolution: {integrity: sha512-oJFu94HQb+KVduSUQL7wnpmqnfmLsOA/nAh6b6EH0wCEoK0/mPeXU6c3wKDV83MkOuHPRHtSXKKU99IBazS/2w==}

  turbo-darwin-64@2.6.1:
    resolution: {integrity: sha512-Dm0HwhyZF4J0uLqkhUyCVJvKM9Rw7M03v3J9A7drHDQW0qAbIGBrUijQ8g4Q9Cciw/BXRRd8Uzkc3oue+qn+ZQ==}
    cpu: [x64]
    os: [darwin]

  turbo-darwin-arm64@2.6.1:
    resolution: {integrity: sha512-U0PIPTPyxdLsrC3jN7jaJUwgzX5sVUBsKLO7+6AL+OASaa1NbT1pPdiZoTkblBAALLP76FM0LlnsVQOnmjYhyw==}
    cpu: [arm64]
    os: [darwin]

  turbo-linux-64@2.6.1:
    resolution: {integrity: sha512-eM1uLWgzv89bxlK29qwQEr9xYWBhmO/EGiH22UGfq+uXr+QW1OvNKKMogSN65Ry8lElMH4LZh0aX2DEc7eC0Mw==}
    cpu: [x64]
    os: [linux]

  turbo-linux-arm64@2.6.1:
    resolution: {integrity: sha512-MFFh7AxAQAycXKuZDrbeutfWM5Ep0CEZ9u7zs4Hn2FvOViTCzIfEhmuJou3/a5+q5VX1zTxQrKGy+4Lf5cdpsA==}
    cpu: [arm64]
    os: [linux]

  turbo-windows-64@2.6.1:
    resolution: {integrity: sha512-buq7/VAN7KOjMYi4tSZT5m+jpqyhbRU2EUTTvp6V0Ii8dAkY2tAAjQN1q5q2ByflYWKecbQNTqxmVploE0LVwQ==}
    cpu: [x64]
    os: [win32]

  turbo-windows-arm64@2.6.1:
    resolution: {integrity: sha512-7w+AD5vJp3R+FB0YOj1YJcNcOOvBior7bcHTodqp90S3x3bLgpr7tE6xOea1e8JkP7GK6ciKVUpQvV7psiwU5Q==}
    cpu: [arm64]
    os: [win32]

  turbo@2.6.1:
    resolution: {integrity: sha512-qBwXXuDT3rA53kbNafGbT5r++BrhRgx3sAo0cHoDAeG9g1ItTmUMgltz3Hy7Hazy1ODqNpR+C7QwqL6DYB52yA==}
    hasBin: true

  tw-animate-css@1.4.0:
    resolution: {integrity: sha512-7bziOlRqH0hJx80h/3mbicLW7o8qLsH5+RaLR2t+OHM3D0JlWGODQKQ4cxbK7WlvmUxpcj6Kgu6EKqjrGFe3QQ==}

  type-check@0.4.0:
    resolution: {integrity: sha512-XleUoc9uwGXqjWwXaUTZAmzMcFZ5858QA2vvx1Ur5xIcixXIP+8LnFDgRplU30us6teqdlskFfu+ae4K79Ooew==}
    engines: {node: '>= 0.8.0'}

  type-fest@0.21.3:
    resolution: {integrity: sha512-t0rzBq87m3fVcduHDUFhKmyyX+9eo6WQjZvf51Ea/M0Q7+T374Jp1aUiyUl0GKxp8M/OETVHSDvmkyPgvX+X2w==}
    engines: {node: '>=10'}

<<<<<<< HEAD
  type-fest@0.8.1:
    resolution: {integrity: sha512-4dbzIzqvjtgiM5rw1k5rEHtBANKmdudhGyBEajN01fEyhaAIhsoKNy6y7+IN93IfpFtwY9iqi7kD+xwKhQsNJA==}
    engines: {node: '>=8'}

  type-fest@2.19.0:
    resolution: {integrity: sha512-RAH822pAdBgcNMAfWnCBU3CFZcfZ/i1eZjwFU/dsLKumyuuP3niueg2UAukXYF0E2AAoc82ZSSf9J0WQBinzHA==}
    engines: {node: '>=12.20'}

  type-is@2.0.1:
    resolution: {integrity: sha512-OZs6gsjF4vMp32qrCbiVSkrFmXtG/AZhY3t0iAMrMBiAZyV9oALtXO8hsrHbMXF9x6L3grlFuwW2oAz7cav+Gw==}
    engines: {node: '>= 0.6'}

  typedarray-to-buffer@3.1.5:
    resolution: {integrity: sha512-zdu8XMNEDepKKR+XYOXAVPtWui0ly0NtohUscw+UmaHiAWT8hrV1rr//H6V+0DvJ3OQ19S979M0laLfX8rm82Q==}

  typescript-eslint@8.46.4:
    resolution: {integrity: sha512-KALyxkpYV5Ix7UhvjTwJXZv76VWsHG+NjNlt/z+a17SOQSiOcBdUXdbJdyXi7RPxrBFECtFOiPwUJQusJuCqrg==}
=======
  typescript-eslint@8.47.0:
    resolution: {integrity: sha512-Lwe8i2XQ3WoMjua/r1PHrCTpkubPYJCAfOurtn+mtTzqB6jNd+14n9UN1bJ4s3F49x9ixAm0FLflB/JzQ57M8Q==}
>>>>>>> 69c2b218
    engines: {node: ^18.18.0 || ^20.9.0 || >=21.1.0}
    peerDependencies:
      eslint: ^8.57.0 || ^9.0.0
      typescript: '>=4.8.4 <6.0.0'

  typescript@5.9.3:
    resolution: {integrity: sha512-jl1vZzPDinLr9eUt3J/t7V6FgNEw9QjvBPdysz9KfQDD41fQrC2Y4vKQdiaUpFT4bXlb1RHhLpp8wtm6M5TgSw==}
    engines: {node: '>=14.17'}
    hasBin: true

  uglify-js@3.19.3:
    resolution: {integrity: sha512-v3Xu+yuwBXisp6QYTcH4UbH+xYJXqnq2m/LtQVWKWzYc1iehYnLixoQDN9FH6/j9/oybfd6W9Ghwkl8+UMKTKQ==}
    engines: {node: '>=0.8.0'}
    hasBin: true

<<<<<<< HEAD
  uint8array-extras@1.5.0:
    resolution: {integrity: sha512-rvKSBiC5zqCCiDZ9kAOszZcDvdAHwwIKJG33Ykj43OKcWsnmcBRL09YTU4nOeHZ8Y2a7l1MgTd08SBe9A8Qj6A==}
    engines: {node: '>=18'}

  ultracite@6.3.2:
    resolution: {integrity: sha512-lIHpVBDmuodzJ6llhVct5VDzbOufUE2XmtfnUyq5Apba1vbAE0RYN3Zm2tcmF5EdaV2HTxcY6XQRNaE+ynlXCg==}
=======
  ultracite@6.3.6:
    resolution: {integrity: sha512-GTDos8mpW3Z/4yMGjZj3ux8HZxznYkV+1WGtDCHE8cuLqgICjJMhbdjTN/foL3Za9Hhr2ZloKMIrj3hiwPrN8A==}
>>>>>>> 69c2b218
    hasBin: true

  unconfig-core@7.4.1:
    resolution: {integrity: sha512-Bp/bPZjV2Vl/fofoA2OYLSnw1Z0MOhCX7zHnVCYrazpfZvseBbGhwcNQMxsg185Mqh7VZQqK3C8hFG/Dyng+yA==}

  undici-types@7.16.0:
    resolution: {integrity: sha512-Zz+aZWSj8LE6zoxD+xrjh4VfkIG8Ya6LvYkZqtUQGJPZjYl53ypCaUwWqo7eI0x66KBGeRo+mlBEkMSeSZ38Nw==}

  unicorn-magic@0.1.0:
    resolution: {integrity: sha512-lRfVq8fE8gz6QMBuDM6a+LO3IAzTi05H6gCVaUpir2E1Rwpo4ZUog45KpNXKC/Mn3Yb9UDuHumeFTo9iV/D9FQ==}
    engines: {node: '>=18'}

  unified@11.0.5:
    resolution: {integrity: sha512-xKvGhPWw3k84Qjh8bI3ZeJjqnyadK+GEFtazSfZv/rKeTkTjOJho6mFqh2SM96iIcZokxiOpg78GazTSg8+KHA==}

  unist-util-is@6.0.1:
    resolution: {integrity: sha512-LsiILbtBETkDz8I9p1dQ0uyRUWuaQzd/cuEeS1hoRSyW5E5XGmTzlwY1OrNzzakGowI9Dr/I8HVaw4hTtnxy8g==}

  unist-util-position-from-estree@2.0.0:
    resolution: {integrity: sha512-KaFVRjoqLyF6YXCbVLNad/eS4+OfPQQn2yOd7zF/h5T/CSL2v8NpN6a5TPvtbXthAGw5nG+PuTtq+DdIZr+cRQ==}

  unist-util-position@5.0.0:
    resolution: {integrity: sha512-fucsC7HjXvkB5R3kTCO7kUjRdrS0BJt3M/FPxmHMBOm8JQi2BsHAHFsy27E0EolP8rp0NzXsJ+jNPyDWvOJZPA==}

  unist-util-remove-position@5.0.0:
    resolution: {integrity: sha512-Hp5Kh3wLxv0PHj9m2yZhhLt58KzPtEYKQQ4yxfYFEO7EvHwzyDYnduhHnY1mDxoqr7VUwVuHXk9RXKIiYS1N8Q==}

  unist-util-stringify-position@4.0.0:
    resolution: {integrity: sha512-0ASV06AAoKCDkS2+xw5RXJywruurpbC4JZSm7nr7MOt1ojAzvyyaO+UxZf18j8FCF6kmzCZKcAgN/yu2gm2XgQ==}

  unist-util-visit-parents@6.0.2:
    resolution: {integrity: sha512-goh1s1TBrqSqukSc8wrjwWhL0hiJxgA8m4kFxGlQ+8FYQ3C/m11FcTs4YYem7V664AhHVvgoQLk890Ssdsr2IQ==}

  unist-util-visit@5.0.0:
    resolution: {integrity: sha512-MR04uvD+07cwl/yhVuVWAtw+3GOR/knlL55Nd/wAdblk27GCVt3lqpTivy/tkJcZoNPzTwS1Y+KMojlLDhoTzg==}

  universalify@0.1.2:
    resolution: {integrity: sha512-rBJeI5CXAlmy1pV+617WB9J63U6XcazHHF2f2dbJix4XzpUF0RS3Zbj0FGIOCAva5P/d/GBOYaACQ1w+0azUkg==}
    engines: {node: '>= 4.0.0'}

  universalify@2.0.1:
    resolution: {integrity: sha512-gptHNQghINnc/vTGIk0SOFGFNXw7JVrlRUtConJRlvaw6DuX0wO5Jeko9sWrMBhh+PsYAZ7oXAiOnf/UKogyiw==}
    engines: {node: '>= 10.0.0'}

<<<<<<< HEAD
  unpipe@1.0.0:
    resolution: {integrity: sha512-pjy2bYhSsufwWlKwPc+l3cN7+wuJlK6uz0YdJEOlQDbl6jo/YlPi4mb8agUkVC8BF7V8NuzeyPNqRksA3hztKQ==}
    engines: {node: '>= 0.8'}

  unrun@0.2.9:
    resolution: {integrity: sha512-Cta7uGK/08OqH2O0HLYXs1AfIBp2+2v11ZoeAIqJLUCb9CN+7uxj+CldHCzqAw30b8MJEmWe+BFgK2sl4lJXlw==}
=======
  unrun@0.2.11:
    resolution: {integrity: sha512-HjUuNLRGfRxMvxkwOuO/CpkSzdizTPPApbarLplsTzUm8Kex+nS9eomKU1qgVus6WGWkDYhtf/mgNxGEpyTR6A==}
>>>>>>> 69c2b218
    engines: {node: '>=20.19.0'}
    hasBin: true
    peerDependencies:
      synckit: ^0.11.11
    peerDependenciesMeta:
      synckit:
        optional: true

  update-browserslist-db@1.1.4:
    resolution: {integrity: sha512-q0SPT4xyU84saUX+tomz1WLkxUbuaJnR1xWt17M7fJtEJigJeWUNGUqrauFXsHnqev9y9JTRGwk13tFBuKby4A==}
    hasBin: true
    peerDependencies:
      browserslist: '>= 4.21.0'

  update-check@1.5.4:
    resolution: {integrity: sha512-5YHsflzHP4t1G+8WGPlvKbJEbAJGCgw+Em+dGR1KmBUbr1J36SJBqlHLjR7oob7sco5hWHGQVcr9B2poIVDDTQ==}

  upper-case-first@1.1.2:
    resolution: {integrity: sha512-wINKYvI3Db8dtjikdAqoBbZoP6Q+PZUyfMR7pmwHzjC2quzSkUq5DmPrTtPEqHaz8AGtmsB4TqwapMTM1QAQOQ==}

  upper-case@1.1.3:
    resolution: {integrity: sha512-WRbjgmYzgXkCV7zNVpy5YgrHgbBv126rMALQQMrmzOVC4GM2waQ9x7xtm8VU+1yF2kWyPzI9zbZ48n4vSxwfSA==}

  uri-js@4.4.1:
    resolution: {integrity: sha512-7rKUyy33Q1yc98pQ1DAmLtwX109F7TIfWlW1Ydo8Wl1ii1SeHieeh0HHfPeL2fMXK6z0s8ecKs9frCuLJvndBg==}

  use-callback-ref@1.3.3:
    resolution: {integrity: sha512-jQL3lRnocaFtu3V00JToYz/4QkNWswxijDaCVNZRiRTO3HQDLsdu1ZtmIUvV4yPp+rvWm5j0y0TG/S61cuijTg==}
    engines: {node: '>=10'}
    peerDependencies:
      '@types/react': '*'
      react: ^16.8.0 || ^17.0.0 || ^18.0.0 || ^19.0.0 || ^19.0.0-rc
    peerDependenciesMeta:
      '@types/react':
        optional: true

  use-sidecar@1.1.3:
    resolution: {integrity: sha512-Fedw0aZvkhynoPYlA5WXrMCAMm+nSWdZt6lzJQ7Ok8S6Q+VsHmHpRWndVRJ8Be0ZbkfPc5LRYH+5XrzXcEeLRQ==}
    engines: {node: '>=10'}
    peerDependencies:
      '@types/react': '*'
      react: ^16.8.0 || ^17.0.0 || ^18.0.0 || ^19.0.0 || ^19.0.0-rc
    peerDependenciesMeta:
      '@types/react':
        optional: true

  use-sync-external-store@1.6.0:
    resolution: {integrity: sha512-Pp6GSwGP/NrPIrxVFAIkOQeyw8lFenOHijQWkUTrDvrF4ALqylP2C/KCkeS9dpUM3KvYRQhna5vt7IL95+ZQ9w==}
    peerDependencies:
      react: ^16.8.0 || ^17.0.0 || ^18.0.0 || ^19.0.0

  util-deprecate@1.0.2:
    resolution: {integrity: sha512-EPD5q1uXyFxJpCrLnCc1nHnq3gOa6DZBocAIiI2TaSCA7VCJ1UJDMagCzIkXNsUYfD1daK//LTEQ8xiIbrHtcw==}

  uuid@8.3.2:
    resolution: {integrity: sha512-+NYs2QeMWy+GWFOEm9xnn6HCDp0l7QBD7ml8zLUmJ+93Q5NF0NocErnwkTkXVFNiX3/fpC6afS8Dhb/gz7R7eg==}
    hasBin: true

  v8-compile-cache-lib@3.0.1:
    resolution: {integrity: sha512-wa7YjyUGfNZngI/vtK0UHAN+lgDCxBPCylVXGp0zu59Fz5aiGtNXaq3DhIov063MorB+VfufLh3JlF2KdTK3xg==}

  valibot@1.1.0:
    resolution: {integrity: sha512-Nk8lX30Qhu+9txPYTwM0cFlWLdPFsFr6LblzqIySfbZph9+BFsAHsNvHOymEviUepeIW6KFHzpX8TKhbptBXXw==}
    peerDependencies:
      typescript: '>=5'
    peerDependenciesMeta:
      typescript:
        optional: true

  validate-npm-package-name@5.0.1:
    resolution: {integrity: sha512-OljLrQ9SQdOUqTaQxqL5dEfZWrXExyyWsozYlAWFawPVNuD83igl7uJD2RTkNMbniIYgt8l81eCJGIdQF7avLQ==}
    engines: {node: ^14.17.0 || ^16.13.0 || >=18.0.0}

  vary@1.1.2:
    resolution: {integrity: sha512-BNGbWLfd0eUPabhkXUVm0j8uuvREyTh5ovRa/dyow/BqAbZJyC+5fU+IzQOzmAKzYqYRAISoRhdQr3eIZ/PXqg==}
    engines: {node: '>= 0.8'}

  vfile-message@4.0.3:
    resolution: {integrity: sha512-QTHzsGd1EhbZs4AsQ20JX1rC3cOlt/IWJruk893DfLRr57lcnOeMaWG4K0JrRta4mIJZKth2Au3mM3u03/JWKw==}

  vfile@6.0.3:
    resolution: {integrity: sha512-KzIbH/9tXat2u30jf+smMwFCsno4wHVdNmzFyL+T/L3UGqqk6JKfVqOFOZEpZSHADH1k40ab6NUIXZq422ov3Q==}

  vite@7.2.4:
    resolution: {integrity: sha512-NL8jTlbo0Tn4dUEXEsUg8KeyG/Lkmc4Fnzb8JXN/Ykm9G4HNImjtABMJgkQoVjOBN/j2WAwDTRytdqJbZsah7w==}
    engines: {node: ^20.19.0 || >=22.12.0}
    hasBin: true
    peerDependencies:
      '@types/node': ^20.19.0 || >=22.12.0
      jiti: '>=1.21.0'
      less: ^4.0.0
      lightningcss: ^1.21.0
      sass: ^1.70.0
      sass-embedded: ^1.70.0
      stylus: '>=0.54.8'
      sugarss: ^5.0.0
      terser: ^5.16.0
      tsx: ^4.8.1
      yaml: ^2.4.2
    peerDependenciesMeta:
      '@types/node':
        optional: true
      jiti:
        optional: true
      less:
        optional: true
      lightningcss:
        optional: true
      sass:
        optional: true
      sass-embedded:
        optional: true
      stylus:
        optional: true
      sugarss:
        optional: true
      terser:
        optional: true
      tsx:
        optional: true
      yaml:
        optional: true

  vitest@4.0.13:
    resolution: {integrity: sha512-QSD4I0fN6uZQfftryIXuqvqgBxTvJ3ZNkF6RWECd82YGAYAfhcppBLFXzXJHQAAhVFyYEuFTrq6h0hQqjB7jIQ==}
    engines: {node: ^20.0.0 || ^22.0.0 || >=24.0.0}
    hasBin: true
    peerDependencies:
      '@edge-runtime/vm': '*'
      '@opentelemetry/api': ^1.9.0
      '@types/debug': ^4.1.12
      '@types/node': ^20.0.0 || ^22.0.0 || >=24.0.0
      '@vitest/browser-playwright': 4.0.13
      '@vitest/browser-preview': 4.0.13
      '@vitest/browser-webdriverio': 4.0.13
      '@vitest/ui': 4.0.13
      happy-dom: '*'
      jsdom: '*'
    peerDependenciesMeta:
      '@edge-runtime/vm':
        optional: true
      '@opentelemetry/api':
        optional: true
      '@types/debug':
        optional: true
      '@types/node':
        optional: true
      '@vitest/browser-playwright':
        optional: true
      '@vitest/browser-preview':
        optional: true
      '@vitest/browser-webdriverio':
        optional: true
      '@vitest/ui':
        optional: true
      happy-dom:
        optional: true
      jsdom:
        optional: true

  w3c-xmlserializer@5.0.0:
    resolution: {integrity: sha512-o8qghlI8NZHU1lLPrpi2+Uq7abh4GGPpYANlalzWxyWteJOCsr/P+oPBA49TOLu5FTZO4d3F9MnWJfiMo4BkmA==}
    engines: {node: '>=18'}

  wcwidth@1.0.1:
    resolution: {integrity: sha512-XHPEwS0q6TaxcvG85+8EYkbiCux2XtWG2mkc47Ng2A77BQu9+DqIOJldST4HgPkuea7dvKSj5VgX3P1d4rW8Tg==}

  webidl-conversions@8.0.0:
    resolution: {integrity: sha512-n4W4YFyz5JzOfQeA8oN7dUYpR+MBP3PIUsn2jLjWXwK5ASUzt0Jc/A5sAUZoCYFJRGF0FBKJ+1JjN43rNdsQzA==}
    engines: {node: '>=20'}

  whatwg-encoding@3.1.1:
    resolution: {integrity: sha512-6qN4hJdMwfYBtE3YBTTHhoeuUrDBPZmbQaxWAqSALV/MeEnR5z1xd8UKud2RAkFoPkmB+hli1TZSnyi84xz1vQ==}
    engines: {node: '>=18'}

  whatwg-mimetype@4.0.0:
    resolution: {integrity: sha512-QaKxh0eNIi2mE9p2vEdzfagOKHCcj1pJ56EEHGQOVxp8r9/iszLUUV7v89x9O1p/T+NlTM5W7jW6+cz4Fq1YVg==}
    engines: {node: '>=18'}

  whatwg-url@15.1.0:
    resolution: {integrity: sha512-2ytDk0kiEj/yu90JOAp44PVPUkO9+jVhyf+SybKlRHSDlvOOZhdPIrr7xTH64l4WixO2cP+wQIcgujkGBPPz6g==}
    engines: {node: '>=20'}

  which-module@2.0.1:
    resolution: {integrity: sha512-iBdZ57RDvnOR9AGBhML2vFZf7h8vmBjhoaZqODJBFWHVtKkDmKuHai3cx5PgVMrX5YDNp27AofYbAwctSS+vhQ==}

  which@2.0.2:
    resolution: {integrity: sha512-BLI3Tl1TW3Pvl70l3yq3Y64i+awpwXqsGBYWkkqMtnbXgrMD+yj7rhW0kuEDxzJaYXGjEW5ogapKNMEKNMjibA==}
    engines: {node: '>= 8'}
    hasBin: true

  why-is-node-running@2.3.0:
    resolution: {integrity: sha512-hUrmaWBdVDcxvYqnyh09zunKzROWjbZTiNy8dBEjkS7ehEDQibXJ7XvlmtbwuTclUiIyN+CyXQD4Vmko8fNm8w==}
    engines: {node: '>=8'}
    hasBin: true

  word-wrap@1.2.5:
    resolution: {integrity: sha512-BN22B5eaMMI9UMtjrGd5g5eCYPpCPDUy0FJXbYsaT5zYxjFOckS53SQDE3pWkVoWpHXVb3BrYcEN4Twa55B5cA==}
    engines: {node: '>=0.10.0'}

  wordwrap@1.0.0:
    resolution: {integrity: sha512-gvVzJFlPycKc5dZN4yPkP8w7Dc37BtP1yczEneOb4uq34pXZcvrtRTmWV8W+Ume+XCxKgbjM+nevkyFPMybd4Q==}

  wrap-ansi@6.2.0:
    resolution: {integrity: sha512-r6lPcBGxZXlIcymEu7InxDMhdW0KDxpLgoFLcguasxCaJ/SOIZwINatK9KY/tf+ZrlywOKU0UDj3ATXUBfxJXA==}
    engines: {node: '>=8'}

  wrap-ansi@7.0.0:
    resolution: {integrity: sha512-YVGIj2kamLSTxw6NsZjoBxfSwsn0ycdesmc4p+Q21c5zPuZ1pl+NfxVdxPtdHvmNVOQ6XSYG4AUtyt/Fi7D16Q==}
    engines: {node: '>=10'}

  wrap-ansi@8.1.0:
    resolution: {integrity: sha512-si7QWI6zUMq56bESFvagtmzMdGOtoxfR+Sez11Mobfc7tm+VkUckk9bW2UeffTGVUbOksxmSw0AA2gs8g71NCQ==}
    engines: {node: '>=12'}

  wrappy@1.0.2:
    resolution: {integrity: sha512-l4Sp/DRseor9wL6EvV2+TuQn63dMkPjZ/sp9XkghTEbV9KlPS1xUsZ3u7/IQO4wxtcFB4bgpQPRcR3QCvezPcQ==}

  write-file-atomic@3.0.3:
    resolution: {integrity: sha512-AvHcyZ5JnSfq3ioSyjrBkH9yW4m7Ayk8/9My/DD9onKeu/94fwrMocemO2QAJFAlnnDN+ZDS+ZjAR5ua1/PV/Q==}

  ws@8.18.3:
    resolution: {integrity: sha512-PEIGCY5tSlUt50cqyMXfCzX+oOPqN0vuGqWzbcJ2xvnkzkq46oOpz7dQaTDBdfICb4N14+GARUDw2XV2N4tvzg==}
    engines: {node: '>=10.0.0'}
    peerDependencies:
      bufferutil: ^4.0.1
      utf-8-validate: '>=5.0.2'
    peerDependenciesMeta:
      bufferutil:
        optional: true
      utf-8-validate:
        optional: true

  xml-name-validator@5.0.0:
    resolution: {integrity: sha512-EvGK8EJ3DhaHfbRlETOWAS5pO9MZITeauHKJyb8wyajUfQUenkIg2MvLDTZ4T/TgIcm3HU0TFBgWWboAZ30UHg==}
    engines: {node: '>=18'}

  xmlchars@2.2.0:
    resolution: {integrity: sha512-JZnDKK8B0RCDw84FNdDAIpZK+JuJw+s7Lz8nksI7SIuU3UXJJslUthsi+uWBUYOwPFwW7W7PRLRfUKpxjtjFCw==}

  y18n@4.0.3:
    resolution: {integrity: sha512-JKhqTOwSrqNA1NY5lSztJ1GrBiUodLMmIZuLiDaMRJ+itFd+ABVE8XBjOvIWL+rSqNDC74LCSFmlb/U4UZ4hJQ==}

  y18n@5.0.8:
    resolution: {integrity: sha512-0pfFzegeDWJHJIAmTLRP2DwHjdF5s7jo9tuztdQxAhINCdvS+3nGINqPd00AphqJR/0LhANUS6/+7SCb98YOfA==}
    engines: {node: '>=10'}

  yallist@3.1.1:
    resolution: {integrity: sha512-a4UGQaWPH59mOXUYnAG2ewncQS4i4F43Tv3JoAM+s2VDAmS9NsK8GpDMLrCHPksFT7h3K6TOoUNn2pb7RoXx4g==}

  yargs-parser@18.1.3:
    resolution: {integrity: sha512-o50j0JeToy/4K6OZcaQmW6lyXXKhq7csREXcDwk2omFPJEwUNOVtJKvmDr9EI1fAJZUyZcRF7kxGBWmRXudrCQ==}
    engines: {node: '>=6'}

  yargs-parser@21.1.1:
    resolution: {integrity: sha512-tVpsJW7DdjecAiFpbIB1e3qxIQsE6NoPc5/eTdrbbIC4h0LVsWhnoa3g+m2HclBIujHzsxZ4VJVA+GUuc2/LBw==}
    engines: {node: '>=12'}

  yargs@15.4.1:
    resolution: {integrity: sha512-aePbxDmcYW++PaqBsJ+HYUFwCdv4LVvdnhBy78E57PIor8/OVvhMrADFFEDh8DHDFRv/O9i3lPhsENjO7QX0+A==}
    engines: {node: '>=8'}

  yargs@17.7.2:
    resolution: {integrity: sha512-7dSzzRQ++CKnNI/krKnYRV7JKKPUXMEh61soaHKg9mrWEhzFWhFnxPxGl+69cD1Ou63C13NUPCnmIcrvqCuM6w==}
    engines: {node: '>=12'}

  yn@3.1.1:
    resolution: {integrity: sha512-Ux4ygGWsu2c7isFWe8Yu1YluJmqVhxqK2cLXNQA5AcC3QfbGNpM7fu0Y8b/z16pXLnFxZYvWhd3fhBY9DLmC6Q==}
    engines: {node: '>=6'}

  yocto-queue@0.1.0:
    resolution: {integrity: sha512-rVksvsnNCdJ/ohGc6xgPwyN8eheCxsiLM8mxuE/t/mOVqJewPuO1miLpTHQiRgTKCLexL4MeAFVagts7HmNZ2Q==}
    engines: {node: '>=10'}

  yocto-queue@1.2.2:
    resolution: {integrity: sha512-4LCcse/U2MHZ63HAJVE+v71o7yOdIe4cZ70Wpf8D/IyjDKYQLV5GD46B+hSTjJsvV5PztjvHoU580EftxjDZFQ==}
    engines: {node: '>=12.20'}

  yup@1.7.1:
    resolution: {integrity: sha512-GKHFX2nXul2/4Dtfxhozv701jLQHdf6J34YDh2cEkpqoo8le5Mg6/LrdseVLrFarmFygZTlfIhHx/QKfb/QWXw==}

  zod@4.1.12:
    resolution: {integrity: sha512-JInaHOamG8pt5+Ey8kGmdcAcg3OL9reK8ltczgHTAwNhMys/6ThXHityHxVV2p3fkw/c+MAvBHFVYHFZDmjMCQ==}

  zwitch@2.0.4:
    resolution: {integrity: sha512-bXE4cR/kVZhKZX/RjPEflHaKVhUVl85noU3v6b8apfQEc1x4A+zBxjZ4lN8LqGd6WZ3dl98pY4o717VFmoPp+A==}

snapshots:

  '@acemir/cssom@0.9.24': {}

  '@ai-sdk/gateway@2.0.14(zod@4.1.12)':
    dependencies:
      '@ai-sdk/provider': 2.0.0
      '@ai-sdk/provider-utils': 3.0.17(zod@4.1.12)
      '@vercel/oidc': 3.0.5
      zod: 4.1.12

  '@ai-sdk/openai-compatible@1.0.27(zod@4.1.12)':
    dependencies:
      '@ai-sdk/provider': 2.0.0
      '@ai-sdk/provider-utils': 3.0.17(zod@4.1.12)
      zod: 4.1.12

  '@ai-sdk/provider-utils@3.0.17(zod@4.1.12)':
    dependencies:
      '@ai-sdk/provider': 2.0.0
      '@standard-schema/spec': 1.0.0
      eventsource-parser: 3.0.6
      zod: 4.1.12

  '@ai-sdk/provider@2.0.0':
    dependencies:
      json-schema: 0.4.0

  '@ai-sdk/react@2.0.100(react@19.2.0)(zod@4.1.12)':
    dependencies:
      '@ai-sdk/provider-utils': 3.0.17(zod@4.1.12)
      ai: 5.0.100(zod@4.1.12)
      react: 19.2.0
      swr: 2.3.6(react@19.2.0)
      throttleit: 2.1.0
    optionalDependencies:
      zod: 4.1.12

  '@alloc/quick-lru@5.2.0': {}

<<<<<<< HEAD
  '@ark/schema@0.54.0':
    dependencies:
      '@ark/util': 0.54.0

  '@ark/util@0.53.0': {}

  '@ark/util@0.54.0': {}

  '@asamuzakjp/css-color@4.0.5':
=======
  '@asamuzakjp/css-color@4.1.0':
>>>>>>> 69c2b218
    dependencies:
      '@csstools/css-calc': 2.1.4(@csstools/css-parser-algorithms@3.0.5(@csstools/css-tokenizer@3.0.4))(@csstools/css-tokenizer@3.0.4)
      '@csstools/css-color-parser': 3.1.0(@csstools/css-parser-algorithms@3.0.5(@csstools/css-tokenizer@3.0.4))(@csstools/css-tokenizer@3.0.4)
      '@csstools/css-parser-algorithms': 3.0.5(@csstools/css-tokenizer@3.0.4)
      '@csstools/css-tokenizer': 3.0.4
      lru-cache: 11.2.2

  '@asamuzakjp/dom-selector@6.7.4':
    dependencies:
      '@asamuzakjp/nwsapi': 2.3.9
      bidi-js: 1.0.3
      css-tree: 3.1.0
      is-potential-custom-element-name: 1.0.1
      lru-cache: 11.2.2

  '@asamuzakjp/nwsapi@2.3.9': {}

  '@babel/code-frame@7.27.1':
    dependencies:
      '@babel/helper-validator-identifier': 7.28.5
      js-tokens: 4.0.0
      picocolors: 1.1.1

  '@babel/compat-data@7.28.5': {}

  '@babel/core@7.28.5':
    dependencies:
      '@babel/code-frame': 7.27.1
      '@babel/generator': 7.28.5
      '@babel/helper-compilation-targets': 7.27.2
      '@babel/helper-module-transforms': 7.28.3(@babel/core@7.28.5)
      '@babel/helpers': 7.28.4
      '@babel/parser': 7.28.5
      '@babel/template': 7.27.2
      '@babel/traverse': 7.28.5
      '@babel/types': 7.28.5
      '@jridgewell/remapping': 2.3.5
      convert-source-map: 2.0.0
      debug: 4.4.3
      gensync: 1.0.0-beta.2
      json5: 2.2.3
      semver: 6.3.1
    transitivePeerDependencies:
      - supports-color

  '@babel/generator@7.28.5':
    dependencies:
      '@babel/parser': 7.28.5
      '@babel/types': 7.28.5
      '@jridgewell/gen-mapping': 0.3.13
      '@jridgewell/trace-mapping': 0.3.31
      jsesc: 3.1.0

  '@babel/helper-compilation-targets@7.27.2':
    dependencies:
      '@babel/compat-data': 7.28.5
      '@babel/helper-validator-option': 7.27.1
      browserslist: 4.28.0
      lru-cache: 5.1.1
      semver: 6.3.1

  '@babel/helper-globals@7.28.0': {}

  '@babel/helper-module-imports@7.27.1':
    dependencies:
      '@babel/traverse': 7.28.5
      '@babel/types': 7.28.5
    transitivePeerDependencies:
      - supports-color

  '@babel/helper-module-transforms@7.28.3(@babel/core@7.28.5)':
    dependencies:
      '@babel/core': 7.28.5
      '@babel/helper-module-imports': 7.27.1
      '@babel/helper-validator-identifier': 7.28.5
      '@babel/traverse': 7.28.5
    transitivePeerDependencies:
      - supports-color

  '@babel/helper-plugin-utils@7.27.1': {}

  '@babel/helper-string-parser@7.27.1': {}

  '@babel/helper-validator-identifier@7.28.5': {}

  '@babel/helper-validator-option@7.27.1': {}

  '@babel/helpers@7.28.4':
    dependencies:
      '@babel/template': 7.27.2
      '@babel/types': 7.28.5

  '@babel/parser@7.28.5':
    dependencies:
      '@babel/types': 7.28.5

  '@babel/plugin-transform-react-jsx-self@7.27.1(@babel/core@7.28.5)':
    dependencies:
      '@babel/core': 7.28.5
      '@babel/helper-plugin-utils': 7.27.1

  '@babel/plugin-transform-react-jsx-source@7.27.1(@babel/core@7.28.5)':
    dependencies:
      '@babel/core': 7.28.5
      '@babel/helper-plugin-utils': 7.27.1

  '@babel/runtime-corejs3@7.28.4':
    dependencies:
      core-js-pure: 3.47.0

  '@babel/runtime@7.28.4': {}

  '@babel/template@7.27.2':
    dependencies:
      '@babel/code-frame': 7.27.1
      '@babel/parser': 7.28.5
      '@babel/types': 7.28.5

  '@babel/traverse@7.28.5':
    dependencies:
      '@babel/code-frame': 7.27.1
      '@babel/generator': 7.28.5
      '@babel/helper-globals': 7.28.0
      '@babel/parser': 7.28.5
      '@babel/template': 7.27.2
      '@babel/types': 7.28.5
      debug: 4.4.3
    transitivePeerDependencies:
      - supports-color

  '@babel/types@7.28.5':
    dependencies:
      '@babel/helper-string-parser': 7.27.1
      '@babel/helper-validator-identifier': 7.28.5

  '@bcoe/v8-coverage@1.0.2': {}

  '@biomejs/biome@2.3.7':
    optionalDependencies:
      '@biomejs/cli-darwin-arm64': 2.3.7
      '@biomejs/cli-darwin-x64': 2.3.7
      '@biomejs/cli-linux-arm64': 2.3.7
      '@biomejs/cli-linux-arm64-musl': 2.3.7
      '@biomejs/cli-linux-x64': 2.3.7
      '@biomejs/cli-linux-x64-musl': 2.3.7
      '@biomejs/cli-win32-arm64': 2.3.7
      '@biomejs/cli-win32-x64': 2.3.7

  '@biomejs/cli-darwin-arm64@2.3.7':
    optional: true

  '@biomejs/cli-darwin-x64@2.3.7':
    optional: true

  '@biomejs/cli-linux-arm64-musl@2.3.7':
    optional: true

  '@biomejs/cli-linux-arm64@2.3.7':
    optional: true

  '@biomejs/cli-linux-x64-musl@2.3.7':
    optional: true

  '@biomejs/cli-linux-x64@2.3.7':
    optional: true

  '@biomejs/cli-win32-arm64@2.3.7':
    optional: true

  '@biomejs/cli-win32-x64@2.3.7':
    optional: true

  '@borewit/text-codec@0.1.1': {}

  '@bprogress/core@1.3.4': {}

  '@bprogress/next@3.2.12(next@16.0.3(@opentelemetry/api@1.9.0)(react-dom@19.2.0(react@19.2.0))(react@19.2.0))(react-dom@19.2.0(react@19.2.0))(react@19.2.0)':
    dependencies:
      '@bprogress/core': 1.3.4
      '@bprogress/react': 1.2.7(react-dom@19.2.0(react@19.2.0))(react@19.2.0)
      next: 16.0.3(@opentelemetry/api@1.9.0)(react-dom@19.2.0(react@19.2.0))(react@19.2.0)
      react: 19.2.0
      react-dom: 19.2.0(react@19.2.0)

  '@bprogress/react@1.2.7(react-dom@19.2.0(react@19.2.0))(react@19.2.0)':
    dependencies:
      '@bprogress/core': 1.3.4
      react: 19.2.0
      react-dom: 19.2.0(react@19.2.0)

  '@changesets/apply-release-plan@7.0.13':
    dependencies:
      '@changesets/config': 3.1.1
      '@changesets/get-version-range-type': 0.4.0
      '@changesets/git': 3.0.4
      '@changesets/should-skip-package': 0.1.2
      '@changesets/types': 6.1.0
      '@manypkg/get-packages': 1.1.3
      detect-indent: 6.1.0
      fs-extra: 7.0.1
      lodash.startcase: 4.4.0
      outdent: 0.5.0
      prettier: 2.8.8
      resolve-from: 5.0.0
      semver: 7.7.3

  '@changesets/assemble-release-plan@6.0.9':
    dependencies:
      '@changesets/errors': 0.2.0
      '@changesets/get-dependents-graph': 2.1.3
      '@changesets/should-skip-package': 0.1.2
      '@changesets/types': 6.1.0
      '@manypkg/get-packages': 1.1.3
      semver: 7.7.3

  '@changesets/changelog-git@0.2.1':
    dependencies:
      '@changesets/types': 6.1.0

  '@changesets/cli@2.29.7(@types/node@24.10.1)':
    dependencies:
      '@changesets/apply-release-plan': 7.0.13
      '@changesets/assemble-release-plan': 6.0.9
      '@changesets/changelog-git': 0.2.1
      '@changesets/config': 3.1.1
      '@changesets/errors': 0.2.0
      '@changesets/get-dependents-graph': 2.1.3
      '@changesets/get-release-plan': 4.0.13
      '@changesets/git': 3.0.4
      '@changesets/logger': 0.1.1
      '@changesets/pre': 2.0.2
      '@changesets/read': 0.6.5
      '@changesets/should-skip-package': 0.1.2
      '@changesets/types': 6.1.0
      '@changesets/write': 0.4.0
      '@inquirer/external-editor': 1.0.3(@types/node@24.10.1)
      '@manypkg/get-packages': 1.1.3
      ansi-colors: 4.1.3
      ci-info: 3.9.0
      enquirer: 2.4.1
      fs-extra: 7.0.1
      mri: 1.2.0
      p-limit: 2.3.0
      package-manager-detector: 0.2.11
      picocolors: 1.1.1
      resolve-from: 5.0.0
      semver: 7.7.3
      spawndamnit: 3.0.1
      term-size: 2.2.1
    transitivePeerDependencies:
      - '@types/node'

  '@changesets/config@3.1.1':
    dependencies:
      '@changesets/errors': 0.2.0
      '@changesets/get-dependents-graph': 2.1.3
      '@changesets/logger': 0.1.1
      '@changesets/types': 6.1.0
      '@manypkg/get-packages': 1.1.3
      fs-extra: 7.0.1
      micromatch: 4.0.8

  '@changesets/errors@0.2.0':
    dependencies:
      extendable-error: 0.1.7

  '@changesets/get-dependents-graph@2.1.3':
    dependencies:
      '@changesets/types': 6.1.0
      '@manypkg/get-packages': 1.1.3
      picocolors: 1.1.1
      semver: 7.7.3

  '@changesets/get-release-plan@4.0.13':
    dependencies:
      '@changesets/assemble-release-plan': 6.0.9
      '@changesets/config': 3.1.1
      '@changesets/pre': 2.0.2
      '@changesets/read': 0.6.5
      '@changesets/types': 6.1.0
      '@manypkg/get-packages': 1.1.3

  '@changesets/get-version-range-type@0.4.0': {}

  '@changesets/git@3.0.4':
    dependencies:
      '@changesets/errors': 0.2.0
      '@manypkg/get-packages': 1.1.3
      is-subdir: 1.2.0
      micromatch: 4.0.8
      spawndamnit: 3.0.1

  '@changesets/logger@0.1.1':
    dependencies:
      picocolors: 1.1.1

  '@changesets/parse@0.4.1':
    dependencies:
      '@changesets/types': 6.1.0
      js-yaml: 3.14.2

  '@changesets/pre@2.0.2':
    dependencies:
      '@changesets/errors': 0.2.0
      '@changesets/types': 6.1.0
      '@manypkg/get-packages': 1.1.3
      fs-extra: 7.0.1

  '@changesets/read@0.6.5':
    dependencies:
      '@changesets/git': 3.0.4
      '@changesets/logger': 0.1.1
      '@changesets/parse': 0.4.1
      '@changesets/types': 6.1.0
      fs-extra: 7.0.1
      p-filter: 2.1.0
      picocolors: 1.1.1

  '@changesets/should-skip-package@0.1.2':
    dependencies:
      '@changesets/types': 6.1.0
      '@manypkg/get-packages': 1.1.3

  '@changesets/types@4.1.0': {}

  '@changesets/types@6.1.0': {}

  '@changesets/write@0.4.0':
    dependencies:
      '@changesets/types': 6.1.0
      fs-extra: 7.0.1
      human-id: 4.1.2
      prettier: 2.8.8

  '@clack/core@0.5.0':
    dependencies:
      picocolors: 1.1.1
      sisteransi: 1.0.5

  '@clack/prompts@0.11.0':
    dependencies:
      '@clack/core': 0.5.0
      picocolors: 1.1.1
      sisteransi: 1.0.5

  '@commitlint/cli@20.1.0(@types/node@24.10.1)(typescript@5.9.3)':
    dependencies:
      '@commitlint/format': 20.0.0
      '@commitlint/lint': 20.0.0
      '@commitlint/load': 20.1.0(@types/node@24.10.1)(typescript@5.9.3)
      '@commitlint/read': 20.0.0
      '@commitlint/types': 20.0.0
      tinyexec: 1.0.2
      yargs: 17.7.2
    transitivePeerDependencies:
      - '@types/node'
      - typescript

  '@commitlint/config-conventional@20.0.0':
    dependencies:
      '@commitlint/types': 20.0.0
      conventional-changelog-conventionalcommits: 7.0.2

  '@commitlint/config-validator@20.0.0':
    dependencies:
      '@commitlint/types': 20.0.0
      ajv: 8.17.1

  '@commitlint/ensure@20.0.0':
    dependencies:
      '@commitlint/types': 20.0.0
      lodash.camelcase: 4.3.0
      lodash.kebabcase: 4.1.1
      lodash.snakecase: 4.1.1
      lodash.startcase: 4.4.0
      lodash.upperfirst: 4.3.1

  '@commitlint/execute-rule@20.0.0': {}

  '@commitlint/format@20.0.0':
    dependencies:
      '@commitlint/types': 20.0.0
      chalk: 5.6.2

  '@commitlint/is-ignored@20.0.0':
    dependencies:
      '@commitlint/types': 20.0.0
      semver: 7.7.3

  '@commitlint/lint@20.0.0':
    dependencies:
      '@commitlint/is-ignored': 20.0.0
      '@commitlint/parse': 20.0.0
      '@commitlint/rules': 20.0.0
      '@commitlint/types': 20.0.0

  '@commitlint/load@20.1.0(@types/node@24.10.1)(typescript@5.9.3)':
    dependencies:
      '@commitlint/config-validator': 20.0.0
      '@commitlint/execute-rule': 20.0.0
      '@commitlint/resolve-extends': 20.1.0
      '@commitlint/types': 20.0.0
      chalk: 5.6.2
      cosmiconfig: 9.0.0(typescript@5.9.3)
      cosmiconfig-typescript-loader: 6.2.0(@types/node@24.10.1)(cosmiconfig@9.0.0(typescript@5.9.3))(typescript@5.9.3)
      lodash.isplainobject: 4.0.6
      lodash.merge: 4.6.2
      lodash.uniq: 4.5.0
    transitivePeerDependencies:
      - '@types/node'
      - typescript

  '@commitlint/message@20.0.0': {}

  '@commitlint/parse@20.0.0':
    dependencies:
      '@commitlint/types': 20.0.0
      conventional-changelog-angular: 7.0.0
      conventional-commits-parser: 5.0.0

  '@commitlint/read@20.0.0':
    dependencies:
      '@commitlint/top-level': 20.0.0
      '@commitlint/types': 20.0.0
      git-raw-commits: 4.0.0
      minimist: 1.2.8
      tinyexec: 1.0.2

  '@commitlint/resolve-extends@20.1.0':
    dependencies:
      '@commitlint/config-validator': 20.0.0
      '@commitlint/types': 20.0.0
      global-directory: 4.0.1
      import-meta-resolve: 4.2.0
      lodash.mergewith: 4.6.2
      resolve-from: 5.0.0

  '@commitlint/rules@20.0.0':
    dependencies:
      '@commitlint/ensure': 20.0.0
      '@commitlint/message': 20.0.0
      '@commitlint/to-lines': 20.0.0
      '@commitlint/types': 20.0.0

  '@commitlint/to-lines@20.0.0': {}

  '@commitlint/top-level@20.0.0':
    dependencies:
      find-up: 7.0.0

  '@commitlint/types@20.0.0':
    dependencies:
      '@types/conventional-commits-parser': 5.0.2
      chalk: 5.6.2

  '@cspotcode/source-map-support@0.8.1':
    dependencies:
      '@jridgewell/trace-mapping': 0.3.9

  '@csstools/color-helpers@5.1.0': {}

  '@csstools/css-calc@2.1.4(@csstools/css-parser-algorithms@3.0.5(@csstools/css-tokenizer@3.0.4))(@csstools/css-tokenizer@3.0.4)':
    dependencies:
      '@csstools/css-parser-algorithms': 3.0.5(@csstools/css-tokenizer@3.0.4)
      '@csstools/css-tokenizer': 3.0.4

  '@csstools/css-color-parser@3.1.0(@csstools/css-parser-algorithms@3.0.5(@csstools/css-tokenizer@3.0.4))(@csstools/css-tokenizer@3.0.4)':
    dependencies:
      '@csstools/color-helpers': 5.1.0
      '@csstools/css-calc': 2.1.4(@csstools/css-parser-algorithms@3.0.5(@csstools/css-tokenizer@3.0.4))(@csstools/css-tokenizer@3.0.4)
      '@csstools/css-parser-algorithms': 3.0.5(@csstools/css-tokenizer@3.0.4)
      '@csstools/css-tokenizer': 3.0.4

  '@csstools/css-parser-algorithms@3.0.5(@csstools/css-tokenizer@3.0.4)':
    dependencies:
      '@csstools/css-tokenizer': 3.0.4

  '@csstools/css-syntax-patches-for-csstree@1.0.17': {}

  '@csstools/css-tokenizer@3.0.4': {}

  '@emnapi/core@1.7.1':
    dependencies:
      '@emnapi/wasi-threads': 1.1.0
      tslib: 2.8.1
    optional: true

  '@emnapi/runtime@1.7.1':
    dependencies:
      tslib: 2.8.1
    optional: true

  '@emnapi/wasi-threads@1.1.0':
    dependencies:
      tslib: 2.8.1
    optional: true

  '@esbuild/aix-ppc64@0.25.12':
    optional: true

  '@esbuild/android-arm64@0.25.12':
    optional: true

  '@esbuild/android-arm@0.25.12':
    optional: true

  '@esbuild/android-x64@0.25.12':
    optional: true

  '@esbuild/darwin-arm64@0.25.12':
    optional: true

  '@esbuild/darwin-x64@0.25.12':
    optional: true

  '@esbuild/freebsd-arm64@0.25.12':
    optional: true

  '@esbuild/freebsd-x64@0.25.12':
    optional: true

  '@esbuild/linux-arm64@0.25.12':
    optional: true

  '@esbuild/linux-arm@0.25.12':
    optional: true

  '@esbuild/linux-ia32@0.25.12':
    optional: true

  '@esbuild/linux-loong64@0.25.12':
    optional: true

  '@esbuild/linux-mips64el@0.25.12':
    optional: true

  '@esbuild/linux-ppc64@0.25.12':
    optional: true

  '@esbuild/linux-riscv64@0.25.12':
    optional: true

  '@esbuild/linux-s390x@0.25.12':
    optional: true

  '@esbuild/linux-x64@0.25.12':
    optional: true

  '@esbuild/netbsd-arm64@0.25.12':
    optional: true

  '@esbuild/netbsd-x64@0.25.12':
    optional: true

  '@esbuild/openbsd-arm64@0.25.12':
    optional: true

  '@esbuild/openbsd-x64@0.25.12':
    optional: true

  '@esbuild/openharmony-arm64@0.25.12':
    optional: true

  '@esbuild/sunos-x64@0.25.12':
    optional: true

  '@esbuild/win32-arm64@0.25.12':
    optional: true

  '@esbuild/win32-ia32@0.25.12':
    optional: true

  '@esbuild/win32-x64@0.25.12':
    optional: true

  '@eslint-community/eslint-utils@4.9.0(eslint@9.38.0(jiti@2.6.1))':
    dependencies:
      eslint: 9.38.0(jiti@2.6.1)
      eslint-visitor-keys: 3.4.3

  '@eslint-community/regexpp@4.12.2': {}

  '@eslint/config-array@0.21.1':
    dependencies:
      '@eslint/object-schema': 2.1.7
      debug: 4.4.3
      minimatch: 3.1.2
    transitivePeerDependencies:
      - supports-color

  '@eslint/config-helpers@0.4.2':
    dependencies:
      '@eslint/core': 0.17.0

  '@eslint/core@0.16.0':
    dependencies:
      '@types/json-schema': 7.0.15

  '@eslint/core@0.17.0':
    dependencies:
      '@types/json-schema': 7.0.15

  '@eslint/eslintrc@3.3.1':
    dependencies:
      ajv: 6.12.6
      debug: 4.4.3
      espree: 10.4.0
      globals: 14.0.0
      ignore: 5.3.2
      import-fresh: 3.3.1
      js-yaml: 4.1.1
      minimatch: 3.1.2
      strip-json-comments: 3.1.1
    transitivePeerDependencies:
      - supports-color

  '@eslint/js@9.38.0': {}

  '@eslint/object-schema@2.1.7': {}

  '@eslint/plugin-kit@0.4.1':
    dependencies:
      '@eslint/core': 0.17.0
      levn: 0.4.1

  '@floating-ui/core@1.7.3':
    dependencies:
      '@floating-ui/utils': 0.2.10

  '@floating-ui/dom@1.7.4':
    dependencies:
      '@floating-ui/core': 1.7.3
      '@floating-ui/utils': 0.2.10

  '@floating-ui/react-dom@2.1.6(react-dom@19.2.0(react@19.2.0))(react@19.2.0)':
    dependencies:
      '@floating-ui/dom': 1.7.4
      react: 19.2.0
      react-dom: 19.2.0(react@19.2.0)

  '@floating-ui/utils@0.2.10': {}

  '@formatjs/intl-localematcher@0.6.2':
    dependencies:
      tslib: 2.8.1

  '@humanfs/core@0.19.1': {}

  '@humanfs/node@0.16.7':
    dependencies:
      '@humanfs/core': 0.19.1
      '@humanwhocodes/retry': 0.4.3

  '@humanwhocodes/module-importer@1.0.1': {}

  '@humanwhocodes/retry@0.4.3': {}

  '@img/colour@1.0.0':
    optional: true

  '@img/sharp-darwin-arm64@0.34.5':
    optionalDependencies:
      '@img/sharp-libvips-darwin-arm64': 1.2.4
    optional: true

  '@img/sharp-darwin-x64@0.34.5':
    optionalDependencies:
      '@img/sharp-libvips-darwin-x64': 1.2.4
    optional: true

  '@img/sharp-libvips-darwin-arm64@1.2.4':
    optional: true

  '@img/sharp-libvips-darwin-x64@1.2.4':
    optional: true

  '@img/sharp-libvips-linux-arm64@1.2.4':
    optional: true

  '@img/sharp-libvips-linux-arm@1.2.4':
    optional: true

  '@img/sharp-libvips-linux-ppc64@1.2.4':
    optional: true

  '@img/sharp-libvips-linux-riscv64@1.2.4':
    optional: true

  '@img/sharp-libvips-linux-s390x@1.2.4':
    optional: true

  '@img/sharp-libvips-linux-x64@1.2.4':
    optional: true

  '@img/sharp-libvips-linuxmusl-arm64@1.2.4':
    optional: true

  '@img/sharp-libvips-linuxmusl-x64@1.2.4':
    optional: true

  '@img/sharp-linux-arm64@0.34.5':
    optionalDependencies:
      '@img/sharp-libvips-linux-arm64': 1.2.4
    optional: true

  '@img/sharp-linux-arm@0.34.5':
    optionalDependencies:
      '@img/sharp-libvips-linux-arm': 1.2.4
    optional: true

  '@img/sharp-linux-ppc64@0.34.5':
    optionalDependencies:
      '@img/sharp-libvips-linux-ppc64': 1.2.4
    optional: true

  '@img/sharp-linux-riscv64@0.34.5':
    optionalDependencies:
      '@img/sharp-libvips-linux-riscv64': 1.2.4
    optional: true

  '@img/sharp-linux-s390x@0.34.5':
    optionalDependencies:
      '@img/sharp-libvips-linux-s390x': 1.2.4
    optional: true

  '@img/sharp-linux-x64@0.34.5':
    optionalDependencies:
      '@img/sharp-libvips-linux-x64': 1.2.4
    optional: true

  '@img/sharp-linuxmusl-arm64@0.34.5':
    optionalDependencies:
      '@img/sharp-libvips-linuxmusl-arm64': 1.2.4
    optional: true

  '@img/sharp-linuxmusl-x64@0.34.5':
    optionalDependencies:
      '@img/sharp-libvips-linuxmusl-x64': 1.2.4
    optional: true

  '@img/sharp-wasm32@0.34.5':
    dependencies:
      '@emnapi/runtime': 1.7.1
    optional: true

  '@img/sharp-win32-arm64@0.34.5':
    optional: true

  '@img/sharp-win32-ia32@0.34.5':
    optional: true

  '@img/sharp-win32-x64@0.34.5':
    optional: true

  '@inquirer/external-editor@1.0.3(@types/node@24.10.1)':
    dependencies:
      chardet: 2.1.1
      iconv-lite: 0.7.0
    optionalDependencies:
      '@types/node': 24.10.1

  '@isaacs/balanced-match@4.0.1': {}

  '@isaacs/brace-expansion@5.0.0':
    dependencies:
      '@isaacs/balanced-match': 4.0.1

  '@isaacs/cliui@8.0.2':
    dependencies:
      string-width: 5.1.2
      string-width-cjs: string-width@4.2.3
      strip-ansi: 7.1.2
      strip-ansi-cjs: strip-ansi@6.0.1
      wrap-ansi: 8.1.0
      wrap-ansi-cjs: wrap-ansi@7.0.0

  '@istanbuljs/load-nyc-config@1.1.0':
    dependencies:
      camelcase: 5.3.1
      find-up: 4.1.0
      get-package-type: 0.1.0
      js-yaml: 3.14.1
      resolve-from: 5.0.0

  '@istanbuljs/schema@0.1.3': {}

  '@jridgewell/gen-mapping@0.3.13':
    dependencies:
      '@jridgewell/sourcemap-codec': 1.5.5
      '@jridgewell/trace-mapping': 0.3.31

  '@jridgewell/remapping@2.3.5':
    dependencies:
      '@jridgewell/gen-mapping': 0.3.13
      '@jridgewell/trace-mapping': 0.3.31

  '@jridgewell/resolve-uri@3.1.2': {}

  '@jridgewell/sourcemap-codec@1.5.5': {}

  '@jridgewell/trace-mapping@0.3.31':
    dependencies:
      '@jridgewell/resolve-uri': 3.1.2
      '@jridgewell/sourcemap-codec': 1.5.5

  '@jridgewell/trace-mapping@0.3.9':
    dependencies:
      '@jridgewell/resolve-uri': 3.1.2
      '@jridgewell/sourcemap-codec': 1.5.5

  '@manypkg/find-root@1.1.0':
    dependencies:
      '@babel/runtime': 7.28.4
      '@types/node': 12.20.55
      find-up: 4.1.0
      fs-extra: 8.1.0

  '@manypkg/get-packages@1.1.3':
    dependencies:
      '@babel/runtime': 7.28.4
      '@changesets/types': 4.1.0
      '@manypkg/find-root': 1.1.0
      fs-extra: 8.1.0
      globby: 11.1.0
      read-yaml-file: 1.1.0

  '@mdx-js/mdx@3.1.1':
    dependencies:
      '@types/estree': 1.0.8
      '@types/estree-jsx': 1.0.5
      '@types/hast': 3.0.4
      '@types/mdx': 2.0.13
      acorn: 8.15.0
      collapse-white-space: 2.1.0
      devlop: 1.1.0
      estree-util-is-identifier-name: 3.0.0
      estree-util-scope: 1.0.0
      estree-walker: 3.0.3
      hast-util-to-jsx-runtime: 2.3.6
      markdown-extensions: 2.0.0
      recma-build-jsx: 1.0.0
      recma-jsx: 1.0.1(acorn@8.15.0)
      recma-stringify: 1.0.0
      rehype-recma: 1.0.0
      remark-mdx: 3.1.1
      remark-parse: 11.0.0
      remark-rehype: 11.1.2
      source-map: 0.7.6
      unified: 11.0.5
      unist-util-position-from-estree: 2.0.0
      unist-util-stringify-position: 4.0.0
      unist-util-visit: 5.0.0
      vfile: 6.0.3
    transitivePeerDependencies:
      - supports-color

  '@napi-rs/wasm-runtime@1.0.7':
    dependencies:
      '@emnapi/core': 1.7.1
      '@emnapi/runtime': 1.7.1
      '@tybys/wasm-util': 0.10.1
    optional: true

  '@next/env@16.0.3': {}

  '@next/swc-darwin-arm64@16.0.3':
    optional: true

  '@next/swc-darwin-x64@16.0.3':
    optional: true

  '@next/swc-linux-arm64-gnu@16.0.3':
    optional: true

  '@next/swc-linux-arm64-musl@16.0.3':
    optional: true

  '@next/swc-linux-x64-gnu@16.0.3':
    optional: true

  '@next/swc-linux-x64-musl@16.0.3':
    optional: true

  '@next/swc-win32-arm64-msvc@16.0.3':
    optional: true

  '@next/swc-win32-x64-msvc@16.0.3':
    optional: true

  '@nodelib/fs.scandir@2.1.5':
    dependencies:
      '@nodelib/fs.stat': 2.0.5
      run-parallel: 1.2.0

  '@nodelib/fs.stat@2.0.5': {}

  '@nodelib/fs.walk@1.2.8':
    dependencies:
      '@nodelib/fs.scandir': 2.1.5
      fastq: 1.19.1

  '@opentelemetry/api@1.9.0': {}

  '@orama/orama@3.1.16': {}

  '@oxc-project/runtime@0.96.0': {}

  '@oxc-project/runtime@0.97.0': {}

  '@oxc-project/types@0.97.0': {}

  '@oxc-project/types@0.98.0': {}

  '@quansync/fs@0.1.5':
    dependencies:
      quansync: 0.2.11

  '@radix-ui/number@1.1.1': {}

  '@radix-ui/primitive@1.1.3': {}

  '@radix-ui/react-accordion@1.2.12(@types/react-dom@19.2.3(@types/react@19.2.6))(@types/react@19.2.6)(react-dom@19.2.0(react@19.2.0))(react@19.2.0)':
    dependencies:
      '@radix-ui/primitive': 1.1.3
      '@radix-ui/react-collapsible': 1.1.12(@types/react-dom@19.2.3(@types/react@19.2.6))(@types/react@19.2.6)(react-dom@19.2.0(react@19.2.0))(react@19.2.0)
      '@radix-ui/react-collection': 1.1.7(@types/react-dom@19.2.3(@types/react@19.2.6))(@types/react@19.2.6)(react-dom@19.2.0(react@19.2.0))(react@19.2.0)
      '@radix-ui/react-compose-refs': 1.1.2(@types/react@19.2.6)(react@19.2.0)
      '@radix-ui/react-context': 1.1.2(@types/react@19.2.6)(react@19.2.0)
      '@radix-ui/react-direction': 1.1.1(@types/react@19.2.6)(react@19.2.0)
      '@radix-ui/react-id': 1.1.1(@types/react@19.2.6)(react@19.2.0)
      '@radix-ui/react-primitive': 2.1.3(@types/react-dom@19.2.3(@types/react@19.2.6))(@types/react@19.2.6)(react-dom@19.2.0(react@19.2.0))(react@19.2.0)
      '@radix-ui/react-use-controllable-state': 1.2.2(@types/react@19.2.6)(react@19.2.0)
      react: 19.2.0
      react-dom: 19.2.0(react@19.2.0)
    optionalDependencies:
      '@types/react': 19.2.6
      '@types/react-dom': 19.2.3(@types/react@19.2.6)

  '@radix-ui/react-arrow@1.1.7(@types/react-dom@19.2.3(@types/react@19.2.6))(@types/react@19.2.6)(react-dom@19.2.0(react@19.2.0))(react@19.2.0)':
    dependencies:
      '@radix-ui/react-primitive': 2.1.3(@types/react-dom@19.2.3(@types/react@19.2.6))(@types/react@19.2.6)(react-dom@19.2.0(react@19.2.0))(react@19.2.0)
      react: 19.2.0
      react-dom: 19.2.0(react@19.2.0)
    optionalDependencies:
      '@types/react': 19.2.6
      '@types/react-dom': 19.2.3(@types/react@19.2.6)

  '@radix-ui/react-collapsible@1.1.12(@types/react-dom@19.2.3(@types/react@19.2.6))(@types/react@19.2.6)(react-dom@19.2.0(react@19.2.0))(react@19.2.0)':
    dependencies:
      '@radix-ui/primitive': 1.1.3
      '@radix-ui/react-compose-refs': 1.1.2(@types/react@19.2.6)(react@19.2.0)
      '@radix-ui/react-context': 1.1.2(@types/react@19.2.6)(react@19.2.0)
      '@radix-ui/react-id': 1.1.1(@types/react@19.2.6)(react@19.2.0)
      '@radix-ui/react-presence': 1.1.5(@types/react-dom@19.2.3(@types/react@19.2.6))(@types/react@19.2.6)(react-dom@19.2.0(react@19.2.0))(react@19.2.0)
      '@radix-ui/react-primitive': 2.1.3(@types/react-dom@19.2.3(@types/react@19.2.6))(@types/react@19.2.6)(react-dom@19.2.0(react@19.2.0))(react@19.2.0)
      '@radix-ui/react-use-controllable-state': 1.2.2(@types/react@19.2.6)(react@19.2.0)
      '@radix-ui/react-use-layout-effect': 1.1.1(@types/react@19.2.6)(react@19.2.0)
      react: 19.2.0
      react-dom: 19.2.0(react@19.2.0)
    optionalDependencies:
      '@types/react': 19.2.6
      '@types/react-dom': 19.2.3(@types/react@19.2.6)

  '@radix-ui/react-collection@1.1.7(@types/react-dom@19.2.3(@types/react@19.2.6))(@types/react@19.2.6)(react-dom@19.2.0(react@19.2.0))(react@19.2.0)':
    dependencies:
      '@radix-ui/react-compose-refs': 1.1.2(@types/react@19.2.6)(react@19.2.0)
      '@radix-ui/react-context': 1.1.2(@types/react@19.2.6)(react@19.2.0)
      '@radix-ui/react-primitive': 2.1.3(@types/react-dom@19.2.3(@types/react@19.2.6))(@types/react@19.2.6)(react-dom@19.2.0(react@19.2.0))(react@19.2.0)
      '@radix-ui/react-slot': 1.2.3(@types/react@19.2.6)(react@19.2.0)
      react: 19.2.0
      react-dom: 19.2.0(react@19.2.0)
    optionalDependencies:
      '@types/react': 19.2.6
      '@types/react-dom': 19.2.3(@types/react@19.2.6)

  '@radix-ui/react-compose-refs@1.1.2(@types/react@19.2.6)(react@19.2.0)':
    dependencies:
      react: 19.2.0
    optionalDependencies:
      '@types/react': 19.2.6

  '@radix-ui/react-context@1.1.2(@types/react@19.2.6)(react@19.2.0)':
    dependencies:
      react: 19.2.0
    optionalDependencies:
      '@types/react': 19.2.6

  '@radix-ui/react-dialog@1.1.15(@types/react-dom@19.2.3(@types/react@19.2.6))(@types/react@19.2.6)(react-dom@19.2.0(react@19.2.0))(react@19.2.0)':
    dependencies:
      '@radix-ui/primitive': 1.1.3
      '@radix-ui/react-compose-refs': 1.1.2(@types/react@19.2.6)(react@19.2.0)
      '@radix-ui/react-context': 1.1.2(@types/react@19.2.6)(react@19.2.0)
      '@radix-ui/react-dismissable-layer': 1.1.11(@types/react-dom@19.2.3(@types/react@19.2.6))(@types/react@19.2.6)(react-dom@19.2.0(react@19.2.0))(react@19.2.0)
      '@radix-ui/react-focus-guards': 1.1.3(@types/react@19.2.6)(react@19.2.0)
      '@radix-ui/react-focus-scope': 1.1.7(@types/react-dom@19.2.3(@types/react@19.2.6))(@types/react@19.2.6)(react-dom@19.2.0(react@19.2.0))(react@19.2.0)
      '@radix-ui/react-id': 1.1.1(@types/react@19.2.6)(react@19.2.0)
      '@radix-ui/react-portal': 1.1.9(@types/react-dom@19.2.3(@types/react@19.2.6))(@types/react@19.2.6)(react-dom@19.2.0(react@19.2.0))(react@19.2.0)
      '@radix-ui/react-presence': 1.1.5(@types/react-dom@19.2.3(@types/react@19.2.6))(@types/react@19.2.6)(react-dom@19.2.0(react@19.2.0))(react@19.2.0)
      '@radix-ui/react-primitive': 2.1.3(@types/react-dom@19.2.3(@types/react@19.2.6))(@types/react@19.2.6)(react-dom@19.2.0(react@19.2.0))(react@19.2.0)
      '@radix-ui/react-slot': 1.2.3(@types/react@19.2.6)(react@19.2.0)
      '@radix-ui/react-use-controllable-state': 1.2.2(@types/react@19.2.6)(react@19.2.0)
      aria-hidden: 1.2.6
      react: 19.2.0
      react-dom: 19.2.0(react@19.2.0)
      react-remove-scroll: 2.7.1(@types/react@19.2.6)(react@19.2.0)
    optionalDependencies:
      '@types/react': 19.2.6
      '@types/react-dom': 19.2.3(@types/react@19.2.6)

  '@radix-ui/react-direction@1.1.1(@types/react@19.2.6)(react@19.2.0)':
    dependencies:
      react: 19.2.0
    optionalDependencies:
      '@types/react': 19.2.6

  '@radix-ui/react-dismissable-layer@1.1.11(@types/react-dom@19.2.3(@types/react@19.2.6))(@types/react@19.2.6)(react-dom@19.2.0(react@19.2.0))(react@19.2.0)':
    dependencies:
      '@radix-ui/primitive': 1.1.3
      '@radix-ui/react-compose-refs': 1.1.2(@types/react@19.2.6)(react@19.2.0)
      '@radix-ui/react-primitive': 2.1.3(@types/react-dom@19.2.3(@types/react@19.2.6))(@types/react@19.2.6)(react-dom@19.2.0(react@19.2.0))(react@19.2.0)
      '@radix-ui/react-use-callback-ref': 1.1.1(@types/react@19.2.6)(react@19.2.0)
      '@radix-ui/react-use-escape-keydown': 1.1.1(@types/react@19.2.6)(react@19.2.0)
      react: 19.2.0
      react-dom: 19.2.0(react@19.2.0)
    optionalDependencies:
      '@types/react': 19.2.6
      '@types/react-dom': 19.2.3(@types/react@19.2.6)

  '@radix-ui/react-focus-guards@1.1.3(@types/react@19.2.6)(react@19.2.0)':
    dependencies:
      react: 19.2.0
    optionalDependencies:
      '@types/react': 19.2.6

  '@radix-ui/react-focus-scope@1.1.7(@types/react-dom@19.2.3(@types/react@19.2.6))(@types/react@19.2.6)(react-dom@19.2.0(react@19.2.0))(react@19.2.0)':
    dependencies:
      '@radix-ui/react-compose-refs': 1.1.2(@types/react@19.2.6)(react@19.2.0)
      '@radix-ui/react-primitive': 2.1.3(@types/react-dom@19.2.3(@types/react@19.2.6))(@types/react@19.2.6)(react-dom@19.2.0(react@19.2.0))(react@19.2.0)
      '@radix-ui/react-use-callback-ref': 1.1.1(@types/react@19.2.6)(react@19.2.0)
      react: 19.2.0
      react-dom: 19.2.0(react@19.2.0)
    optionalDependencies:
      '@types/react': 19.2.6
      '@types/react-dom': 19.2.3(@types/react@19.2.6)

  '@radix-ui/react-id@1.1.1(@types/react@19.2.6)(react@19.2.0)':
    dependencies:
      '@radix-ui/react-use-layout-effect': 1.1.1(@types/react@19.2.6)(react@19.2.0)
      react: 19.2.0
    optionalDependencies:
      '@types/react': 19.2.6

  '@radix-ui/react-navigation-menu@1.2.14(@types/react-dom@19.2.3(@types/react@19.2.6))(@types/react@19.2.6)(react-dom@19.2.0(react@19.2.0))(react@19.2.0)':
    dependencies:
      '@radix-ui/primitive': 1.1.3
      '@radix-ui/react-collection': 1.1.7(@types/react-dom@19.2.3(@types/react@19.2.6))(@types/react@19.2.6)(react-dom@19.2.0(react@19.2.0))(react@19.2.0)
      '@radix-ui/react-compose-refs': 1.1.2(@types/react@19.2.6)(react@19.2.0)
      '@radix-ui/react-context': 1.1.2(@types/react@19.2.6)(react@19.2.0)
      '@radix-ui/react-direction': 1.1.1(@types/react@19.2.6)(react@19.2.0)
      '@radix-ui/react-dismissable-layer': 1.1.11(@types/react-dom@19.2.3(@types/react@19.2.6))(@types/react@19.2.6)(react-dom@19.2.0(react@19.2.0))(react@19.2.0)
      '@radix-ui/react-id': 1.1.1(@types/react@19.2.6)(react@19.2.0)
      '@radix-ui/react-presence': 1.1.5(@types/react-dom@19.2.3(@types/react@19.2.6))(@types/react@19.2.6)(react-dom@19.2.0(react@19.2.0))(react@19.2.0)
      '@radix-ui/react-primitive': 2.1.3(@types/react-dom@19.2.3(@types/react@19.2.6))(@types/react@19.2.6)(react-dom@19.2.0(react@19.2.0))(react@19.2.0)
      '@radix-ui/react-use-callback-ref': 1.1.1(@types/react@19.2.6)(react@19.2.0)
      '@radix-ui/react-use-controllable-state': 1.2.2(@types/react@19.2.6)(react@19.2.0)
      '@radix-ui/react-use-layout-effect': 1.1.1(@types/react@19.2.6)(react@19.2.0)
      '@radix-ui/react-use-previous': 1.1.1(@types/react@19.2.6)(react@19.2.0)
      '@radix-ui/react-visually-hidden': 1.2.3(@types/react-dom@19.2.3(@types/react@19.2.6))(@types/react@19.2.6)(react-dom@19.2.0(react@19.2.0))(react@19.2.0)
      react: 19.2.0
      react-dom: 19.2.0(react@19.2.0)
    optionalDependencies:
      '@types/react': 19.2.6
      '@types/react-dom': 19.2.3(@types/react@19.2.6)

  '@radix-ui/react-popover@1.1.15(@types/react-dom@19.2.3(@types/react@19.2.6))(@types/react@19.2.6)(react-dom@19.2.0(react@19.2.0))(react@19.2.0)':
    dependencies:
      '@radix-ui/primitive': 1.1.3
      '@radix-ui/react-compose-refs': 1.1.2(@types/react@19.2.6)(react@19.2.0)
      '@radix-ui/react-context': 1.1.2(@types/react@19.2.6)(react@19.2.0)
      '@radix-ui/react-dismissable-layer': 1.1.11(@types/react-dom@19.2.3(@types/react@19.2.6))(@types/react@19.2.6)(react-dom@19.2.0(react@19.2.0))(react@19.2.0)
      '@radix-ui/react-focus-guards': 1.1.3(@types/react@19.2.6)(react@19.2.0)
      '@radix-ui/react-focus-scope': 1.1.7(@types/react-dom@19.2.3(@types/react@19.2.6))(@types/react@19.2.6)(react-dom@19.2.0(react@19.2.0))(react@19.2.0)
      '@radix-ui/react-id': 1.1.1(@types/react@19.2.6)(react@19.2.0)
      '@radix-ui/react-popper': 1.2.8(@types/react-dom@19.2.3(@types/react@19.2.6))(@types/react@19.2.6)(react-dom@19.2.0(react@19.2.0))(react@19.2.0)
      '@radix-ui/react-portal': 1.1.9(@types/react-dom@19.2.3(@types/react@19.2.6))(@types/react@19.2.6)(react-dom@19.2.0(react@19.2.0))(react@19.2.0)
      '@radix-ui/react-presence': 1.1.5(@types/react-dom@19.2.3(@types/react@19.2.6))(@types/react@19.2.6)(react-dom@19.2.0(react@19.2.0))(react@19.2.0)
      '@radix-ui/react-primitive': 2.1.3(@types/react-dom@19.2.3(@types/react@19.2.6))(@types/react@19.2.6)(react-dom@19.2.0(react@19.2.0))(react@19.2.0)
      '@radix-ui/react-slot': 1.2.3(@types/react@19.2.6)(react@19.2.0)
      '@radix-ui/react-use-controllable-state': 1.2.2(@types/react@19.2.6)(react@19.2.0)
      aria-hidden: 1.2.6
      react: 19.2.0
      react-dom: 19.2.0(react@19.2.0)
      react-remove-scroll: 2.7.1(@types/react@19.2.6)(react@19.2.0)
    optionalDependencies:
      '@types/react': 19.2.6
      '@types/react-dom': 19.2.3(@types/react@19.2.6)

  '@radix-ui/react-popper@1.2.8(@types/react-dom@19.2.3(@types/react@19.2.6))(@types/react@19.2.6)(react-dom@19.2.0(react@19.2.0))(react@19.2.0)':
    dependencies:
      '@floating-ui/react-dom': 2.1.6(react-dom@19.2.0(react@19.2.0))(react@19.2.0)
      '@radix-ui/react-arrow': 1.1.7(@types/react-dom@19.2.3(@types/react@19.2.6))(@types/react@19.2.6)(react-dom@19.2.0(react@19.2.0))(react@19.2.0)
      '@radix-ui/react-compose-refs': 1.1.2(@types/react@19.2.6)(react@19.2.0)
      '@radix-ui/react-context': 1.1.2(@types/react@19.2.6)(react@19.2.0)
      '@radix-ui/react-primitive': 2.1.3(@types/react-dom@19.2.3(@types/react@19.2.6))(@types/react@19.2.6)(react-dom@19.2.0(react@19.2.0))(react@19.2.0)
      '@radix-ui/react-use-callback-ref': 1.1.1(@types/react@19.2.6)(react@19.2.0)
      '@radix-ui/react-use-layout-effect': 1.1.1(@types/react@19.2.6)(react@19.2.0)
      '@radix-ui/react-use-rect': 1.1.1(@types/react@19.2.6)(react@19.2.0)
      '@radix-ui/react-use-size': 1.1.1(@types/react@19.2.6)(react@19.2.0)
      '@radix-ui/rect': 1.1.1
      react: 19.2.0
      react-dom: 19.2.0(react@19.2.0)
    optionalDependencies:
      '@types/react': 19.2.6
      '@types/react-dom': 19.2.3(@types/react@19.2.6)

  '@radix-ui/react-portal@1.1.9(@types/react-dom@19.2.3(@types/react@19.2.6))(@types/react@19.2.6)(react-dom@19.2.0(react@19.2.0))(react@19.2.0)':
    dependencies:
      '@radix-ui/react-primitive': 2.1.3(@types/react-dom@19.2.3(@types/react@19.2.6))(@types/react@19.2.6)(react-dom@19.2.0(react@19.2.0))(react@19.2.0)
      '@radix-ui/react-use-layout-effect': 1.1.1(@types/react@19.2.6)(react@19.2.0)
      react: 19.2.0
      react-dom: 19.2.0(react@19.2.0)
    optionalDependencies:
      '@types/react': 19.2.6
      '@types/react-dom': 19.2.3(@types/react@19.2.6)

  '@radix-ui/react-presence@1.1.5(@types/react-dom@19.2.3(@types/react@19.2.6))(@types/react@19.2.6)(react-dom@19.2.0(react@19.2.0))(react@19.2.0)':
    dependencies:
      '@radix-ui/react-compose-refs': 1.1.2(@types/react@19.2.6)(react@19.2.0)
      '@radix-ui/react-use-layout-effect': 1.1.1(@types/react@19.2.6)(react@19.2.0)
      react: 19.2.0
      react-dom: 19.2.0(react@19.2.0)
    optionalDependencies:
      '@types/react': 19.2.6
      '@types/react-dom': 19.2.3(@types/react@19.2.6)

  '@radix-ui/react-primitive@2.1.3(@types/react-dom@19.2.3(@types/react@19.2.6))(@types/react@19.2.6)(react-dom@19.2.0(react@19.2.0))(react@19.2.0)':
    dependencies:
      '@radix-ui/react-slot': 1.2.3(@types/react@19.2.6)(react@19.2.0)
      react: 19.2.0
      react-dom: 19.2.0(react@19.2.0)
    optionalDependencies:
      '@types/react': 19.2.6
      '@types/react-dom': 19.2.3(@types/react@19.2.6)

  '@radix-ui/react-roving-focus@1.1.11(@types/react-dom@19.2.3(@types/react@19.2.6))(@types/react@19.2.6)(react-dom@19.2.0(react@19.2.0))(react@19.2.0)':
    dependencies:
      '@radix-ui/primitive': 1.1.3
      '@radix-ui/react-collection': 1.1.7(@types/react-dom@19.2.3(@types/react@19.2.6))(@types/react@19.2.6)(react-dom@19.2.0(react@19.2.0))(react@19.2.0)
      '@radix-ui/react-compose-refs': 1.1.2(@types/react@19.2.6)(react@19.2.0)
      '@radix-ui/react-context': 1.1.2(@types/react@19.2.6)(react@19.2.0)
      '@radix-ui/react-direction': 1.1.1(@types/react@19.2.6)(react@19.2.0)
      '@radix-ui/react-id': 1.1.1(@types/react@19.2.6)(react@19.2.0)
      '@radix-ui/react-primitive': 2.1.3(@types/react-dom@19.2.3(@types/react@19.2.6))(@types/react@19.2.6)(react-dom@19.2.0(react@19.2.0))(react@19.2.0)
      '@radix-ui/react-use-callback-ref': 1.1.1(@types/react@19.2.6)(react@19.2.0)
      '@radix-ui/react-use-controllable-state': 1.2.2(@types/react@19.2.6)(react@19.2.0)
      react: 19.2.0
      react-dom: 19.2.0(react@19.2.0)
    optionalDependencies:
      '@types/react': 19.2.6
      '@types/react-dom': 19.2.3(@types/react@19.2.6)

  '@radix-ui/react-scroll-area@1.2.10(@types/react-dom@19.2.3(@types/react@19.2.6))(@types/react@19.2.6)(react-dom@19.2.0(react@19.2.0))(react@19.2.0)':
    dependencies:
      '@radix-ui/number': 1.1.1
      '@radix-ui/primitive': 1.1.3
      '@radix-ui/react-compose-refs': 1.1.2(@types/react@19.2.6)(react@19.2.0)
      '@radix-ui/react-context': 1.1.2(@types/react@19.2.6)(react@19.2.0)
      '@radix-ui/react-direction': 1.1.1(@types/react@19.2.6)(react@19.2.0)
      '@radix-ui/react-presence': 1.1.5(@types/react-dom@19.2.3(@types/react@19.2.6))(@types/react@19.2.6)(react-dom@19.2.0(react@19.2.0))(react@19.2.0)
      '@radix-ui/react-primitive': 2.1.3(@types/react-dom@19.2.3(@types/react@19.2.6))(@types/react@19.2.6)(react-dom@19.2.0(react@19.2.0))(react@19.2.0)
      '@radix-ui/react-use-callback-ref': 1.1.1(@types/react@19.2.6)(react@19.2.0)
      '@radix-ui/react-use-layout-effect': 1.1.1(@types/react@19.2.6)(react@19.2.0)
      react: 19.2.0
      react-dom: 19.2.0(react@19.2.0)
    optionalDependencies:
      '@types/react': 19.2.6
      '@types/react-dom': 19.2.3(@types/react@19.2.6)

  '@radix-ui/react-slot@1.2.3(@types/react@19.2.6)(react@19.2.0)':
    dependencies:
      '@radix-ui/react-compose-refs': 1.1.2(@types/react@19.2.6)(react@19.2.0)
      react: 19.2.0
    optionalDependencies:
      '@types/react': 19.2.6

  '@radix-ui/react-slot@1.2.4(@types/react@19.2.6)(react@19.2.0)':
    dependencies:
      '@radix-ui/react-compose-refs': 1.1.2(@types/react@19.2.6)(react@19.2.0)
      react: 19.2.0
    optionalDependencies:
      '@types/react': 19.2.6

  '@radix-ui/react-tabs@1.1.13(@types/react-dom@19.2.3(@types/react@19.2.6))(@types/react@19.2.6)(react-dom@19.2.0(react@19.2.0))(react@19.2.0)':
    dependencies:
      '@radix-ui/primitive': 1.1.3
      '@radix-ui/react-context': 1.1.2(@types/react@19.2.6)(react@19.2.0)
      '@radix-ui/react-direction': 1.1.1(@types/react@19.2.6)(react@19.2.0)
      '@radix-ui/react-id': 1.1.1(@types/react@19.2.6)(react@19.2.0)
      '@radix-ui/react-presence': 1.1.5(@types/react-dom@19.2.3(@types/react@19.2.6))(@types/react@19.2.6)(react-dom@19.2.0(react@19.2.0))(react@19.2.0)
      '@radix-ui/react-primitive': 2.1.3(@types/react-dom@19.2.3(@types/react@19.2.6))(@types/react@19.2.6)(react-dom@19.2.0(react@19.2.0))(react@19.2.0)
      '@radix-ui/react-roving-focus': 1.1.11(@types/react-dom@19.2.3(@types/react@19.2.6))(@types/react@19.2.6)(react-dom@19.2.0(react@19.2.0))(react@19.2.0)
      '@radix-ui/react-use-controllable-state': 1.2.2(@types/react@19.2.6)(react@19.2.0)
      react: 19.2.0
      react-dom: 19.2.0(react@19.2.0)
    optionalDependencies:
      '@types/react': 19.2.6
      '@types/react-dom': 19.2.3(@types/react@19.2.6)

  '@radix-ui/react-use-callback-ref@1.1.1(@types/react@19.2.6)(react@19.2.0)':
    dependencies:
      react: 19.2.0
    optionalDependencies:
      '@types/react': 19.2.6

  '@radix-ui/react-use-controllable-state@1.2.2(@types/react@19.2.6)(react@19.2.0)':
    dependencies:
      '@radix-ui/react-use-effect-event': 0.0.2(@types/react@19.2.6)(react@19.2.0)
      '@radix-ui/react-use-layout-effect': 1.1.1(@types/react@19.2.6)(react@19.2.0)
      react: 19.2.0
    optionalDependencies:
      '@types/react': 19.2.6

  '@radix-ui/react-use-effect-event@0.0.2(@types/react@19.2.6)(react@19.2.0)':
    dependencies:
      '@radix-ui/react-use-layout-effect': 1.1.1(@types/react@19.2.6)(react@19.2.0)
      react: 19.2.0
    optionalDependencies:
      '@types/react': 19.2.6

  '@radix-ui/react-use-escape-keydown@1.1.1(@types/react@19.2.6)(react@19.2.0)':
    dependencies:
      '@radix-ui/react-use-callback-ref': 1.1.1(@types/react@19.2.6)(react@19.2.0)
      react: 19.2.0
    optionalDependencies:
      '@types/react': 19.2.6

  '@radix-ui/react-use-layout-effect@1.1.1(@types/react@19.2.6)(react@19.2.0)':
    dependencies:
      react: 19.2.0
    optionalDependencies:
      '@types/react': 19.2.6

  '@radix-ui/react-use-previous@1.1.1(@types/react@19.2.6)(react@19.2.0)':
    dependencies:
      react: 19.2.0
    optionalDependencies:
      '@types/react': 19.2.6

  '@radix-ui/react-use-rect@1.1.1(@types/react@19.2.6)(react@19.2.0)':
    dependencies:
      '@radix-ui/rect': 1.1.1
      react: 19.2.0
    optionalDependencies:
      '@types/react': 19.2.6

  '@radix-ui/react-use-size@1.1.1(@types/react@19.2.6)(react@19.2.0)':
    dependencies:
      '@radix-ui/react-use-layout-effect': 1.1.1(@types/react@19.2.6)(react@19.2.0)
      react: 19.2.0
    optionalDependencies:
      '@types/react': 19.2.6

  '@radix-ui/react-visually-hidden@1.2.3(@types/react-dom@19.2.3(@types/react@19.2.6))(@types/react@19.2.6)(react-dom@19.2.0(react@19.2.0))(react@19.2.0)':
    dependencies:
      '@radix-ui/react-primitive': 2.1.3(@types/react-dom@19.2.3(@types/react@19.2.6))(@types/react@19.2.6)(react-dom@19.2.0(react@19.2.0))(react@19.2.0)
      react: 19.2.0
      react-dom: 19.2.0(react@19.2.0)
    optionalDependencies:
      '@types/react': 19.2.6
      '@types/react-dom': 19.2.3(@types/react@19.2.6)

  '@radix-ui/rect@1.1.1': {}

  '@remixicon/react@4.7.0(react@19.2.0)':
    dependencies:
      react: 19.2.0

  '@rolldown/binding-android-arm64@1.0.0-beta.50':
    optional: true

  '@rolldown/binding-android-arm64@1.0.0-beta.51':
    optional: true

  '@rolldown/binding-darwin-arm64@1.0.0-beta.50':
    optional: true

  '@rolldown/binding-darwin-arm64@1.0.0-beta.51':
    optional: true

  '@rolldown/binding-darwin-x64@1.0.0-beta.50':
    optional: true

  '@rolldown/binding-darwin-x64@1.0.0-beta.51':
    optional: true

  '@rolldown/binding-freebsd-x64@1.0.0-beta.50':
    optional: true

  '@rolldown/binding-freebsd-x64@1.0.0-beta.51':
    optional: true

  '@rolldown/binding-linux-arm-gnueabihf@1.0.0-beta.50':
    optional: true

  '@rolldown/binding-linux-arm-gnueabihf@1.0.0-beta.51':
    optional: true

  '@rolldown/binding-linux-arm64-gnu@1.0.0-beta.50':
    optional: true

  '@rolldown/binding-linux-arm64-gnu@1.0.0-beta.51':
    optional: true

  '@rolldown/binding-linux-arm64-musl@1.0.0-beta.50':
    optional: true

  '@rolldown/binding-linux-arm64-musl@1.0.0-beta.51':
    optional: true

  '@rolldown/binding-linux-x64-gnu@1.0.0-beta.50':
    optional: true

  '@rolldown/binding-linux-x64-gnu@1.0.0-beta.51':
    optional: true

  '@rolldown/binding-linux-x64-musl@1.0.0-beta.50':
    optional: true

  '@rolldown/binding-linux-x64-musl@1.0.0-beta.51':
    optional: true

  '@rolldown/binding-openharmony-arm64@1.0.0-beta.50':
    optional: true

  '@rolldown/binding-openharmony-arm64@1.0.0-beta.51':
    optional: true

  '@rolldown/binding-wasm32-wasi@1.0.0-beta.50':
    dependencies:
      '@napi-rs/wasm-runtime': 1.0.7
    optional: true

  '@rolldown/binding-wasm32-wasi@1.0.0-beta.51':
    dependencies:
      '@napi-rs/wasm-runtime': 1.0.7
    optional: true

  '@rolldown/binding-win32-arm64-msvc@1.0.0-beta.50':
    optional: true

  '@rolldown/binding-win32-arm64-msvc@1.0.0-beta.51':
    optional: true

  '@rolldown/binding-win32-ia32-msvc@1.0.0-beta.50':
    optional: true

  '@rolldown/binding-win32-ia32-msvc@1.0.0-beta.51':
    optional: true

  '@rolldown/binding-win32-x64-msvc@1.0.0-beta.50':
    optional: true

  '@rolldown/binding-win32-x64-msvc@1.0.0-beta.51':
    optional: true

  '@rolldown/pluginutils@1.0.0-beta.47': {}

  '@rolldown/pluginutils@1.0.0-beta.50': {}

  '@rolldown/pluginutils@1.0.0-beta.51': {}

  '@rollup/rollup-android-arm-eabi@4.53.3':
    optional: true

  '@rollup/rollup-android-arm64@4.53.3':
    optional: true

  '@rollup/rollup-darwin-arm64@4.53.3':
    optional: true

  '@rollup/rollup-darwin-x64@4.53.3':
    optional: true

  '@rollup/rollup-freebsd-arm64@4.53.3':
    optional: true

  '@rollup/rollup-freebsd-x64@4.53.3':
    optional: true

  '@rollup/rollup-linux-arm-gnueabihf@4.53.3':
    optional: true

  '@rollup/rollup-linux-arm-musleabihf@4.53.3':
    optional: true

  '@rollup/rollup-linux-arm64-gnu@4.53.3':
    optional: true

  '@rollup/rollup-linux-arm64-musl@4.53.3':
    optional: true

  '@rollup/rollup-linux-loong64-gnu@4.53.3':
    optional: true

  '@rollup/rollup-linux-ppc64-gnu@4.53.3':
    optional: true

  '@rollup/rollup-linux-riscv64-gnu@4.53.3':
    optional: true

  '@rollup/rollup-linux-riscv64-musl@4.53.3':
    optional: true

  '@rollup/rollup-linux-s390x-gnu@4.53.3':
    optional: true

  '@rollup/rollup-linux-x64-gnu@4.53.3':
    optional: true

  '@rollup/rollup-linux-x64-musl@4.53.3':
    optional: true

  '@rollup/rollup-openharmony-arm64@4.53.3':
    optional: true

  '@rollup/rollup-win32-arm64-msvc@4.53.3':
    optional: true

  '@rollup/rollup-win32-ia32-msvc@4.53.3':
    optional: true

  '@rollup/rollup-win32-x64-gnu@4.53.3':
    optional: true

  '@rollup/rollup-win32-x64-msvc@4.53.3':
    optional: true

  '@shikijs/core@3.15.0':
    dependencies:
      '@shikijs/types': 3.15.0
      '@shikijs/vscode-textmate': 10.0.2
      '@types/hast': 3.0.4
      hast-util-to-html: 9.0.5

  '@shikijs/engine-javascript@3.15.0':
    dependencies:
      '@shikijs/types': 3.15.0
      '@shikijs/vscode-textmate': 10.0.2
      oniguruma-to-es: 4.3.4

  '@shikijs/engine-oniguruma@3.15.0':
    dependencies:
      '@shikijs/types': 3.15.0
      '@shikijs/vscode-textmate': 10.0.2

  '@shikijs/langs@3.15.0':
    dependencies:
      '@shikijs/types': 3.15.0

  '@shikijs/rehype@3.15.0':
    dependencies:
      '@shikijs/types': 3.15.0
      '@types/hast': 3.0.4
      hast-util-to-string: 3.0.1
      shiki: 3.15.0
      unified: 11.0.5
      unist-util-visit: 5.0.0

  '@shikijs/themes@3.15.0':
    dependencies:
      '@shikijs/types': 3.15.0

  '@shikijs/transformers@3.15.0':
    dependencies:
      '@shikijs/core': 3.15.0
      '@shikijs/types': 3.15.0

  '@shikijs/types@3.15.0':
    dependencies:
      '@shikijs/vscode-textmate': 10.0.2
      '@types/hast': 3.0.4

  '@shikijs/vscode-textmate@10.0.2': {}

  '@sinclair/typebox@0.34.41': {}

  '@standard-schema/spec@1.0.0': {}

  '@swc/core-darwin-arm64@1.13.21':
    optional: true

  '@swc/core-darwin-x64@1.13.21':
    optional: true

  '@swc/core-linux-arm-gnueabihf@1.13.21':
    optional: true

  '@swc/core-linux-arm64-gnu@1.13.21':
    optional: true

  '@swc/core-linux-arm64-musl@1.13.21':
    optional: true

  '@swc/core-linux-x64-gnu@1.13.21':
    optional: true

  '@swc/core-linux-x64-musl@1.13.21':
    optional: true

  '@swc/core-win32-arm64-msvc@1.13.21':
    optional: true

  '@swc/core-win32-ia32-msvc@1.13.21':
    optional: true

  '@swc/core-win32-x64-msvc@1.13.21':
    optional: true

  '@swc/core@1.13.21(@swc/helpers@0.5.17)':
    dependencies:
      '@swc/counter': 0.1.3
      '@swc/types': 0.1.25
    optionalDependencies:
      '@swc/core-darwin-arm64': 1.13.21
      '@swc/core-darwin-x64': 1.13.21
      '@swc/core-linux-arm-gnueabihf': 1.13.21
      '@swc/core-linux-arm64-gnu': 1.13.21
      '@swc/core-linux-arm64-musl': 1.13.21
      '@swc/core-linux-x64-gnu': 1.13.21
      '@swc/core-linux-x64-musl': 1.13.21
      '@swc/core-win32-arm64-msvc': 1.13.21
      '@swc/core-win32-ia32-msvc': 1.13.21
      '@swc/core-win32-x64-msvc': 1.13.21
      '@swc/helpers': 0.5.17
    optional: true

  '@swc/counter@0.1.3':
    optional: true

  '@swc/helpers@0.5.15':
    dependencies:
      tslib: 2.8.1

  '@swc/helpers@0.5.17':
    dependencies:
      tslib: 2.8.1

  '@swc/types@0.1.25':
    dependencies:
      '@swc/counter': 0.1.3
    optional: true

  '@tailwindcss/node@4.1.17':
    dependencies:
      '@jridgewell/remapping': 2.3.5
      enhanced-resolve: 5.18.3
      jiti: 2.6.1
      lightningcss: 1.30.2
      magic-string: 0.30.21
      source-map-js: 1.2.1
      tailwindcss: 4.1.17

  '@tailwindcss/oxide-android-arm64@4.1.17':
    optional: true

  '@tailwindcss/oxide-darwin-arm64@4.1.17':
    optional: true

  '@tailwindcss/oxide-darwin-x64@4.1.17':
    optional: true

  '@tailwindcss/oxide-freebsd-x64@4.1.17':
    optional: true

  '@tailwindcss/oxide-linux-arm-gnueabihf@4.1.17':
    optional: true

  '@tailwindcss/oxide-linux-arm64-gnu@4.1.17':
    optional: true

  '@tailwindcss/oxide-linux-arm64-musl@4.1.17':
    optional: true

  '@tailwindcss/oxide-linux-x64-gnu@4.1.17':
    optional: true

  '@tailwindcss/oxide-linux-x64-musl@4.1.17':
    optional: true

  '@tailwindcss/oxide-wasm32-wasi@4.1.17':
    optional: true

  '@tailwindcss/oxide-win32-arm64-msvc@4.1.17':
    optional: true

  '@tailwindcss/oxide-win32-x64-msvc@4.1.17':
    optional: true

  '@tailwindcss/oxide@4.1.17':
    optionalDependencies:
      '@tailwindcss/oxide-android-arm64': 4.1.17
      '@tailwindcss/oxide-darwin-arm64': 4.1.17
      '@tailwindcss/oxide-darwin-x64': 4.1.17
      '@tailwindcss/oxide-freebsd-x64': 4.1.17
      '@tailwindcss/oxide-linux-arm-gnueabihf': 4.1.17
      '@tailwindcss/oxide-linux-arm64-gnu': 4.1.17
      '@tailwindcss/oxide-linux-arm64-musl': 4.1.17
      '@tailwindcss/oxide-linux-x64-gnu': 4.1.17
      '@tailwindcss/oxide-linux-x64-musl': 4.1.17
      '@tailwindcss/oxide-wasm32-wasi': 4.1.17
      '@tailwindcss/oxide-win32-arm64-msvc': 4.1.17
      '@tailwindcss/oxide-win32-x64-msvc': 4.1.17

  '@tailwindcss/postcss@4.1.17':
    dependencies:
      '@alloc/quick-lru': 5.2.0
      '@tailwindcss/node': 4.1.17
      '@tailwindcss/oxide': 4.1.17
      postcss: 8.5.6
      tailwindcss: 4.1.17

  '@tailwindcss/vite@4.1.17(rolldown-vite@7.2.5(@types/node@24.10.1)(esbuild@0.25.12)(jiti@2.6.1))':
    dependencies:
      '@tailwindcss/node': 4.1.17
      '@tailwindcss/oxide': 4.1.17
      tailwindcss: 4.1.17
      vite: rolldown-vite@7.2.5(@types/node@24.10.1)(esbuild@0.25.12)(jiti@2.6.1)

  '@tokenizer/inflate@0.3.1':
    dependencies:
      debug: 4.4.3
      fflate: 0.8.2
      token-types: 6.1.1
    transitivePeerDependencies:
      - supports-color

  '@tokenizer/token@0.3.0': {}

  '@tootallnate/quickjs-emscripten@0.23.0': {}

  '@trpc/server@11.7.1(typescript@5.9.3)':
    dependencies:
      typescript: 5.9.3

  '@ts-morph/common@0.28.1':
    dependencies:
      minimatch: 10.1.1
      path-browserify: 1.0.1
      tinyglobby: 0.2.15

  '@tsconfig/node10@1.0.12': {}

  '@tsconfig/node12@1.0.11': {}

  '@tsconfig/node14@1.0.3': {}

  '@tsconfig/node16@1.0.4': {}

  '@turbo/gen@2.6.1(@swc/core@1.13.21(@swc/helpers@0.5.17))(@types/node@24.10.1)(typescript@5.9.3)':
    dependencies:
      '@turbo/workspaces': 2.6.1(@types/node@24.10.1)
      commander: 10.0.1
      fs-extra: 10.1.0
      inquirer: 8.2.7(@types/node@24.10.1)
      minimatch: 9.0.5
      node-plop: 0.26.3
      picocolors: 1.0.1
      proxy-agent: 6.5.0
      ts-node: 10.9.2(@swc/core@1.13.21(@swc/helpers@0.5.17))(@types/node@24.10.1)(typescript@5.9.3)
      update-check: 1.5.4
      validate-npm-package-name: 5.0.1
    transitivePeerDependencies:
      - '@swc/core'
      - '@swc/wasm'
      - '@types/node'
      - supports-color
      - typescript

  '@turbo/workspaces@2.6.1(@types/node@24.10.1)':
    dependencies:
      commander: 10.0.1
      execa: 5.1.1
      fast-glob: 3.3.3
      fs-extra: 10.1.0
      gradient-string: 2.0.2
      inquirer: 8.2.7(@types/node@24.10.1)
      js-yaml: 4.1.1
      ora: 4.1.1
      picocolors: 1.0.1
      semver: 7.6.2
      update-check: 1.5.4
    transitivePeerDependencies:
      - '@types/node'

  '@tybys/wasm-util@0.10.1':
    dependencies:
      tslib: 2.8.1
    optional: true

  '@types/babel__core@7.20.5':
    dependencies:
      '@babel/parser': 7.28.5
      '@babel/types': 7.28.5
      '@types/babel__generator': 7.27.0
      '@types/babel__template': 7.4.4
      '@types/babel__traverse': 7.28.0

  '@types/babel__generator@7.27.0':
    dependencies:
      '@babel/types': 7.28.5

  '@types/babel__template@7.4.4':
    dependencies:
      '@babel/parser': 7.28.5
      '@babel/types': 7.28.5

  '@types/babel__traverse@7.28.0':
    dependencies:
      '@babel/types': 7.28.5

  '@types/body-parser@1.19.6':
    dependencies:
      '@types/connect': 3.4.38
      '@types/node': 24.10.1

  '@types/chai@5.2.3':
    dependencies:
      '@types/deep-eql': 4.0.2
      assertion-error: 2.0.1

  '@types/connect@3.4.38':
    dependencies:
      '@types/node': 24.10.1

  '@types/conventional-commits-parser@5.0.2':
    dependencies:
      '@types/node': 24.10.1

  '@types/debug@4.1.12':
    dependencies:
      '@types/ms': 2.1.0

  '@types/deep-eql@4.0.2': {}

  '@types/estree-jsx@1.0.5':
    dependencies:
      '@types/estree': 1.0.8

  '@types/estree@1.0.8': {}

  '@types/express-serve-static-core@5.1.0':
    dependencies:
      '@types/node': 24.10.1
      '@types/qs': 6.14.0
      '@types/range-parser': 1.2.7
      '@types/send': 1.2.1

  '@types/express@5.0.5':
    dependencies:
      '@types/body-parser': 1.19.6
      '@types/express-serve-static-core': 5.1.0
      '@types/serve-static': 1.15.10

  '@types/glob@7.2.0':
    dependencies:
      '@types/minimatch': 6.0.0
      '@types/node': 24.10.1

  '@types/hast@3.0.4':
    dependencies:
      '@types/unist': 3.0.3

  '@types/http-errors@2.0.5': {}

  '@types/inquirer@6.5.0':
    dependencies:
      '@types/through': 0.0.33
      rxjs: 6.6.7

  '@types/json-schema@7.0.15': {}

  '@types/mdast@4.0.4':
    dependencies:
      '@types/unist': 3.0.3

  '@types/mdx@2.0.13': {}

  '@types/mime@1.3.5': {}

  '@types/minimatch@6.0.0':
    dependencies:
      minimatch: 10.1.1

  '@types/ms@2.1.0': {}

  '@types/node@12.20.55': {}

  '@types/node@24.10.1':
    dependencies:
      undici-types: 7.16.0

<<<<<<< HEAD
  '@types/qs@6.14.0': {}

  '@types/range-parser@1.2.7': {}

  '@types/react-dom@19.2.3(@types/react@19.2.4)':
=======
  '@types/react-dom@19.2.3(@types/react@19.2.6)':
>>>>>>> 69c2b218
    dependencies:
      '@types/react': 19.2.6

  '@types/react@19.2.6':
    dependencies:
      csstype: 3.2.3

  '@types/send@0.17.6':
    dependencies:
      '@types/mime': 1.3.5
      '@types/node': 24.10.1

  '@types/send@1.2.1':
    dependencies:
      '@types/node': 24.10.1

  '@types/serve-static@1.15.10':
    dependencies:
      '@types/http-errors': 2.0.5
      '@types/node': 24.10.1
      '@types/send': 0.17.6

  '@types/through@0.0.33':
    dependencies:
      '@types/node': 24.10.1

  '@types/tinycolor2@1.4.6': {}

  '@types/unist@2.0.11': {}

  '@types/unist@3.0.3': {}

  '@typescript-eslint/eslint-plugin@8.47.0(@typescript-eslint/parser@8.47.0(eslint@9.38.0(jiti@2.6.1))(typescript@5.9.3))(eslint@9.38.0(jiti@2.6.1))(typescript@5.9.3)':
    dependencies:
      '@eslint-community/regexpp': 4.12.2
      '@typescript-eslint/parser': 8.47.0(eslint@9.38.0(jiti@2.6.1))(typescript@5.9.3)
      '@typescript-eslint/scope-manager': 8.47.0
      '@typescript-eslint/type-utils': 8.47.0(eslint@9.38.0(jiti@2.6.1))(typescript@5.9.3)
      '@typescript-eslint/utils': 8.47.0(eslint@9.38.0(jiti@2.6.1))(typescript@5.9.3)
      '@typescript-eslint/visitor-keys': 8.47.0
      eslint: 9.38.0(jiti@2.6.1)
      graphemer: 1.4.0
      ignore: 7.0.5
      natural-compare: 1.4.0
      ts-api-utils: 2.1.0(typescript@5.9.3)
      typescript: 5.9.3
    transitivePeerDependencies:
      - supports-color

  '@typescript-eslint/parser@8.47.0(eslint@9.38.0(jiti@2.6.1))(typescript@5.9.3)':
    dependencies:
      '@typescript-eslint/scope-manager': 8.47.0
      '@typescript-eslint/types': 8.47.0
      '@typescript-eslint/typescript-estree': 8.47.0(typescript@5.9.3)
      '@typescript-eslint/visitor-keys': 8.47.0
      debug: 4.4.3
      eslint: 9.38.0(jiti@2.6.1)
      typescript: 5.9.3
    transitivePeerDependencies:
      - supports-color

  '@typescript-eslint/project-service@8.47.0(typescript@5.9.3)':
    dependencies:
      '@typescript-eslint/tsconfig-utils': 8.47.0(typescript@5.9.3)
      '@typescript-eslint/types': 8.47.0
      debug: 4.4.3
      typescript: 5.9.3
    transitivePeerDependencies:
      - supports-color

  '@typescript-eslint/scope-manager@8.47.0':
    dependencies:
      '@typescript-eslint/types': 8.47.0
      '@typescript-eslint/visitor-keys': 8.47.0

  '@typescript-eslint/tsconfig-utils@8.47.0(typescript@5.9.3)':
    dependencies:
      typescript: 5.9.3

  '@typescript-eslint/type-utils@8.47.0(eslint@9.38.0(jiti@2.6.1))(typescript@5.9.3)':
    dependencies:
      '@typescript-eslint/types': 8.47.0
      '@typescript-eslint/typescript-estree': 8.47.0(typescript@5.9.3)
      '@typescript-eslint/utils': 8.47.0(eslint@9.38.0(jiti@2.6.1))(typescript@5.9.3)
      debug: 4.4.3
      eslint: 9.38.0(jiti@2.6.1)
      ts-api-utils: 2.1.0(typescript@5.9.3)
      typescript: 5.9.3
    transitivePeerDependencies:
      - supports-color

  '@typescript-eslint/types@8.47.0': {}

  '@typescript-eslint/typescript-estree@8.47.0(typescript@5.9.3)':
    dependencies:
      '@typescript-eslint/project-service': 8.47.0(typescript@5.9.3)
      '@typescript-eslint/tsconfig-utils': 8.47.0(typescript@5.9.3)
      '@typescript-eslint/types': 8.47.0
      '@typescript-eslint/visitor-keys': 8.47.0
      debug: 4.4.3
      fast-glob: 3.3.3
      is-glob: 4.0.3
      minimatch: 9.0.5
      semver: 7.7.3
      ts-api-utils: 2.1.0(typescript@5.9.3)
      typescript: 5.9.3
    transitivePeerDependencies:
      - supports-color

  '@typescript-eslint/utils@8.47.0(eslint@9.38.0(jiti@2.6.1))(typescript@5.9.3)':
    dependencies:
      '@eslint-community/eslint-utils': 4.9.0(eslint@9.38.0(jiti@2.6.1))
      '@typescript-eslint/scope-manager': 8.47.0
      '@typescript-eslint/types': 8.47.0
      '@typescript-eslint/typescript-estree': 8.47.0(typescript@5.9.3)
      eslint: 9.38.0(jiti@2.6.1)
      typescript: 5.9.3
    transitivePeerDependencies:
      - supports-color

  '@typescript-eslint/visitor-keys@8.47.0':
    dependencies:
      '@typescript-eslint/types': 8.47.0
      eslint-visitor-keys: 4.2.1

  '@ungap/structured-clone@1.3.0': {}

  '@vercel/analytics@1.5.0(next@16.0.3(@opentelemetry/api@1.9.0)(react-dom@19.2.0(react@19.2.0))(react@19.2.0))(react@19.2.0)':
    optionalDependencies:
      next: 16.0.3(@opentelemetry/api@1.9.0)(react-dom@19.2.0(react@19.2.0))(react@19.2.0)
      react: 19.2.0

  '@vercel/oidc@3.0.5': {}

  '@vitejs/plugin-react@5.1.1(rolldown-vite@7.2.5(@types/node@24.10.1)(esbuild@0.25.12)(jiti@2.6.1))':
    dependencies:
      '@babel/core': 7.28.5
      '@babel/plugin-transform-react-jsx-self': 7.27.1(@babel/core@7.28.5)
      '@babel/plugin-transform-react-jsx-source': 7.27.1(@babel/core@7.28.5)
      '@rolldown/pluginutils': 1.0.0-beta.47
      '@types/babel__core': 7.20.5
      react-refresh: 0.18.0
      vite: rolldown-vite@7.2.5(@types/node@24.10.1)(esbuild@0.25.12)(jiti@2.6.1)
    transitivePeerDependencies:
      - supports-color

  '@vitest/coverage-v8@4.0.13(vitest@4.0.13(@opentelemetry/api@1.9.0)(@types/debug@4.1.12)(@types/node@24.10.1)(jiti@2.6.1)(jsdom@27.2.0)(lightningcss@1.30.2))':
    dependencies:
      '@bcoe/v8-coverage': 1.0.2
      '@vitest/utils': 4.0.13
      ast-v8-to-istanbul: 0.3.8
      debug: 4.4.3
      istanbul-lib-coverage: 3.2.2
      istanbul-lib-report: 3.0.1
      istanbul-lib-source-maps: 5.0.6
      istanbul-reports: 3.2.0
      magicast: 0.5.1
      std-env: 3.10.0
      tinyrainbow: 3.0.3
      vitest: 4.0.13(@opentelemetry/api@1.9.0)(@types/debug@4.1.12)(@types/node@24.10.1)(jiti@2.6.1)(jsdom@27.2.0)(lightningcss@1.30.2)
    transitivePeerDependencies:
      - supports-color

  '@vitest/expect@4.0.13':
    dependencies:
      '@standard-schema/spec': 1.0.0
      '@types/chai': 5.2.3
      '@vitest/spy': 4.0.13
      '@vitest/utils': 4.0.13
      chai: 6.2.1
      tinyrainbow: 3.0.3

  '@vitest/mocker@4.0.13(vite@7.2.4(@types/node@24.10.1)(jiti@2.6.1)(lightningcss@1.30.2))':
    dependencies:
      '@vitest/spy': 4.0.13
      estree-walker: 3.0.3
      magic-string: 0.30.21
    optionalDependencies:
      vite: 7.2.4(@types/node@24.10.1)(jiti@2.6.1)(lightningcss@1.30.2)

  '@vitest/pretty-format@4.0.13':
    dependencies:
      tinyrainbow: 3.0.3

  '@vitest/runner@4.0.13':
    dependencies:
      '@vitest/utils': 4.0.13
      pathe: 2.0.3

  '@vitest/snapshot@4.0.13':
    dependencies:
      '@vitest/pretty-format': 4.0.13
      magic-string: 0.30.21
      pathe: 2.0.3

  '@vitest/spy@4.0.13': {}

  '@vitest/utils@4.0.13':
    dependencies:
      '@vitest/pretty-format': 4.0.13
      tinyrainbow: 3.0.3

  JSONStream@1.3.5:
    dependencies:
      jsonparse: 1.3.1
      through: 2.3.8

  accepts@2.0.0:
    dependencies:
      mime-types: 3.0.1
      negotiator: 1.0.0

  acorn-jsx@5.3.2(acorn@8.15.0):
    dependencies:
      acorn: 8.15.0

  acorn-walk@8.3.4:
    dependencies:
      acorn: 8.15.0

  acorn@8.15.0: {}

  agent-base@7.1.4: {}

  aggregate-error@3.1.0:
    dependencies:
      clean-stack: 2.2.0
      indent-string: 4.0.0

  ai@5.0.100(zod@4.1.12):
    dependencies:
      '@ai-sdk/gateway': 2.0.14(zod@4.1.12)
      '@ai-sdk/provider': 2.0.0
      '@ai-sdk/provider-utils': 3.0.17(zod@4.1.12)
      '@opentelemetry/api': 1.9.0
      zod: 4.1.12

  ajv@6.12.6:
    dependencies:
      fast-deep-equal: 3.1.3
      fast-json-stable-stringify: 2.1.0
      json-schema-traverse: 0.4.1
      uri-js: 4.4.1

  ajv@8.17.1:
    dependencies:
      fast-deep-equal: 3.1.3
      fast-uri: 3.1.0
      json-schema-traverse: 1.0.0
      require-from-string: 2.0.2

  ansi-colors@4.1.3: {}

  ansi-escapes@4.3.2:
    dependencies:
      type-fest: 0.21.3

  ansi-regex@5.0.1: {}

  ansi-regex@6.2.2: {}

  ansi-styles@3.2.1:
    dependencies:
      color-convert: 1.9.3

  ansi-styles@4.3.0:
    dependencies:
      color-convert: 2.0.1

  ansi-styles@6.2.3: {}

  ansis@4.2.0: {}

  append-transform@2.0.0:
    dependencies:
      default-require-extensions: 3.0.1

  archy@1.0.0: {}

  arg@4.1.3: {}

  argparse@1.0.10:
    dependencies:
      sprintf-js: 1.0.3

  argparse@2.0.1: {}

  aria-hidden@1.2.6:
    dependencies:
      tslib: 2.8.1

  arkregex@0.0.2:
    dependencies:
      '@ark/util': 0.53.0

  arktype@2.1.26:
    dependencies:
      '@ark/schema': 0.54.0
      '@ark/util': 0.54.0
      arkregex: 0.0.2

  array-ify@1.0.0: {}

  array-union@2.1.0: {}

  assertion-error@2.0.1: {}

  ast-kit@2.2.0:
    dependencies:
      '@babel/parser': 7.28.5
      pathe: 2.0.3

  ast-types@0.13.4:
    dependencies:
      tslib: 2.8.1

  ast-v8-to-istanbul@0.3.8:
    dependencies:
      '@jridgewell/trace-mapping': 0.3.31
      estree-walker: 3.0.3
      js-tokens: 9.0.1

  astring@1.9.0: {}

  babel-plugin-react-compiler@19.1.0-rc.3:
    dependencies:
      '@babel/types': 7.28.5

  bail@2.0.2: {}

  balanced-match@1.0.2: {}

  base64-js@1.5.1: {}

  baseline-browser-mapping@2.8.30: {}

  basic-ftp@5.0.5: {}

  better-path-resolve@1.0.0:
    dependencies:
      is-windows: 1.0.2

  bidi-js@1.0.3:
    dependencies:
      require-from-string: 2.0.2

  birpc@2.8.0: {}

  bl@4.1.0:
    dependencies:
      buffer: 5.7.1
      inherits: 2.0.4
      readable-stream: 3.6.2

  body-parser@2.2.0:
    dependencies:
      bytes: 3.1.2
      content-type: 1.0.5
      debug: 4.4.3
      http-errors: 2.0.0
      iconv-lite: 0.6.3
      on-finished: 2.4.1
      qs: 6.14.0
      raw-body: 3.0.1
      type-is: 2.0.1
    transitivePeerDependencies:
      - supports-color

  brace-expansion@1.1.12:
    dependencies:
      balanced-match: 1.0.2
      concat-map: 0.0.1

  brace-expansion@2.0.2:
    dependencies:
      balanced-match: 1.0.2

  braces@3.0.3:
    dependencies:
      fill-range: 7.1.1

  browserslist@4.28.0:
    dependencies:
      baseline-browser-mapping: 2.8.30
      caniuse-lite: 1.0.30001756
      electron-to-chromium: 1.5.259
      node-releases: 2.0.27
      update-browserslist-db: 1.1.4(browserslist@4.28.0)

  buffer@5.7.1:
    dependencies:
      base64-js: 1.5.1
      ieee754: 1.2.1

  bytes@3.1.2: {}

  cac@6.7.14: {}

  caching-transform@4.0.0:
    dependencies:
      hasha: 5.2.2
      make-dir: 3.1.0
      package-hash: 4.0.0
      write-file-atomic: 3.0.3

  call-bind-apply-helpers@1.0.2:
    dependencies:
      es-errors: 1.3.0
      function-bind: 1.1.2

  call-bound@1.0.4:
    dependencies:
      call-bind-apply-helpers: 1.0.2
      get-intrinsic: 1.3.0

  callsites@3.1.0: {}

  camel-case@3.0.0:
    dependencies:
      no-case: 2.3.2
      upper-case: 1.1.3

<<<<<<< HEAD
  camelcase@5.3.1: {}

  caniuse-lite@1.0.30001754: {}
=======
  caniuse-lite@1.0.30001756: {}
>>>>>>> 69c2b218

  ccount@2.0.1: {}

  chai@6.2.1: {}

  chalk@2.4.2:
    dependencies:
      ansi-styles: 3.2.1
      escape-string-regexp: 1.0.5
      supports-color: 5.5.0

  chalk@3.0.0:
    dependencies:
      ansi-styles: 4.3.0
      supports-color: 7.2.0

  chalk@4.1.2:
    dependencies:
      ansi-styles: 4.3.0
      supports-color: 7.2.0

  chalk@5.6.2: {}

  change-case@3.1.0:
    dependencies:
      camel-case: 3.0.0
      constant-case: 2.0.0
      dot-case: 2.1.1
      header-case: 1.0.1
      is-lower-case: 1.1.3
      is-upper-case: 1.1.2
      lower-case: 1.1.4
      lower-case-first: 1.0.2
      no-case: 2.3.2
      param-case: 2.1.1
      pascal-case: 2.0.1
      path-case: 2.1.1
      sentence-case: 2.1.1
      snake-case: 2.1.0
      swap-case: 1.1.2
      title-case: 2.1.1
      upper-case: 1.1.3
      upper-case-first: 1.1.2

  character-entities-html4@2.1.0: {}

  character-entities-legacy@3.0.0: {}

  character-entities@2.0.2: {}

  character-reference-invalid@2.0.1: {}

  chardet@0.7.0: {}

  chardet@2.1.1: {}

  chokidar@4.0.3:
    dependencies:
      readdirp: 4.1.2

  ci-info@3.9.0: {}

  citty@0.1.6:
    dependencies:
      consola: 3.4.2

  class-variance-authority@0.7.1:
    dependencies:
      clsx: 2.1.1

  clean-stack@2.2.0: {}

  cli-cursor@3.1.0:
    dependencies:
      restore-cursor: 3.1.0

  cli-spinners@2.9.2: {}

  cli-width@3.0.0: {}

  client-only@0.0.1: {}

  cliui@6.0.0:
    dependencies:
      string-width: 4.2.3
      strip-ansi: 6.0.1
      wrap-ansi: 6.2.0

  cliui@8.0.1:
    dependencies:
      string-width: 4.2.3
      strip-ansi: 6.0.1
      wrap-ansi: 7.0.0

  clone@1.0.4: {}

  clsx@2.1.1: {}

  code-block-writer@13.0.3: {}

  collapse-white-space@2.1.0: {}

  color-convert@1.9.3:
    dependencies:
      color-name: 1.1.3

  color-convert@2.0.1:
    dependencies:
      color-name: 1.1.4

  color-name@1.1.3: {}

  color-name@1.1.4: {}

  comma-separated-tokens@2.0.3: {}

  commander@10.0.1: {}

  commander@14.0.2: {}

  commondir@1.0.1: {}

  compare-func@2.0.0:
    dependencies:
      array-ify: 1.0.0
      dot-prop: 5.3.0

  compute-scroll-into-view@3.1.1: {}

  concat-map@0.0.1: {}

  confbox@0.2.2: {}

  consola@3.4.2: {}

  constant-case@2.0.0:
    dependencies:
      snake-case: 2.1.0
      upper-case: 1.1.3

  content-disposition@1.0.0:
    dependencies:
      safe-buffer: 5.2.1

  content-type@1.0.5: {}

  conventional-changelog-angular@7.0.0:
    dependencies:
      compare-func: 2.0.0

  conventional-changelog-conventionalcommits@7.0.2:
    dependencies:
      compare-func: 2.0.0

  conventional-commits-parser@5.0.0:
    dependencies:
      JSONStream: 1.3.5
      is-text-path: 2.0.0
      meow: 12.1.1
      split2: 4.2.0

  convert-source-map@1.9.0: {}

  convert-source-map@2.0.0: {}

<<<<<<< HEAD
  cookie-signature@1.2.2: {}

  cookie@0.7.2: {}

  cookie@1.0.2: {}

  core-js-pure@3.46.0: {}
=======
  core-js-pure@3.47.0: {}
>>>>>>> 69c2b218

  cosmiconfig-typescript-loader@6.2.0(@types/node@24.10.1)(cosmiconfig@9.0.0(typescript@5.9.3))(typescript@5.9.3):
    dependencies:
      '@types/node': 24.10.1
      cosmiconfig: 9.0.0(typescript@5.9.3)
      jiti: 2.6.1
      typescript: 5.9.3

  cosmiconfig@9.0.0(typescript@5.9.3):
    dependencies:
      env-paths: 2.2.1
      import-fresh: 3.3.1
      js-yaml: 4.1.1
      parse-json: 5.2.0
    optionalDependencies:
      typescript: 5.9.3

  create-require@1.1.1: {}

  cross-spawn@7.0.6:
    dependencies:
      path-key: 3.1.1
      shebang-command: 2.0.0
      which: 2.0.2

  css-tree@3.1.0:
    dependencies:
      mdn-data: 2.12.2
      source-map-js: 1.2.1

  cssesc@3.0.0: {}

  cssstyle@5.3.3:
    dependencies:
      '@asamuzakjp/css-color': 4.1.0
      '@csstools/css-syntax-patches-for-csstree': 1.0.17
      css-tree: 3.1.0

  csstype@3.2.3: {}

  dargs@8.1.0: {}

  data-uri-to-buffer@6.0.2: {}

  data-urls@6.0.0:
    dependencies:
      whatwg-mimetype: 4.0.0
      whatwg-url: 15.1.0

  debug@4.4.3:
    dependencies:
      ms: 2.1.3

  decamelize@1.2.0: {}

  decimal.js@10.6.0: {}

  decode-named-character-reference@1.2.0:
    dependencies:
      character-entities: 2.0.2

  deep-extend@0.6.0: {}

  deep-is@0.1.4: {}

  deepmerge@4.3.1: {}

  default-require-extensions@3.0.1:
    dependencies:
      strip-bom: 4.0.0

  defaults@1.0.4:
    dependencies:
      clone: 1.0.4

  degenerator@5.0.1:
    dependencies:
      ast-types: 0.13.4
      escodegen: 2.1.0
      esprima: 4.0.1

  del@5.1.0:
    dependencies:
      globby: 10.0.2
      graceful-fs: 4.2.11
      is-glob: 4.0.3
      is-path-cwd: 2.2.0
      is-path-inside: 3.0.3
      p-map: 3.0.0
      rimraf: 3.0.2
      slash: 3.0.0

  depd@2.0.0: {}

  dequal@2.0.3: {}

  detect-indent@6.1.0: {}

  detect-libc@2.1.2: {}

  detect-node-es@1.1.0: {}

  devlop@1.1.0:
    dependencies:
      dequal: 2.0.3

  diff@4.0.2: {}

  diff@8.0.2: {}

  dir-glob@3.0.1:
    dependencies:
      path-type: 4.0.0

  dot-case@2.1.1:
    dependencies:
      no-case: 2.3.2

  dot-prop@5.3.0:
    dependencies:
      is-obj: 2.0.0

  dts-resolver@2.1.3: {}

  dunder-proto@1.0.1:
    dependencies:
      call-bind-apply-helpers: 1.0.2
      es-errors: 1.3.0
      gopd: 1.2.0

  eastasianwidth@0.2.0: {}

<<<<<<< HEAD
  ee-first@1.1.1: {}

  electron-to-chromium@1.5.250: {}
=======
  electron-to-chromium@1.5.259: {}
>>>>>>> 69c2b218

  elysia@1.4.16(@sinclair/typebox@0.34.41)(exact-mirror@0.2.3(@sinclair/typebox@0.34.41))(file-type@21.1.0)(openapi-types@12.1.3)(typescript@5.9.3):
    dependencies:
      '@sinclair/typebox': 0.34.41
      cookie: 1.0.2
      exact-mirror: 0.2.3(@sinclair/typebox@0.34.41)
      fast-decode-uri-component: 1.0.1
      file-type: 21.1.0
      memoirist: 0.4.0
      openapi-types: 12.1.3
    optionalDependencies:
      typescript: 5.9.3

  emoji-regex@8.0.0: {}

  emoji-regex@9.2.2: {}

  empathic@2.0.0: {}

  encodeurl@2.0.0: {}

  enhanced-resolve@5.18.3:
    dependencies:
      graceful-fs: 4.2.11
      tapable: 2.3.0

  enquirer@2.4.1:
    dependencies:
      ansi-colors: 4.1.3
      strip-ansi: 6.0.1

  entities@6.0.1: {}

  env-paths@2.2.1: {}

  error-ex@1.3.4:
    dependencies:
      is-arrayish: 0.2.1

  es-define-property@1.0.1: {}

  es-errors@1.3.0: {}

  es-module-lexer@1.7.0: {}

  es-object-atoms@1.1.1:
    dependencies:
      es-errors: 1.3.0

  es6-error@4.1.1: {}

  esast-util-from-estree@2.0.0:
    dependencies:
      '@types/estree-jsx': 1.0.5
      devlop: 1.1.0
      estree-util-visit: 2.0.0
      unist-util-position-from-estree: 2.0.0

  esast-util-from-js@2.0.1:
    dependencies:
      '@types/estree-jsx': 1.0.5
      acorn: 8.15.0
      esast-util-from-estree: 2.0.0
      vfile-message: 4.0.3

  esbuild@0.25.12:
    optionalDependencies:
      '@esbuild/aix-ppc64': 0.25.12
      '@esbuild/android-arm': 0.25.12
      '@esbuild/android-arm64': 0.25.12
      '@esbuild/android-x64': 0.25.12
      '@esbuild/darwin-arm64': 0.25.12
      '@esbuild/darwin-x64': 0.25.12
      '@esbuild/freebsd-arm64': 0.25.12
      '@esbuild/freebsd-x64': 0.25.12
      '@esbuild/linux-arm': 0.25.12
      '@esbuild/linux-arm64': 0.25.12
      '@esbuild/linux-ia32': 0.25.12
      '@esbuild/linux-loong64': 0.25.12
      '@esbuild/linux-mips64el': 0.25.12
      '@esbuild/linux-ppc64': 0.25.12
      '@esbuild/linux-riscv64': 0.25.12
      '@esbuild/linux-s390x': 0.25.12
      '@esbuild/linux-x64': 0.25.12
      '@esbuild/netbsd-arm64': 0.25.12
      '@esbuild/netbsd-x64': 0.25.12
      '@esbuild/openbsd-arm64': 0.25.12
      '@esbuild/openbsd-x64': 0.25.12
      '@esbuild/openharmony-arm64': 0.25.12
      '@esbuild/sunos-x64': 0.25.12
      '@esbuild/win32-arm64': 0.25.12
      '@esbuild/win32-ia32': 0.25.12
      '@esbuild/win32-x64': 0.25.12

  escalade@3.2.0: {}

  escape-html@1.0.3: {}

  escape-string-regexp@1.0.5: {}

  escape-string-regexp@4.0.0: {}

  escape-string-regexp@5.0.0: {}

  escodegen@2.1.0:
    dependencies:
      esprima: 4.0.1
      estraverse: 5.3.0
      esutils: 2.0.3
    optionalDependencies:
      source-map: 0.6.1

  eslint-scope@8.4.0:
    dependencies:
      esrecurse: 4.3.0
      estraverse: 5.3.0

  eslint-visitor-keys@3.4.3: {}

  eslint-visitor-keys@4.2.1: {}

  eslint@9.38.0(jiti@2.6.1):
    dependencies:
      '@eslint-community/eslint-utils': 4.9.0(eslint@9.38.0(jiti@2.6.1))
      '@eslint-community/regexpp': 4.12.2
      '@eslint/config-array': 0.21.1
      '@eslint/config-helpers': 0.4.2
      '@eslint/core': 0.16.0
      '@eslint/eslintrc': 3.3.1
      '@eslint/js': 9.38.0
      '@eslint/plugin-kit': 0.4.1
      '@humanfs/node': 0.16.7
      '@humanwhocodes/module-importer': 1.0.1
      '@humanwhocodes/retry': 0.4.3
      '@types/estree': 1.0.8
      ajv: 6.12.6
      chalk: 4.1.2
      cross-spawn: 7.0.6
      debug: 4.4.3
      escape-string-regexp: 4.0.0
      eslint-scope: 8.4.0
      eslint-visitor-keys: 4.2.1
      espree: 10.4.0
      esquery: 1.6.0
      esutils: 2.0.3
      fast-deep-equal: 3.1.3
      file-entry-cache: 8.0.0
      find-up: 5.0.0
      glob-parent: 6.0.2
      ignore: 5.3.2
      imurmurhash: 0.1.4
      is-glob: 4.0.3
      json-stable-stringify-without-jsonify: 1.0.1
      lodash.merge: 4.6.2
      minimatch: 3.1.2
      natural-compare: 1.4.0
      optionator: 0.9.4
    optionalDependencies:
      jiti: 2.6.1
    transitivePeerDependencies:
      - supports-color

  espree@10.4.0:
    dependencies:
      acorn: 8.15.0
      acorn-jsx: 5.3.2(acorn@8.15.0)
      eslint-visitor-keys: 4.2.1

  esprima@4.0.1: {}

  esquery@1.6.0:
    dependencies:
      estraverse: 5.3.0

  esrecurse@4.3.0:
    dependencies:
      estraverse: 5.3.0

  estraverse@5.3.0: {}

  estree-util-attach-comments@3.0.0:
    dependencies:
      '@types/estree': 1.0.8

  estree-util-build-jsx@3.0.1:
    dependencies:
      '@types/estree-jsx': 1.0.5
      devlop: 1.1.0
      estree-util-is-identifier-name: 3.0.0
      estree-walker: 3.0.3

  estree-util-is-identifier-name@3.0.0: {}

  estree-util-scope@1.0.0:
    dependencies:
      '@types/estree': 1.0.8
      devlop: 1.1.0

  estree-util-to-js@2.0.0:
    dependencies:
      '@types/estree-jsx': 1.0.5
      astring: 1.9.0
      source-map: 0.7.6

  estree-util-value-to-estree@3.5.0:
    dependencies:
      '@types/estree': 1.0.8

  estree-util-visit@2.0.0:
    dependencies:
      '@types/estree-jsx': 1.0.5
      '@types/unist': 3.0.3

  estree-walker@3.0.3:
    dependencies:
      '@types/estree': 1.0.8

  esutils@2.0.3: {}

  etag@1.8.1: {}

  eventsource-parser@3.0.6: {}

  exact-mirror@0.2.3(@sinclair/typebox@0.34.41):
    optionalDependencies:
      '@sinclair/typebox': 0.34.41

  execa@5.1.1:
    dependencies:
      cross-spawn: 7.0.6
      get-stream: 6.0.1
      human-signals: 2.1.0
      is-stream: 2.0.1
      merge-stream: 2.0.0
      npm-run-path: 4.0.1
      onetime: 5.1.2
      signal-exit: 3.0.7
      strip-final-newline: 2.0.0

  expect-type@1.2.2: {}

  express@5.1.0:
    dependencies:
      accepts: 2.0.0
      body-parser: 2.2.0
      content-disposition: 1.0.0
      content-type: 1.0.5
      cookie: 0.7.2
      cookie-signature: 1.2.2
      debug: 4.4.3
      encodeurl: 2.0.0
      escape-html: 1.0.3
      etag: 1.8.1
      finalhandler: 2.1.0
      fresh: 2.0.0
      http-errors: 2.0.0
      merge-descriptors: 2.0.0
      mime-types: 3.0.1
      on-finished: 2.4.1
      once: 1.4.0
      parseurl: 1.3.3
      proxy-addr: 2.0.7
      qs: 6.14.0
      range-parser: 1.2.1
      router: 2.2.0
      send: 1.2.0
      serve-static: 2.2.0
      statuses: 2.0.2
      type-is: 2.0.1
      vary: 1.1.2
    transitivePeerDependencies:
      - supports-color

  exsolve@1.0.8: {}

  extend@3.0.2: {}

  extendable-error@0.1.7: {}

  external-editor@3.1.0:
    dependencies:
      chardet: 0.7.0
      iconv-lite: 0.4.24
      tmp: 0.0.33

  fast-decode-uri-component@1.0.1: {}

  fast-deep-equal@3.1.3: {}

  fast-glob@3.3.3:
    dependencies:
      '@nodelib/fs.stat': 2.0.5
      '@nodelib/fs.walk': 1.2.8
      glob-parent: 5.1.2
      merge2: 1.4.1
      micromatch: 4.0.8

  fast-json-stable-stringify@2.1.0: {}

  fast-levenshtein@2.0.6: {}

  fast-uri@3.1.0: {}

  fastq@1.19.1:
    dependencies:
      reusify: 1.1.0

  fdir@6.5.0(picomatch@4.0.3):
    optionalDependencies:
      picomatch: 4.0.3

  fflate@0.8.2: {}

  figures@3.2.0:
    dependencies:
      escape-string-regexp: 1.0.5

  file-entry-cache@8.0.0:
    dependencies:
      flat-cache: 4.0.1

  file-type@21.1.0:
    dependencies:
      '@tokenizer/inflate': 0.3.1
      strtok3: 10.3.4
      token-types: 6.1.1
      uint8array-extras: 1.5.0
    transitivePeerDependencies:
      - supports-color

  fill-range@7.1.1:
    dependencies:
      to-regex-range: 5.0.1

  finalhandler@2.1.0:
    dependencies:
      debug: 4.4.3
      encodeurl: 2.0.0
      escape-html: 1.0.3
      on-finished: 2.4.1
      parseurl: 1.3.3
      statuses: 2.0.2
    transitivePeerDependencies:
      - supports-color

  find-cache-dir@3.3.2:
    dependencies:
      commondir: 1.0.1
      make-dir: 3.1.0
      pkg-dir: 4.2.0

  find-up@4.1.0:
    dependencies:
      locate-path: 5.0.0
      path-exists: 4.0.0

  find-up@5.0.0:
    dependencies:
      locate-path: 6.0.0
      path-exists: 4.0.0

  find-up@7.0.0:
    dependencies:
      locate-path: 7.2.0
      path-exists: 5.0.0
      unicorn-magic: 0.1.0

  flat-cache@4.0.1:
    dependencies:
      flatted: 3.3.3
      keyv: 4.5.4

  flatted@3.3.3: {}

  foreground-child@2.0.0:
    dependencies:
      cross-spawn: 7.0.6
      signal-exit: 3.0.7

  foreground-child@3.3.1:
    dependencies:
      cross-spawn: 7.0.6
      signal-exit: 4.1.0

  forwarded@0.2.0: {}

  fresh@2.0.0: {}

  fromentries@1.3.2: {}

  fs-extra@10.1.0:
    dependencies:
      graceful-fs: 4.2.11
      jsonfile: 6.2.0
      universalify: 2.0.1

  fs-extra@7.0.1:
    dependencies:
      graceful-fs: 4.2.11
      jsonfile: 4.0.0
      universalify: 0.1.2

  fs-extra@8.1.0:
    dependencies:
      graceful-fs: 4.2.11
      jsonfile: 4.0.0
      universalify: 0.1.2

  fs.realpath@1.0.0: {}

  fsevents@2.3.3:
    optional: true

  fumadocs-core@16.1.0(@types/react@19.2.6)(lucide-react@0.553.0(react@19.2.0))(next@16.0.3(@opentelemetry/api@1.9.0)(react-dom@19.2.0(react@19.2.0))(react@19.2.0))(react-dom@19.2.0(react@19.2.0))(react@19.2.0):
    dependencies:
      '@formatjs/intl-localematcher': 0.6.2
      '@orama/orama': 3.1.16
      '@shikijs/rehype': 3.15.0
      '@shikijs/transformers': 3.15.0
      estree-util-value-to-estree: 3.5.0
      github-slugger: 2.0.0
      hast-util-to-estree: 3.1.3
      hast-util-to-jsx-runtime: 2.3.6
      image-size: 2.0.2
      negotiator: 1.0.0
      npm-to-yarn: 3.0.1
      path-to-regexp: 8.3.0
      remark: 15.0.1
      remark-gfm: 4.0.1
      remark-rehype: 11.1.2
      scroll-into-view-if-needed: 3.1.0
      shiki: 3.15.0
      unist-util-visit: 5.0.0
    optionalDependencies:
      '@types/react': 19.2.6
      lucide-react: 0.553.0(react@19.2.0)
      next: 16.0.3(@opentelemetry/api@1.9.0)(react-dom@19.2.0(react@19.2.0))(react@19.2.0)
      react: 19.2.0
      react-dom: 19.2.0(react@19.2.0)
    transitivePeerDependencies:
      - supports-color

  fumadocs-mdx@13.0.8(fumadocs-core@16.1.0(@types/react@19.2.6)(lucide-react@0.553.0(react@19.2.0))(next@16.0.3(@opentelemetry/api@1.9.0)(react-dom@19.2.0(react@19.2.0))(react@19.2.0))(react-dom@19.2.0(react@19.2.0))(react@19.2.0))(next@16.0.3(@opentelemetry/api@1.9.0)(react-dom@19.2.0(react@19.2.0))(react@19.2.0))(react@19.2.0)(vite@7.2.4(@types/node@24.10.1)(jiti@2.6.1)(lightningcss@1.30.2)):
    dependencies:
      '@mdx-js/mdx': 3.1.1
      '@standard-schema/spec': 1.0.0
      chokidar: 4.0.3
      esbuild: 0.25.12
      estree-util-value-to-estree: 3.5.0
      fumadocs-core: 16.1.0(@types/react@19.2.6)(lucide-react@0.553.0(react@19.2.0))(next@16.0.3(@opentelemetry/api@1.9.0)(react-dom@19.2.0(react@19.2.0))(react@19.2.0))(react-dom@19.2.0(react@19.2.0))(react@19.2.0)
      js-yaml: 4.1.1
      lru-cache: 11.2.2
      mdast-util-to-markdown: 2.1.2
      picocolors: 1.1.1
      picomatch: 4.0.3
      remark-mdx: 3.1.1
      tinyexec: 1.0.2
      tinyglobby: 0.2.15
      unified: 11.0.5
      unist-util-remove-position: 5.0.0
      unist-util-visit: 5.0.0
      zod: 4.1.12
    optionalDependencies:
      next: 16.0.3(@opentelemetry/api@1.9.0)(react-dom@19.2.0(react@19.2.0))(react@19.2.0)
      react: 19.2.0
      vite: 7.2.4(@types/node@24.10.1)(jiti@2.6.1)(lightningcss@1.30.2)
    transitivePeerDependencies:
      - supports-color

  fumadocs-typescript@4.0.13(@types/react@19.2.6)(fumadocs-core@16.1.0(@types/react@19.2.6)(lucide-react@0.553.0(react@19.2.0))(next@16.0.3(@opentelemetry/api@1.9.0)(react-dom@19.2.0(react@19.2.0))(react@19.2.0))(react-dom@19.2.0(react@19.2.0))(react@19.2.0))(fumadocs-ui@16.1.0(@types/react-dom@19.2.3(@types/react@19.2.6))(@types/react@19.2.6)(lucide-react@0.553.0(react@19.2.0))(next@16.0.3(@opentelemetry/api@1.9.0)(react-dom@19.2.0(react@19.2.0))(react@19.2.0))(react-dom@19.2.0(react@19.2.0))(react@19.2.0)(tailwindcss@4.1.17))(typescript@5.9.3):
    dependencies:
      estree-util-value-to-estree: 3.5.0
      fumadocs-core: 16.1.0(@types/react@19.2.6)(lucide-react@0.553.0(react@19.2.0))(next@16.0.3(@opentelemetry/api@1.9.0)(react-dom@19.2.0(react@19.2.0))(react@19.2.0))(react-dom@19.2.0(react@19.2.0))(react@19.2.0)
      hast-util-to-estree: 3.1.3
      hast-util-to-jsx-runtime: 2.3.6
      remark: 15.0.1
      remark-rehype: 11.1.2
      tinyglobby: 0.2.15
      ts-morph: 27.0.2
      typescript: 5.9.3
      unist-util-visit: 5.0.0
    optionalDependencies:
      '@types/react': 19.2.6
      fumadocs-ui: 16.1.0(@types/react-dom@19.2.3(@types/react@19.2.6))(@types/react@19.2.6)(lucide-react@0.553.0(react@19.2.0))(next@16.0.3(@opentelemetry/api@1.9.0)(react-dom@19.2.0(react@19.2.0))(react@19.2.0))(react-dom@19.2.0(react@19.2.0))(react@19.2.0)(tailwindcss@4.1.17)
    transitivePeerDependencies:
      - supports-color

  fumadocs-ui@16.1.0(@types/react-dom@19.2.3(@types/react@19.2.6))(@types/react@19.2.6)(lucide-react@0.553.0(react@19.2.0))(next@16.0.3(@opentelemetry/api@1.9.0)(react-dom@19.2.0(react@19.2.0))(react@19.2.0))(react-dom@19.2.0(react@19.2.0))(react@19.2.0)(tailwindcss@4.1.17):
    dependencies:
      '@radix-ui/react-accordion': 1.2.12(@types/react-dom@19.2.3(@types/react@19.2.6))(@types/react@19.2.6)(react-dom@19.2.0(react@19.2.0))(react@19.2.0)
      '@radix-ui/react-collapsible': 1.1.12(@types/react-dom@19.2.3(@types/react@19.2.6))(@types/react@19.2.6)(react-dom@19.2.0(react@19.2.0))(react@19.2.0)
      '@radix-ui/react-dialog': 1.1.15(@types/react-dom@19.2.3(@types/react@19.2.6))(@types/react@19.2.6)(react-dom@19.2.0(react@19.2.0))(react@19.2.0)
      '@radix-ui/react-direction': 1.1.1(@types/react@19.2.6)(react@19.2.0)
      '@radix-ui/react-navigation-menu': 1.2.14(@types/react-dom@19.2.3(@types/react@19.2.6))(@types/react@19.2.6)(react-dom@19.2.0(react@19.2.0))(react@19.2.0)
      '@radix-ui/react-popover': 1.1.15(@types/react-dom@19.2.3(@types/react@19.2.6))(@types/react@19.2.6)(react-dom@19.2.0(react@19.2.0))(react@19.2.0)
      '@radix-ui/react-presence': 1.1.5(@types/react-dom@19.2.3(@types/react@19.2.6))(@types/react@19.2.6)(react-dom@19.2.0(react@19.2.0))(react@19.2.0)
      '@radix-ui/react-scroll-area': 1.2.10(@types/react-dom@19.2.3(@types/react@19.2.6))(@types/react@19.2.6)(react-dom@19.2.0(react@19.2.0))(react@19.2.0)
      '@radix-ui/react-slot': 1.2.4(@types/react@19.2.6)(react@19.2.0)
      '@radix-ui/react-tabs': 1.1.13(@types/react-dom@19.2.3(@types/react@19.2.6))(@types/react@19.2.6)(react-dom@19.2.0(react@19.2.0))(react@19.2.0)
      class-variance-authority: 0.7.1
      fumadocs-core: 16.1.0(@types/react@19.2.6)(lucide-react@0.553.0(react@19.2.0))(next@16.0.3(@opentelemetry/api@1.9.0)(react-dom@19.2.0(react@19.2.0))(react@19.2.0))(react-dom@19.2.0(react@19.2.0))(react@19.2.0)
      lodash.merge: 4.6.2
      next-themes: 0.4.6(react-dom@19.2.0(react@19.2.0))(react@19.2.0)
      postcss-selector-parser: 7.1.0
      react: 19.2.0
      react-dom: 19.2.0(react@19.2.0)
      react-medium-image-zoom: 5.4.0(react-dom@19.2.0(react@19.2.0))(react@19.2.0)
      scroll-into-view-if-needed: 3.1.0
      tailwind-merge: 3.4.0
    optionalDependencies:
      '@types/react': 19.2.6
      next: 16.0.3(@opentelemetry/api@1.9.0)(react-dom@19.2.0(react@19.2.0))(react@19.2.0)
      tailwindcss: 4.1.17
    transitivePeerDependencies:
      - '@mixedbread/sdk'
      - '@orama/core'
      - '@tanstack/react-router'
      - '@types/react-dom'
      - algoliasearch
      - lucide-react
      - react-router
      - supports-color
      - waku

  function-bind@1.1.2: {}

  gensync@1.0.0-beta.2: {}

  get-caller-file@2.0.5: {}

  get-intrinsic@1.3.0:
    dependencies:
      call-bind-apply-helpers: 1.0.2
      es-define-property: 1.0.1
      es-errors: 1.3.0
      es-object-atoms: 1.1.1
      function-bind: 1.1.2
      get-proto: 1.0.1
      gopd: 1.2.0
      has-symbols: 1.1.0
      hasown: 2.0.2
      math-intrinsics: 1.1.0

  get-nonce@1.0.1: {}

  get-package-type@0.1.0: {}

  get-proto@1.0.1:
    dependencies:
      dunder-proto: 1.0.1
      es-object-atoms: 1.1.1

  get-stream@6.0.1: {}

  get-tsconfig@4.13.0:
    dependencies:
      resolve-pkg-maps: 1.0.0

  get-uri@6.0.5:
    dependencies:
      basic-ftp: 5.0.5
      data-uri-to-buffer: 6.0.2
      debug: 4.4.3
    transitivePeerDependencies:
      - supports-color

  git-raw-commits@4.0.0:
    dependencies:
      dargs: 8.1.0
      meow: 12.1.1
      split2: 4.2.0

  github-slugger@2.0.0: {}

  glob-parent@5.1.2:
    dependencies:
      is-glob: 4.0.3

  glob-parent@6.0.2:
    dependencies:
      is-glob: 4.0.3

  glob@12.0.0:
    dependencies:
      foreground-child: 3.3.1
      jackspeak: 4.1.1
      minimatch: 10.1.1
      minipass: 7.1.2
      package-json-from-dist: 1.0.1
      path-scurry: 2.0.1

  glob@13.0.0:
    dependencies:
      minimatch: 10.1.1
      minipass: 7.1.2
      path-scurry: 2.0.1

  glob@7.2.3:
    dependencies:
      fs.realpath: 1.0.0
      inflight: 1.0.6
      inherits: 2.0.4
      minimatch: 3.1.2
      once: 1.4.0
      path-is-absolute: 1.0.1

  global-directory@4.0.1:
    dependencies:
      ini: 4.1.1

  globals@14.0.0: {}

  globals@16.5.0: {}

  globby@10.0.2:
    dependencies:
      '@types/glob': 7.2.0
      array-union: 2.1.0
      dir-glob: 3.0.1
      fast-glob: 3.3.3
      glob: 7.2.3
      ignore: 5.3.2
      merge2: 1.4.1
      slash: 3.0.0

  globby@11.1.0:
    dependencies:
      array-union: 2.1.0
      dir-glob: 3.0.1
      fast-glob: 3.3.3
      ignore: 5.3.2
      merge2: 1.4.1
      slash: 3.0.0

  gopd@1.2.0: {}

  graceful-fs@4.2.11: {}

  gradient-string@2.0.2:
    dependencies:
      chalk: 4.1.2
      tinygradient: 1.1.5

  graphemer@1.4.0: {}

  handlebars@4.7.8:
    dependencies:
      minimist: 1.2.8
      neo-async: 2.6.2
      source-map: 0.6.1
      wordwrap: 1.0.0
    optionalDependencies:
      uglify-js: 3.19.3

  has-flag@3.0.0: {}

  has-flag@4.0.0: {}

  has-symbols@1.1.0: {}

  hasha@5.2.2:
    dependencies:
      is-stream: 2.0.1
      type-fest: 0.8.1

  hasown@2.0.2:
    dependencies:
      function-bind: 1.1.2

  hast-util-to-estree@3.1.3:
    dependencies:
      '@types/estree': 1.0.8
      '@types/estree-jsx': 1.0.5
      '@types/hast': 3.0.4
      comma-separated-tokens: 2.0.3
      devlop: 1.1.0
      estree-util-attach-comments: 3.0.0
      estree-util-is-identifier-name: 3.0.0
      hast-util-whitespace: 3.0.0
      mdast-util-mdx-expression: 2.0.1
      mdast-util-mdx-jsx: 3.2.0
      mdast-util-mdxjs-esm: 2.0.1
      property-information: 7.1.0
      space-separated-tokens: 2.0.2
      style-to-js: 1.1.21
      unist-util-position: 5.0.0
      zwitch: 2.0.4
    transitivePeerDependencies:
      - supports-color

  hast-util-to-html@9.0.5:
    dependencies:
      '@types/hast': 3.0.4
      '@types/unist': 3.0.3
      ccount: 2.0.1
      comma-separated-tokens: 2.0.3
      hast-util-whitespace: 3.0.0
      html-void-elements: 3.0.0
      mdast-util-to-hast: 13.2.0
      property-information: 7.1.0
      space-separated-tokens: 2.0.2
      stringify-entities: 4.0.4
      zwitch: 2.0.4

  hast-util-to-jsx-runtime@2.3.6:
    dependencies:
      '@types/estree': 1.0.8
      '@types/hast': 3.0.4
      '@types/unist': 3.0.3
      comma-separated-tokens: 2.0.3
      devlop: 1.1.0
      estree-util-is-identifier-name: 3.0.0
      hast-util-whitespace: 3.0.0
      mdast-util-mdx-expression: 2.0.1
      mdast-util-mdx-jsx: 3.2.0
      mdast-util-mdxjs-esm: 2.0.1
      property-information: 7.1.0
      space-separated-tokens: 2.0.2
      style-to-js: 1.1.21
      unist-util-position: 5.0.0
      vfile-message: 4.0.3
    transitivePeerDependencies:
      - supports-color

  hast-util-to-string@3.0.1:
    dependencies:
      '@types/hast': 3.0.4

  hast-util-whitespace@3.0.0:
    dependencies:
      '@types/hast': 3.0.4

  header-case@1.0.1:
    dependencies:
      no-case: 2.3.2
      upper-case: 1.1.3

  hono@4.10.5: {}

  hookable@5.5.3: {}

  html-encoding-sniffer@4.0.0:
    dependencies:
      whatwg-encoding: 3.1.1

  html-escaper@2.0.2: {}

  html-void-elements@3.0.0: {}

  http-errors@2.0.0:
    dependencies:
      depd: 2.0.0
      inherits: 2.0.4
      setprototypeof: 1.2.0
      statuses: 2.0.1
      toidentifier: 1.0.1

  http-proxy-agent@7.0.2:
    dependencies:
      agent-base: 7.1.4
      debug: 4.4.3
    transitivePeerDependencies:
      - supports-color

  https-proxy-agent@7.0.6:
    dependencies:
      agent-base: 7.1.4
      debug: 4.4.3
    transitivePeerDependencies:
      - supports-color

  human-id@4.1.2: {}

  human-signals@2.1.0: {}

  iconv-lite@0.4.24:
    dependencies:
      safer-buffer: 2.1.2

  iconv-lite@0.6.3:
    dependencies:
      safer-buffer: 2.1.2

  iconv-lite@0.7.0:
    dependencies:
      safer-buffer: 2.1.2

  ieee754@1.2.1: {}

  ignore@5.3.2: {}

  ignore@7.0.5: {}

  image-size@2.0.2: {}

  import-fresh@3.3.1:
    dependencies:
      parent-module: 1.0.1
      resolve-from: 4.0.0

  import-meta-resolve@4.2.0: {}

  imurmurhash@0.1.4: {}

  indent-string@4.0.0: {}

  inflight@1.0.6:
    dependencies:
      once: 1.4.0
      wrappy: 1.0.2

  inherits@2.0.4: {}

  ini@1.3.8: {}

  ini@4.1.1: {}

  inline-style-parser@0.2.7: {}

  inquirer@7.3.3:
    dependencies:
      ansi-escapes: 4.3.2
      chalk: 4.1.2
      cli-cursor: 3.1.0
      cli-width: 3.0.0
      external-editor: 3.1.0
      figures: 3.2.0
      lodash: 4.17.21
      mute-stream: 0.0.8
      run-async: 2.4.1
      rxjs: 6.6.7
      string-width: 4.2.3
      strip-ansi: 6.0.1
      through: 2.3.8

  inquirer@8.2.7(@types/node@24.10.1):
    dependencies:
      '@inquirer/external-editor': 1.0.3(@types/node@24.10.1)
      ansi-escapes: 4.3.2
      chalk: 4.1.2
      cli-cursor: 3.1.0
      cli-width: 3.0.0
      figures: 3.2.0
      lodash: 4.17.21
      mute-stream: 0.0.8
      ora: 5.4.1
      run-async: 2.4.1
      rxjs: 7.8.2
      string-width: 4.2.3
      strip-ansi: 6.0.1
      through: 2.3.8
      wrap-ansi: 6.2.0
    transitivePeerDependencies:
      - '@types/node'

  ip-address@10.1.0: {}

  ipaddr.js@1.9.1: {}

  is-alphabetical@2.0.1: {}

  is-alphanumerical@2.0.1:
    dependencies:
      is-alphabetical: 2.0.1
      is-decimal: 2.0.1

  is-arrayish@0.2.1: {}

  is-core-module@2.16.1:
    dependencies:
      hasown: 2.0.2

  is-decimal@2.0.1: {}

  is-extglob@2.1.1: {}

  is-fullwidth-code-point@3.0.0: {}

  is-glob@4.0.3:
    dependencies:
      is-extglob: 2.1.1

  is-hexadecimal@2.0.1: {}

  is-interactive@1.0.0: {}

  is-lower-case@1.1.3:
    dependencies:
      lower-case: 1.1.4

  is-number@7.0.0: {}

  is-obj@2.0.0: {}

  is-path-cwd@2.2.0: {}

  is-path-inside@3.0.3: {}

  is-plain-obj@4.1.0: {}

  is-potential-custom-element-name@1.0.1: {}

  is-promise@4.0.0: {}

  is-stream@2.0.1: {}

  is-subdir@1.2.0:
    dependencies:
      better-path-resolve: 1.0.0

  is-text-path@2.0.0:
    dependencies:
      text-extensions: 2.4.0

  is-typedarray@1.0.0: {}

  is-unicode-supported@0.1.0: {}

  is-upper-case@1.1.2:
    dependencies:
      upper-case: 1.1.3

  is-windows@1.0.2: {}

  isbinaryfile@4.0.10: {}

  isexe@2.0.0: {}

  istanbul-lib-coverage@3.2.2: {}

  istanbul-lib-hook@3.0.0:
    dependencies:
      append-transform: 2.0.0

  istanbul-lib-instrument@6.0.3:
    dependencies:
      '@babel/core': 7.28.5
      '@babel/parser': 7.28.5
      '@istanbuljs/schema': 0.1.3
      istanbul-lib-coverage: 3.2.2
      semver: 7.7.3
    transitivePeerDependencies:
      - supports-color

  istanbul-lib-processinfo@2.0.3:
    dependencies:
      archy: 1.0.0
      cross-spawn: 7.0.6
      istanbul-lib-coverage: 3.2.2
      p-map: 3.0.0
      rimraf: 3.0.2
      uuid: 8.3.2

  istanbul-lib-report@3.0.1:
    dependencies:
      istanbul-lib-coverage: 3.2.2
      make-dir: 4.0.0
      supports-color: 7.2.0

  istanbul-lib-source-maps@4.0.1:
    dependencies:
      debug: 4.4.3
      istanbul-lib-coverage: 3.2.2
      source-map: 0.6.1
    transitivePeerDependencies:
      - supports-color

  istanbul-lib-source-maps@5.0.6:
    dependencies:
      '@jridgewell/trace-mapping': 0.3.31
      debug: 4.4.3
      istanbul-lib-coverage: 3.2.2
    transitivePeerDependencies:
      - supports-color

  istanbul-reports@3.2.0:
    dependencies:
      html-escaper: 2.0.2
      istanbul-lib-report: 3.0.1

  jackspeak@4.1.1:
    dependencies:
      '@isaacs/cliui': 8.0.2

  jiti@2.6.1: {}

  js-tokens@4.0.0: {}

  js-tokens@9.0.1: {}

  js-yaml@3.14.2:
    dependencies:
      argparse: 1.0.10
      esprima: 4.0.1

  js-yaml@4.1.1:
    dependencies:
      argparse: 2.0.1

  jsdom@27.2.0:
    dependencies:
      '@acemir/cssom': 0.9.24
      '@asamuzakjp/dom-selector': 6.7.4
      cssstyle: 5.3.3
      data-urls: 6.0.0
      decimal.js: 10.6.0
      html-encoding-sniffer: 4.0.0
      http-proxy-agent: 7.0.2
      https-proxy-agent: 7.0.6
      is-potential-custom-element-name: 1.0.1
      parse5: 8.0.0
      saxes: 6.0.0
      symbol-tree: 3.2.4
      tough-cookie: 6.0.0
      w3c-xmlserializer: 5.0.0
      webidl-conversions: 8.0.0
      whatwg-encoding: 3.1.1
      whatwg-mimetype: 4.0.0
      whatwg-url: 15.1.0
      ws: 8.18.3
      xml-name-validator: 5.0.0
    transitivePeerDependencies:
      - bufferutil
      - supports-color
      - utf-8-validate

  jsesc@3.1.0: {}

  json-buffer@3.0.1: {}

  json-parse-even-better-errors@2.3.1: {}

  json-schema-traverse@0.4.1: {}

  json-schema-traverse@1.0.0: {}

  json-schema@0.4.0: {}

  json-stable-stringify-without-jsonify@1.0.1: {}

  json5@2.2.3: {}

  jsonc-parser@3.3.1: {}

  jsonfile@4.0.0:
    optionalDependencies:
      graceful-fs: 4.2.11

  jsonfile@6.2.0:
    dependencies:
      universalify: 2.0.1
    optionalDependencies:
      graceful-fs: 4.2.11

  jsonparse@1.3.1: {}

  keyv@4.5.4:
    dependencies:
      json-buffer: 3.0.1

  lefthook-darwin-arm64@2.0.4:
    optional: true

  lefthook-darwin-x64@2.0.4:
    optional: true

  lefthook-freebsd-arm64@2.0.4:
    optional: true

  lefthook-freebsd-x64@2.0.4:
    optional: true

  lefthook-linux-arm64@2.0.4:
    optional: true

  lefthook-linux-x64@2.0.4:
    optional: true

  lefthook-openbsd-arm64@2.0.4:
    optional: true

  lefthook-openbsd-x64@2.0.4:
    optional: true

  lefthook-windows-arm64@2.0.4:
    optional: true

  lefthook-windows-x64@2.0.4:
    optional: true

  lefthook@2.0.4:
    optionalDependencies:
      lefthook-darwin-arm64: 2.0.4
      lefthook-darwin-x64: 2.0.4
      lefthook-freebsd-arm64: 2.0.4
      lefthook-freebsd-x64: 2.0.4
      lefthook-linux-arm64: 2.0.4
      lefthook-linux-x64: 2.0.4
      lefthook-openbsd-arm64: 2.0.4
      lefthook-openbsd-x64: 2.0.4
      lefthook-windows-arm64: 2.0.4
      lefthook-windows-x64: 2.0.4

  levn@0.4.1:
    dependencies:
      prelude-ls: 1.2.1
      type-check: 0.4.0

  lightningcss-android-arm64@1.30.2:
    optional: true

  lightningcss-darwin-arm64@1.30.2:
    optional: true

  lightningcss-darwin-x64@1.30.2:
    optional: true

  lightningcss-freebsd-x64@1.30.2:
    optional: true

  lightningcss-linux-arm-gnueabihf@1.30.2:
    optional: true

  lightningcss-linux-arm64-gnu@1.30.2:
    optional: true

  lightningcss-linux-arm64-musl@1.30.2:
    optional: true

  lightningcss-linux-x64-gnu@1.30.2:
    optional: true

  lightningcss-linux-x64-musl@1.30.2:
    optional: true

  lightningcss-win32-arm64-msvc@1.30.2:
    optional: true

  lightningcss-win32-x64-msvc@1.30.2:
    optional: true

  lightningcss@1.30.2:
    dependencies:
      detect-libc: 2.1.2
    optionalDependencies:
      lightningcss-android-arm64: 1.30.2
      lightningcss-darwin-arm64: 1.30.2
      lightningcss-darwin-x64: 1.30.2
      lightningcss-freebsd-x64: 1.30.2
      lightningcss-linux-arm-gnueabihf: 1.30.2
      lightningcss-linux-arm64-gnu: 1.30.2
      lightningcss-linux-arm64-musl: 1.30.2
      lightningcss-linux-x64-gnu: 1.30.2
      lightningcss-linux-x64-musl: 1.30.2
      lightningcss-win32-arm64-msvc: 1.30.2
      lightningcss-win32-x64-msvc: 1.30.2

  lines-and-columns@1.2.4: {}

  locate-path@5.0.0:
    dependencies:
      p-locate: 4.1.0

  locate-path@6.0.0:
    dependencies:
      p-locate: 5.0.0

  locate-path@7.2.0:
    dependencies:
      p-locate: 6.0.0

  lodash.camelcase@4.3.0: {}

  lodash.flattendeep@4.4.0: {}

  lodash.get@4.4.2: {}

  lodash.isplainobject@4.0.6: {}

  lodash.kebabcase@4.1.1: {}

  lodash.merge@4.6.2: {}

  lodash.mergewith@4.6.2: {}

  lodash.snakecase@4.1.1: {}

  lodash.startcase@4.4.0: {}

  lodash.uniq@4.5.0: {}

  lodash.upperfirst@4.3.1: {}

  lodash@4.17.21: {}

  log-symbols@3.0.0:
    dependencies:
      chalk: 2.4.2

  log-symbols@4.1.0:
    dependencies:
      chalk: 4.1.2
      is-unicode-supported: 0.1.0

  longest-streak@3.1.0: {}

  lower-case-first@1.0.2:
    dependencies:
      lower-case: 1.1.4

  lower-case@1.1.4: {}

  lru-cache@11.2.2: {}

  lru-cache@5.1.1:
    dependencies:
      yallist: 3.1.1

  lru-cache@7.18.3: {}

  lucide-react@0.553.0(react@19.2.0):
    dependencies:
      react: 19.2.0

  magic-string@0.30.21:
    dependencies:
      '@jridgewell/sourcemap-codec': 1.5.5

  magicast@0.5.1:
    dependencies:
      '@babel/parser': 7.28.5
      '@babel/types': 7.28.5
      source-map-js: 1.2.1

  make-dir@3.1.0:
    dependencies:
      semver: 6.3.1

  make-dir@4.0.0:
    dependencies:
      semver: 7.7.3

  make-error@1.3.6: {}

  markdown-extensions@2.0.0: {}

  markdown-table@3.0.4: {}

  math-intrinsics@1.1.0: {}

  mdast-util-find-and-replace@3.0.2:
    dependencies:
      '@types/mdast': 4.0.4
      escape-string-regexp: 5.0.0
      unist-util-is: 6.0.1
      unist-util-visit-parents: 6.0.2

  mdast-util-from-markdown@2.0.2:
    dependencies:
      '@types/mdast': 4.0.4
      '@types/unist': 3.0.3
      decode-named-character-reference: 1.2.0
      devlop: 1.1.0
      mdast-util-to-string: 4.0.0
      micromark: 4.0.2
      micromark-util-decode-numeric-character-reference: 2.0.2
      micromark-util-decode-string: 2.0.1
      micromark-util-normalize-identifier: 2.0.1
      micromark-util-symbol: 2.0.1
      micromark-util-types: 2.0.2
      unist-util-stringify-position: 4.0.0
    transitivePeerDependencies:
      - supports-color

  mdast-util-gfm-autolink-literal@2.0.1:
    dependencies:
      '@types/mdast': 4.0.4
      ccount: 2.0.1
      devlop: 1.1.0
      mdast-util-find-and-replace: 3.0.2
      micromark-util-character: 2.1.1

  mdast-util-gfm-footnote@2.1.0:
    dependencies:
      '@types/mdast': 4.0.4
      devlop: 1.1.0
      mdast-util-from-markdown: 2.0.2
      mdast-util-to-markdown: 2.1.2
      micromark-util-normalize-identifier: 2.0.1
    transitivePeerDependencies:
      - supports-color

  mdast-util-gfm-strikethrough@2.0.0:
    dependencies:
      '@types/mdast': 4.0.4
      mdast-util-from-markdown: 2.0.2
      mdast-util-to-markdown: 2.1.2
    transitivePeerDependencies:
      - supports-color

  mdast-util-gfm-table@2.0.0:
    dependencies:
      '@types/mdast': 4.0.4
      devlop: 1.1.0
      markdown-table: 3.0.4
      mdast-util-from-markdown: 2.0.2
      mdast-util-to-markdown: 2.1.2
    transitivePeerDependencies:
      - supports-color

  mdast-util-gfm-task-list-item@2.0.0:
    dependencies:
      '@types/mdast': 4.0.4
      devlop: 1.1.0
      mdast-util-from-markdown: 2.0.2
      mdast-util-to-markdown: 2.1.2
    transitivePeerDependencies:
      - supports-color

  mdast-util-gfm@3.1.0:
    dependencies:
      mdast-util-from-markdown: 2.0.2
      mdast-util-gfm-autolink-literal: 2.0.1
      mdast-util-gfm-footnote: 2.1.0
      mdast-util-gfm-strikethrough: 2.0.0
      mdast-util-gfm-table: 2.0.0
      mdast-util-gfm-task-list-item: 2.0.0
      mdast-util-to-markdown: 2.1.2
    transitivePeerDependencies:
      - supports-color

  mdast-util-mdx-expression@2.0.1:
    dependencies:
      '@types/estree-jsx': 1.0.5
      '@types/hast': 3.0.4
      '@types/mdast': 4.0.4
      devlop: 1.1.0
      mdast-util-from-markdown: 2.0.2
      mdast-util-to-markdown: 2.1.2
    transitivePeerDependencies:
      - supports-color

  mdast-util-mdx-jsx@3.2.0:
    dependencies:
      '@types/estree-jsx': 1.0.5
      '@types/hast': 3.0.4
      '@types/mdast': 4.0.4
      '@types/unist': 3.0.3
      ccount: 2.0.1
      devlop: 1.1.0
      mdast-util-from-markdown: 2.0.2
      mdast-util-to-markdown: 2.1.2
      parse-entities: 4.0.2
      stringify-entities: 4.0.4
      unist-util-stringify-position: 4.0.0
      vfile-message: 4.0.3
    transitivePeerDependencies:
      - supports-color

  mdast-util-mdx@3.0.0:
    dependencies:
      mdast-util-from-markdown: 2.0.2
      mdast-util-mdx-expression: 2.0.1
      mdast-util-mdx-jsx: 3.2.0
      mdast-util-mdxjs-esm: 2.0.1
      mdast-util-to-markdown: 2.1.2
    transitivePeerDependencies:
      - supports-color

  mdast-util-mdxjs-esm@2.0.1:
    dependencies:
      '@types/estree-jsx': 1.0.5
      '@types/hast': 3.0.4
      '@types/mdast': 4.0.4
      devlop: 1.1.0
      mdast-util-from-markdown: 2.0.2
      mdast-util-to-markdown: 2.1.2
    transitivePeerDependencies:
      - supports-color

  mdast-util-phrasing@4.1.0:
    dependencies:
      '@types/mdast': 4.0.4
      unist-util-is: 6.0.1

  mdast-util-to-hast@13.2.0:
    dependencies:
      '@types/hast': 3.0.4
      '@types/mdast': 4.0.4
      '@ungap/structured-clone': 1.3.0
      devlop: 1.1.0
      micromark-util-sanitize-uri: 2.0.1
      trim-lines: 3.0.1
      unist-util-position: 5.0.0
      unist-util-visit: 5.0.0
      vfile: 6.0.3

  mdast-util-to-markdown@2.1.2:
    dependencies:
      '@types/mdast': 4.0.4
      '@types/unist': 3.0.3
      longest-streak: 3.1.0
      mdast-util-phrasing: 4.1.0
      mdast-util-to-string: 4.0.0
      micromark-util-classify-character: 2.0.1
      micromark-util-decode-string: 2.0.1
      unist-util-visit: 5.0.0
      zwitch: 2.0.4

  mdast-util-to-string@4.0.0:
    dependencies:
      '@types/mdast': 4.0.4

  mdn-data@2.12.2: {}

  media-typer@1.1.0: {}

  memoirist@0.4.0: {}

  meow@12.1.1: {}

  merge-descriptors@2.0.0: {}

  merge-stream@2.0.0: {}

  merge2@1.4.1: {}

  micromark-core-commonmark@2.0.3:
    dependencies:
      decode-named-character-reference: 1.2.0
      devlop: 1.1.0
      micromark-factory-destination: 2.0.1
      micromark-factory-label: 2.0.1
      micromark-factory-space: 2.0.1
      micromark-factory-title: 2.0.1
      micromark-factory-whitespace: 2.0.1
      micromark-util-character: 2.1.1
      micromark-util-chunked: 2.0.1
      micromark-util-classify-character: 2.0.1
      micromark-util-html-tag-name: 2.0.1
      micromark-util-normalize-identifier: 2.0.1
      micromark-util-resolve-all: 2.0.1
      micromark-util-subtokenize: 2.1.0
      micromark-util-symbol: 2.0.1
      micromark-util-types: 2.0.2

  micromark-extension-gfm-autolink-literal@2.1.0:
    dependencies:
      micromark-util-character: 2.1.1
      micromark-util-sanitize-uri: 2.0.1
      micromark-util-symbol: 2.0.1
      micromark-util-types: 2.0.2

  micromark-extension-gfm-footnote@2.1.0:
    dependencies:
      devlop: 1.1.0
      micromark-core-commonmark: 2.0.3
      micromark-factory-space: 2.0.1
      micromark-util-character: 2.1.1
      micromark-util-normalize-identifier: 2.0.1
      micromark-util-sanitize-uri: 2.0.1
      micromark-util-symbol: 2.0.1
      micromark-util-types: 2.0.2

  micromark-extension-gfm-strikethrough@2.1.0:
    dependencies:
      devlop: 1.1.0
      micromark-util-chunked: 2.0.1
      micromark-util-classify-character: 2.0.1
      micromark-util-resolve-all: 2.0.1
      micromark-util-symbol: 2.0.1
      micromark-util-types: 2.0.2

  micromark-extension-gfm-table@2.1.1:
    dependencies:
      devlop: 1.1.0
      micromark-factory-space: 2.0.1
      micromark-util-character: 2.1.1
      micromark-util-symbol: 2.0.1
      micromark-util-types: 2.0.2

  micromark-extension-gfm-tagfilter@2.0.0:
    dependencies:
      micromark-util-types: 2.0.2

  micromark-extension-gfm-task-list-item@2.1.0:
    dependencies:
      devlop: 1.1.0
      micromark-factory-space: 2.0.1
      micromark-util-character: 2.1.1
      micromark-util-symbol: 2.0.1
      micromark-util-types: 2.0.2

  micromark-extension-gfm@3.0.0:
    dependencies:
      micromark-extension-gfm-autolink-literal: 2.1.0
      micromark-extension-gfm-footnote: 2.1.0
      micromark-extension-gfm-strikethrough: 2.1.0
      micromark-extension-gfm-table: 2.1.1
      micromark-extension-gfm-tagfilter: 2.0.0
      micromark-extension-gfm-task-list-item: 2.1.0
      micromark-util-combine-extensions: 2.0.1
      micromark-util-types: 2.0.2

  micromark-extension-mdx-expression@3.0.1:
    dependencies:
      '@types/estree': 1.0.8
      devlop: 1.1.0
      micromark-factory-mdx-expression: 2.0.3
      micromark-factory-space: 2.0.1
      micromark-util-character: 2.1.1
      micromark-util-events-to-acorn: 2.0.3
      micromark-util-symbol: 2.0.1
      micromark-util-types: 2.0.2

  micromark-extension-mdx-jsx@3.0.2:
    dependencies:
      '@types/estree': 1.0.8
      devlop: 1.1.0
      estree-util-is-identifier-name: 3.0.0
      micromark-factory-mdx-expression: 2.0.3
      micromark-factory-space: 2.0.1
      micromark-util-character: 2.1.1
      micromark-util-events-to-acorn: 2.0.3
      micromark-util-symbol: 2.0.1
      micromark-util-types: 2.0.2
      vfile-message: 4.0.3

  micromark-extension-mdx-md@2.0.0:
    dependencies:
      micromark-util-types: 2.0.2

  micromark-extension-mdxjs-esm@3.0.0:
    dependencies:
      '@types/estree': 1.0.8
      devlop: 1.1.0
      micromark-core-commonmark: 2.0.3
      micromark-util-character: 2.1.1
      micromark-util-events-to-acorn: 2.0.3
      micromark-util-symbol: 2.0.1
      micromark-util-types: 2.0.2
      unist-util-position-from-estree: 2.0.0
      vfile-message: 4.0.3

  micromark-extension-mdxjs@3.0.0:
    dependencies:
      acorn: 8.15.0
      acorn-jsx: 5.3.2(acorn@8.15.0)
      micromark-extension-mdx-expression: 3.0.1
      micromark-extension-mdx-jsx: 3.0.2
      micromark-extension-mdx-md: 2.0.0
      micromark-extension-mdxjs-esm: 3.0.0
      micromark-util-combine-extensions: 2.0.1
      micromark-util-types: 2.0.2

  micromark-factory-destination@2.0.1:
    dependencies:
      micromark-util-character: 2.1.1
      micromark-util-symbol: 2.0.1
      micromark-util-types: 2.0.2

  micromark-factory-label@2.0.1:
    dependencies:
      devlop: 1.1.0
      micromark-util-character: 2.1.1
      micromark-util-symbol: 2.0.1
      micromark-util-types: 2.0.2

  micromark-factory-mdx-expression@2.0.3:
    dependencies:
      '@types/estree': 1.0.8
      devlop: 1.1.0
      micromark-factory-space: 2.0.1
      micromark-util-character: 2.1.1
      micromark-util-events-to-acorn: 2.0.3
      micromark-util-symbol: 2.0.1
      micromark-util-types: 2.0.2
      unist-util-position-from-estree: 2.0.0
      vfile-message: 4.0.3

  micromark-factory-space@2.0.1:
    dependencies:
      micromark-util-character: 2.1.1
      micromark-util-types: 2.0.2

  micromark-factory-title@2.0.1:
    dependencies:
      micromark-factory-space: 2.0.1
      micromark-util-character: 2.1.1
      micromark-util-symbol: 2.0.1
      micromark-util-types: 2.0.2

  micromark-factory-whitespace@2.0.1:
    dependencies:
      micromark-factory-space: 2.0.1
      micromark-util-character: 2.1.1
      micromark-util-symbol: 2.0.1
      micromark-util-types: 2.0.2

  micromark-util-character@2.1.1:
    dependencies:
      micromark-util-symbol: 2.0.1
      micromark-util-types: 2.0.2

  micromark-util-chunked@2.0.1:
    dependencies:
      micromark-util-symbol: 2.0.1

  micromark-util-classify-character@2.0.1:
    dependencies:
      micromark-util-character: 2.1.1
      micromark-util-symbol: 2.0.1
      micromark-util-types: 2.0.2

  micromark-util-combine-extensions@2.0.1:
    dependencies:
      micromark-util-chunked: 2.0.1
      micromark-util-types: 2.0.2

  micromark-util-decode-numeric-character-reference@2.0.2:
    dependencies:
      micromark-util-symbol: 2.0.1

  micromark-util-decode-string@2.0.1:
    dependencies:
      decode-named-character-reference: 1.2.0
      micromark-util-character: 2.1.1
      micromark-util-decode-numeric-character-reference: 2.0.2
      micromark-util-symbol: 2.0.1

  micromark-util-encode@2.0.1: {}

  micromark-util-events-to-acorn@2.0.3:
    dependencies:
      '@types/estree': 1.0.8
      '@types/unist': 3.0.3
      devlop: 1.1.0
      estree-util-visit: 2.0.0
      micromark-util-symbol: 2.0.1
      micromark-util-types: 2.0.2
      vfile-message: 4.0.3

  micromark-util-html-tag-name@2.0.1: {}

  micromark-util-normalize-identifier@2.0.1:
    dependencies:
      micromark-util-symbol: 2.0.1

  micromark-util-resolve-all@2.0.1:
    dependencies:
      micromark-util-types: 2.0.2

  micromark-util-sanitize-uri@2.0.1:
    dependencies:
      micromark-util-character: 2.1.1
      micromark-util-encode: 2.0.1
      micromark-util-symbol: 2.0.1

  micromark-util-subtokenize@2.1.0:
    dependencies:
      devlop: 1.1.0
      micromark-util-chunked: 2.0.1
      micromark-util-symbol: 2.0.1
      micromark-util-types: 2.0.2

  micromark-util-symbol@2.0.1: {}

  micromark-util-types@2.0.2: {}

  micromark@4.0.2:
    dependencies:
      '@types/debug': 4.1.12
      debug: 4.4.3
      decode-named-character-reference: 1.2.0
      devlop: 1.1.0
      micromark-core-commonmark: 2.0.3
      micromark-factory-space: 2.0.1
      micromark-util-character: 2.1.1
      micromark-util-chunked: 2.0.1
      micromark-util-combine-extensions: 2.0.1
      micromark-util-decode-numeric-character-reference: 2.0.2
      micromark-util-encode: 2.0.1
      micromark-util-normalize-identifier: 2.0.1
      micromark-util-resolve-all: 2.0.1
      micromark-util-sanitize-uri: 2.0.1
      micromark-util-subtokenize: 2.1.0
      micromark-util-symbol: 2.0.1
      micromark-util-types: 2.0.2
    transitivePeerDependencies:
      - supports-color

  micromatch@4.0.8:
    dependencies:
      braces: 3.0.3
      picomatch: 2.3.1

  mime-db@1.54.0: {}

  mime-types@3.0.1:
    dependencies:
      mime-db: 1.54.0

  mimic-fn@2.1.0: {}

  minimatch@10.1.1:
    dependencies:
      '@isaacs/brace-expansion': 5.0.0

  minimatch@3.1.2:
    dependencies:
      brace-expansion: 1.1.12

  minimatch@9.0.5:
    dependencies:
      brace-expansion: 2.0.2

  minimist@1.2.8: {}

  minipass@7.1.2: {}

  mkdirp@0.5.6:
    dependencies:
      minimist: 1.2.8

  mri@1.2.0: {}

  ms@2.1.3: {}

  mute-stream@0.0.8: {}

  nanoid@3.3.11: {}

  natural-compare@1.4.0: {}

  negotiator@1.0.0: {}

  neo-async@2.6.2: {}

  netmask@2.0.2: {}

  next-themes@0.4.6(react-dom@19.2.0(react@19.2.0))(react@19.2.0):
    dependencies:
      react: 19.2.0
      react-dom: 19.2.0(react@19.2.0)

  next@16.0.3(@opentelemetry/api@1.9.0)(react-dom@19.2.0(react@19.2.0))(react@19.2.0):
    dependencies:
      '@next/env': 16.0.3
      '@swc/helpers': 0.5.15
      caniuse-lite: 1.0.30001756
      postcss: 8.4.31
      react: 19.2.0
      react-dom: 19.2.0(react@19.2.0)
      styled-jsx: 5.1.6(react@19.2.0)
    optionalDependencies:
      '@next/swc-darwin-arm64': 16.0.3
      '@next/swc-darwin-x64': 16.0.3
      '@next/swc-linux-arm64-gnu': 16.0.3
      '@next/swc-linux-arm64-musl': 16.0.3
      '@next/swc-linux-x64-gnu': 16.0.3
      '@next/swc-linux-x64-musl': 16.0.3
      '@next/swc-win32-arm64-msvc': 16.0.3
      '@next/swc-win32-x64-msvc': 16.0.3
      '@opentelemetry/api': 1.9.0
      sharp: 0.34.5
    transitivePeerDependencies:
      - '@babel/core'
      - babel-plugin-macros

  no-case@2.3.2:
    dependencies:
      lower-case: 1.1.4

  node-plop@0.26.3:
    dependencies:
      '@babel/runtime-corejs3': 7.28.4
      '@types/inquirer': 6.5.0
      change-case: 3.1.0
      del: 5.1.0
      globby: 10.0.2
      handlebars: 4.7.8
      inquirer: 7.3.3
      isbinaryfile: 4.0.10
      lodash.get: 4.4.2
      mkdirp: 0.5.6
      resolve: 1.22.11

  node-preload@0.2.1:
    dependencies:
      process-on-spawn: 1.1.0

  node-releases@2.0.27: {}

  npm-run-path@4.0.1:
    dependencies:
      path-key: 3.1.1

  npm-to-yarn@3.0.1: {}

  nyc@17.1.0:
    dependencies:
      '@istanbuljs/load-nyc-config': 1.1.0
      '@istanbuljs/schema': 0.1.3
      caching-transform: 4.0.0
      convert-source-map: 1.9.0
      decamelize: 1.2.0
      find-cache-dir: 3.3.2
      find-up: 4.1.0
      foreground-child: 3.3.1
      get-package-type: 0.1.0
      glob: 7.2.3
      istanbul-lib-coverage: 3.2.2
      istanbul-lib-hook: 3.0.0
      istanbul-lib-instrument: 6.0.3
      istanbul-lib-processinfo: 2.0.3
      istanbul-lib-report: 3.0.1
      istanbul-lib-source-maps: 4.0.1
      istanbul-reports: 3.2.0
      make-dir: 3.1.0
      node-preload: 0.2.1
      p-map: 3.0.0
      process-on-spawn: 1.1.0
      resolve-from: 5.0.0
      rimraf: 3.0.2
      signal-exit: 3.0.7
      spawn-wrap: 2.0.0
      test-exclude: 6.0.0
      yargs: 15.4.1
    transitivePeerDependencies:
      - supports-color

  nypm@0.6.2:
    dependencies:
      citty: 0.1.6
      consola: 3.4.2
      pathe: 2.0.3
      pkg-types: 2.3.0
      tinyexec: 1.0.2

<<<<<<< HEAD
  object-inspect@1.13.4: {}

  obug@1.0.0(ms@2.1.3):
    optionalDependencies:
      ms: 2.1.3
=======
  obug@2.1.1: {}
>>>>>>> 69c2b218

  on-finished@2.4.1:
    dependencies:
      ee-first: 1.1.1

  once@1.4.0:
    dependencies:
      wrappy: 1.0.2

  onetime@5.1.2:
    dependencies:
      mimic-fn: 2.1.0

  oniguruma-parser@0.12.1: {}

  oniguruma-to-es@4.3.4:
    dependencies:
      oniguruma-parser: 0.12.1
      regex: 6.0.1
      regex-recursion: 6.0.2

  openapi-types@12.1.3: {}

  optionator@0.9.4:
    dependencies:
      deep-is: 0.1.4
      fast-levenshtein: 2.0.6
      levn: 0.4.1
      prelude-ls: 1.2.1
      type-check: 0.4.0
      word-wrap: 1.2.5

  ora@4.1.1:
    dependencies:
      chalk: 3.0.0
      cli-cursor: 3.1.0
      cli-spinners: 2.9.2
      is-interactive: 1.0.0
      log-symbols: 3.0.0
      mute-stream: 0.0.8
      strip-ansi: 6.0.1
      wcwidth: 1.0.1

  ora@5.4.1:
    dependencies:
      bl: 4.1.0
      chalk: 4.1.2
      cli-cursor: 3.1.0
      cli-spinners: 2.9.2
      is-interactive: 1.0.0
      is-unicode-supported: 0.1.0
      log-symbols: 4.1.0
      strip-ansi: 6.0.1
      wcwidth: 1.0.1

  os-tmpdir@1.0.2: {}

  outdent@0.5.0: {}

  p-filter@2.1.0:
    dependencies:
      p-map: 2.1.0

  p-limit@2.3.0:
    dependencies:
      p-try: 2.2.0

  p-limit@3.1.0:
    dependencies:
      yocto-queue: 0.1.0

  p-limit@4.0.0:
    dependencies:
      yocto-queue: 1.2.2

  p-locate@4.1.0:
    dependencies:
      p-limit: 2.3.0

  p-locate@5.0.0:
    dependencies:
      p-limit: 3.1.0

  p-locate@6.0.0:
    dependencies:
      p-limit: 4.0.0

  p-map@2.1.0: {}

  p-map@3.0.0:
    dependencies:
      aggregate-error: 3.1.0

  p-try@2.2.0: {}

  pac-proxy-agent@7.2.0:
    dependencies:
      '@tootallnate/quickjs-emscripten': 0.23.0
      agent-base: 7.1.4
      debug: 4.4.3
      get-uri: 6.0.5
      http-proxy-agent: 7.0.2
      https-proxy-agent: 7.0.6
      pac-resolver: 7.0.1
      socks-proxy-agent: 8.0.5
    transitivePeerDependencies:
      - supports-color

  pac-resolver@7.0.1:
    dependencies:
      degenerator: 5.0.1
      netmask: 2.0.2

  package-hash@4.0.0:
    dependencies:
      graceful-fs: 4.2.11
      hasha: 5.2.2
      lodash.flattendeep: 4.4.0
      release-zalgo: 1.0.0

  package-json-from-dist@1.0.1: {}

  package-manager-detector@0.2.11:
    dependencies:
      quansync: 0.2.11

  param-case@2.1.1:
    dependencies:
      no-case: 2.3.2

  parent-module@1.0.1:
    dependencies:
      callsites: 3.1.0

  parse-entities@4.0.2:
    dependencies:
      '@types/unist': 2.0.11
      character-entities-legacy: 3.0.0
      character-reference-invalid: 2.0.1
      decode-named-character-reference: 1.2.0
      is-alphanumerical: 2.0.1
      is-decimal: 2.0.1
      is-hexadecimal: 2.0.1

  parse-json@5.2.0:
    dependencies:
      '@babel/code-frame': 7.27.1
      error-ex: 1.3.4
      json-parse-even-better-errors: 2.3.1
      lines-and-columns: 1.2.4

  parse5@8.0.0:
    dependencies:
      entities: 6.0.1

  parseurl@1.3.3: {}

  pascal-case@2.0.1:
    dependencies:
      camel-case: 3.0.0
      upper-case-first: 1.1.2

  path-browserify@1.0.1: {}

  path-case@2.1.1:
    dependencies:
      no-case: 2.3.2

  path-exists@4.0.0: {}

  path-exists@5.0.0: {}

  path-is-absolute@1.0.1: {}

  path-key@3.1.1: {}

  path-parse@1.0.7: {}

  path-scurry@2.0.1:
    dependencies:
      lru-cache: 11.2.2
      minipass: 7.1.2

  path-to-regexp@8.3.0: {}

  path-type@4.0.0: {}

  pathe@2.0.3: {}

  picocolors@1.0.1: {}

  picocolors@1.1.1: {}

  picomatch@2.3.1: {}

  picomatch@4.0.3: {}

  pify@4.0.1: {}

  pkg-dir@4.2.0:
    dependencies:
      find-up: 4.1.0

  pkg-types@2.3.0:
    dependencies:
      confbox: 0.2.2
      exsolve: 1.0.8
      pathe: 2.0.3

  postcss-selector-parser@7.1.0:
    dependencies:
      cssesc: 3.0.0
      util-deprecate: 1.0.2

  postcss@8.4.31:
    dependencies:
      nanoid: 3.3.11
      picocolors: 1.1.1
      source-map-js: 1.2.1

  postcss@8.5.6:
    dependencies:
      nanoid: 3.3.11
      picocolors: 1.1.1
      source-map-js: 1.2.1

  prelude-ls@1.2.1: {}

  prettier@2.8.8: {}

  process-on-spawn@1.1.0:
    dependencies:
      fromentries: 1.3.2

  property-expr@2.0.6: {}

  property-information@7.1.0: {}

  proxy-addr@2.0.7:
    dependencies:
      forwarded: 0.2.0
      ipaddr.js: 1.9.1

  proxy-agent@6.5.0:
    dependencies:
      agent-base: 7.1.4
      debug: 4.4.3
      http-proxy-agent: 7.0.2
      https-proxy-agent: 7.0.6
      lru-cache: 7.18.3
      pac-proxy-agent: 7.2.0
      proxy-from-env: 1.1.0
      socks-proxy-agent: 8.0.5
    transitivePeerDependencies:
      - supports-color

  proxy-from-env@1.1.0: {}

  punycode@2.3.1: {}

  qs@6.14.0:
    dependencies:
      side-channel: 1.1.0

  quansync@0.2.11: {}

  queue-microtask@1.2.3: {}

  range-parser@1.2.1: {}

  raw-body@3.0.1:
    dependencies:
      bytes: 3.1.2
      http-errors: 2.0.0
      iconv-lite: 0.7.0
      unpipe: 1.0.0

  rc@1.2.8:
    dependencies:
      deep-extend: 0.6.0
      ini: 1.3.8
      minimist: 1.2.8
      strip-json-comments: 2.0.1

  react-dom@19.2.0(react@19.2.0):
    dependencies:
      react: 19.2.0
      scheduler: 0.27.0

  react-medium-image-zoom@5.4.0(react-dom@19.2.0(react@19.2.0))(react@19.2.0):
    dependencies:
      react: 19.2.0
      react-dom: 19.2.0(react@19.2.0)

  react-refresh@0.18.0: {}

  react-remove-scroll-bar@2.3.8(@types/react@19.2.6)(react@19.2.0):
    dependencies:
      react: 19.2.0
      react-style-singleton: 2.2.3(@types/react@19.2.6)(react@19.2.0)
      tslib: 2.8.1
    optionalDependencies:
      '@types/react': 19.2.6

  react-remove-scroll@2.7.1(@types/react@19.2.6)(react@19.2.0):
    dependencies:
      react: 19.2.0
      react-remove-scroll-bar: 2.3.8(@types/react@19.2.6)(react@19.2.0)
      react-style-singleton: 2.2.3(@types/react@19.2.6)(react@19.2.0)
      tslib: 2.8.1
      use-callback-ref: 1.3.3(@types/react@19.2.6)(react@19.2.0)
      use-sidecar: 1.1.3(@types/react@19.2.6)(react@19.2.0)
    optionalDependencies:
      '@types/react': 19.2.6

  react-style-singleton@2.2.3(@types/react@19.2.6)(react@19.2.0):
    dependencies:
      get-nonce: 1.0.1
      react: 19.2.0
      tslib: 2.8.1
    optionalDependencies:
      '@types/react': 19.2.6

  react-tweet@3.2.2(react-dom@19.2.0(react@19.2.0))(react@19.2.0):
    dependencies:
      '@swc/helpers': 0.5.17
      clsx: 2.1.1
      react: 19.2.0
      react-dom: 19.2.0(react@19.2.0)
      swr: 2.3.6(react@19.2.0)

  react@19.2.0: {}

  read-yaml-file@1.1.0:
    dependencies:
      graceful-fs: 4.2.11
      js-yaml: 3.14.2
      pify: 4.0.1
      strip-bom: 3.0.0

  readable-stream@3.6.2:
    dependencies:
      inherits: 2.0.4
      string_decoder: 1.3.0
      util-deprecate: 1.0.2

  readdirp@4.1.2: {}

  recma-build-jsx@1.0.0:
    dependencies:
      '@types/estree': 1.0.8
      estree-util-build-jsx: 3.0.1
      vfile: 6.0.3

  recma-jsx@1.0.1(acorn@8.15.0):
    dependencies:
      acorn: 8.15.0
      acorn-jsx: 5.3.2(acorn@8.15.0)
      estree-util-to-js: 2.0.0
      recma-parse: 1.0.0
      recma-stringify: 1.0.0
      unified: 11.0.5

  recma-parse@1.0.0:
    dependencies:
      '@types/estree': 1.0.8
      esast-util-from-js: 2.0.1
      unified: 11.0.5
      vfile: 6.0.3

  recma-stringify@1.0.0:
    dependencies:
      '@types/estree': 1.0.8
      estree-util-to-js: 2.0.0
      unified: 11.0.5
      vfile: 6.0.3

  regex-recursion@6.0.2:
    dependencies:
      regex-utilities: 2.3.0

  regex-utilities@2.3.0: {}

  regex@6.0.1:
    dependencies:
      regex-utilities: 2.3.0

  registry-auth-token@3.3.2:
    dependencies:
      rc: 1.2.8
      safe-buffer: 5.2.1

  registry-url@3.1.0:
    dependencies:
      rc: 1.2.8

  rehype-recma@1.0.0:
    dependencies:
      '@types/estree': 1.0.8
      '@types/hast': 3.0.4
      hast-util-to-estree: 3.1.3
    transitivePeerDependencies:
      - supports-color

  release-zalgo@1.0.0:
    dependencies:
      es6-error: 4.1.1

  remark-gfm@4.0.1:
    dependencies:
      '@types/mdast': 4.0.4
      mdast-util-gfm: 3.1.0
      micromark-extension-gfm: 3.0.0
      remark-parse: 11.0.0
      remark-stringify: 11.0.0
      unified: 11.0.5
    transitivePeerDependencies:
      - supports-color

  remark-mdx@3.1.1:
    dependencies:
      mdast-util-mdx: 3.0.0
      micromark-extension-mdxjs: 3.0.0
    transitivePeerDependencies:
      - supports-color

  remark-parse@11.0.0:
    dependencies:
      '@types/mdast': 4.0.4
      mdast-util-from-markdown: 2.0.2
      micromark-util-types: 2.0.2
      unified: 11.0.5
    transitivePeerDependencies:
      - supports-color

  remark-rehype@11.1.2:
    dependencies:
      '@types/hast': 3.0.4
      '@types/mdast': 4.0.4
      mdast-util-to-hast: 13.2.0
      unified: 11.0.5
      vfile: 6.0.3

  remark-stringify@11.0.0:
    dependencies:
      '@types/mdast': 4.0.4
      mdast-util-to-markdown: 2.1.2
      unified: 11.0.5

  remark@15.0.1:
    dependencies:
      '@types/mdast': 4.0.4
      remark-parse: 11.0.0
      remark-stringify: 11.0.0
      unified: 11.0.5
    transitivePeerDependencies:
      - supports-color

  require-directory@2.1.1: {}

  require-from-string@2.0.2: {}

  require-main-filename@2.0.0: {}

  resolve-from@4.0.0: {}

  resolve-from@5.0.0: {}

  resolve-pkg-maps@1.0.0: {}

  resolve@1.22.11:
    dependencies:
      is-core-module: 2.16.1
      path-parse: 1.0.7
      supports-preserve-symlinks-flag: 1.0.0

  restore-cursor@3.1.0:
    dependencies:
      onetime: 5.1.2
      signal-exit: 3.0.7

  reusify@1.1.0: {}

  rimraf@3.0.2:
    dependencies:
      glob: 7.2.3

  rimraf@6.1.2:
    dependencies:
      glob: 13.0.0
      package-json-from-dist: 1.0.1

  rolldown-plugin-dts@0.18.0(rolldown@1.0.0-beta.51)(typescript@5.9.3):
    dependencies:
      '@babel/generator': 7.28.5
      '@babel/parser': 7.28.5
      '@babel/types': 7.28.5
      ast-kit: 2.2.0
      birpc: 2.8.0
      dts-resolver: 2.1.3
      get-tsconfig: 4.13.0
      magic-string: 0.30.21
      obug: 2.1.1
      rolldown: 1.0.0-beta.51
    optionalDependencies:
      typescript: 5.9.3
    transitivePeerDependencies:
      - oxc-resolver

  rolldown-vite@7.2.5(@types/node@24.10.1)(esbuild@0.25.12)(jiti@2.6.1):
    dependencies:
      '@oxc-project/runtime': 0.97.0
      fdir: 6.5.0(picomatch@4.0.3)
      lightningcss: 1.30.2
      picomatch: 4.0.3
      postcss: 8.5.6
      rolldown: 1.0.0-beta.50
      tinyglobby: 0.2.15
    optionalDependencies:
      '@types/node': 24.10.1
      esbuild: 0.25.12
      fsevents: 2.3.3
      jiti: 2.6.1

  rolldown@1.0.0-beta.50:
    dependencies:
      '@oxc-project/types': 0.97.0
      '@rolldown/pluginutils': 1.0.0-beta.50
    optionalDependencies:
      '@rolldown/binding-android-arm64': 1.0.0-beta.50
      '@rolldown/binding-darwin-arm64': 1.0.0-beta.50
      '@rolldown/binding-darwin-x64': 1.0.0-beta.50
      '@rolldown/binding-freebsd-x64': 1.0.0-beta.50
      '@rolldown/binding-linux-arm-gnueabihf': 1.0.0-beta.50
      '@rolldown/binding-linux-arm64-gnu': 1.0.0-beta.50
      '@rolldown/binding-linux-arm64-musl': 1.0.0-beta.50
      '@rolldown/binding-linux-x64-gnu': 1.0.0-beta.50
      '@rolldown/binding-linux-x64-musl': 1.0.0-beta.50
      '@rolldown/binding-openharmony-arm64': 1.0.0-beta.50
      '@rolldown/binding-wasm32-wasi': 1.0.0-beta.50
      '@rolldown/binding-win32-arm64-msvc': 1.0.0-beta.50
      '@rolldown/binding-win32-ia32-msvc': 1.0.0-beta.50
      '@rolldown/binding-win32-x64-msvc': 1.0.0-beta.50

  rolldown@1.0.0-beta.51:
    dependencies:
      '@oxc-project/types': 0.98.0
      '@rolldown/pluginutils': 1.0.0-beta.51
    optionalDependencies:
      '@rolldown/binding-android-arm64': 1.0.0-beta.51
      '@rolldown/binding-darwin-arm64': 1.0.0-beta.51
      '@rolldown/binding-darwin-x64': 1.0.0-beta.51
      '@rolldown/binding-freebsd-x64': 1.0.0-beta.51
      '@rolldown/binding-linux-arm-gnueabihf': 1.0.0-beta.51
      '@rolldown/binding-linux-arm64-gnu': 1.0.0-beta.51
      '@rolldown/binding-linux-arm64-musl': 1.0.0-beta.51
      '@rolldown/binding-linux-x64-gnu': 1.0.0-beta.51
      '@rolldown/binding-linux-x64-musl': 1.0.0-beta.51
      '@rolldown/binding-openharmony-arm64': 1.0.0-beta.51
      '@rolldown/binding-wasm32-wasi': 1.0.0-beta.51
      '@rolldown/binding-win32-arm64-msvc': 1.0.0-beta.51
      '@rolldown/binding-win32-ia32-msvc': 1.0.0-beta.51
      '@rolldown/binding-win32-x64-msvc': 1.0.0-beta.51

  rollup@4.53.3:
    dependencies:
      '@types/estree': 1.0.8
    optionalDependencies:
      '@rollup/rollup-android-arm-eabi': 4.53.3
      '@rollup/rollup-android-arm64': 4.53.3
      '@rollup/rollup-darwin-arm64': 4.53.3
      '@rollup/rollup-darwin-x64': 4.53.3
      '@rollup/rollup-freebsd-arm64': 4.53.3
      '@rollup/rollup-freebsd-x64': 4.53.3
      '@rollup/rollup-linux-arm-gnueabihf': 4.53.3
      '@rollup/rollup-linux-arm-musleabihf': 4.53.3
      '@rollup/rollup-linux-arm64-gnu': 4.53.3
      '@rollup/rollup-linux-arm64-musl': 4.53.3
      '@rollup/rollup-linux-loong64-gnu': 4.53.3
      '@rollup/rollup-linux-ppc64-gnu': 4.53.3
      '@rollup/rollup-linux-riscv64-gnu': 4.53.3
      '@rollup/rollup-linux-riscv64-musl': 4.53.3
      '@rollup/rollup-linux-s390x-gnu': 4.53.3
      '@rollup/rollup-linux-x64-gnu': 4.53.3
      '@rollup/rollup-linux-x64-musl': 4.53.3
      '@rollup/rollup-openharmony-arm64': 4.53.3
      '@rollup/rollup-win32-arm64-msvc': 4.53.3
      '@rollup/rollup-win32-ia32-msvc': 4.53.3
      '@rollup/rollup-win32-x64-gnu': 4.53.3
      '@rollup/rollup-win32-x64-msvc': 4.53.3
      fsevents: 2.3.3

  router@2.2.0:
    dependencies:
      debug: 4.4.3
      depd: 2.0.0
      is-promise: 4.0.0
      parseurl: 1.3.3
      path-to-regexp: 8.3.0
    transitivePeerDependencies:
      - supports-color

  run-async@2.4.1: {}

  run-parallel@1.2.0:
    dependencies:
      queue-microtask: 1.2.3

  rxjs@6.6.7:
    dependencies:
      tslib: 1.14.1

  rxjs@7.8.2:
    dependencies:
      tslib: 2.8.1

  safe-buffer@5.2.1: {}

  safer-buffer@2.1.2: {}

  saxes@6.0.0:
    dependencies:
      xmlchars: 2.2.0

  scheduler@0.27.0: {}

  scroll-into-view-if-needed@3.1.0:
    dependencies:
      compute-scroll-into-view: 3.1.1

  semver@6.3.1: {}

  semver@7.6.2: {}

  semver@7.7.3: {}

  send@1.2.0:
    dependencies:
      debug: 4.4.3
      encodeurl: 2.0.0
      escape-html: 1.0.3
      etag: 1.8.1
      fresh: 2.0.0
      http-errors: 2.0.0
      mime-types: 3.0.1
      ms: 2.1.3
      on-finished: 2.4.1
      range-parser: 1.2.1
      statuses: 2.0.2
    transitivePeerDependencies:
      - supports-color

  sentence-case@2.1.1:
    dependencies:
      no-case: 2.3.2
      upper-case-first: 1.1.2

  serve-static@2.2.0:
    dependencies:
      encodeurl: 2.0.0
      escape-html: 1.0.3
      parseurl: 1.3.3
      send: 1.2.0
    transitivePeerDependencies:
      - supports-color

  set-blocking@2.0.0: {}

  setprototypeof@1.2.0: {}

  sharp@0.34.5:
    dependencies:
      '@img/colour': 1.0.0
      detect-libc: 2.1.2
      semver: 7.7.3
    optionalDependencies:
      '@img/sharp-darwin-arm64': 0.34.5
      '@img/sharp-darwin-x64': 0.34.5
      '@img/sharp-libvips-darwin-arm64': 1.2.4
      '@img/sharp-libvips-darwin-x64': 1.2.4
      '@img/sharp-libvips-linux-arm': 1.2.4
      '@img/sharp-libvips-linux-arm64': 1.2.4
      '@img/sharp-libvips-linux-ppc64': 1.2.4
      '@img/sharp-libvips-linux-riscv64': 1.2.4
      '@img/sharp-libvips-linux-s390x': 1.2.4
      '@img/sharp-libvips-linux-x64': 1.2.4
      '@img/sharp-libvips-linuxmusl-arm64': 1.2.4
      '@img/sharp-libvips-linuxmusl-x64': 1.2.4
      '@img/sharp-linux-arm': 0.34.5
      '@img/sharp-linux-arm64': 0.34.5
      '@img/sharp-linux-ppc64': 0.34.5
      '@img/sharp-linux-riscv64': 0.34.5
      '@img/sharp-linux-s390x': 0.34.5
      '@img/sharp-linux-x64': 0.34.5
      '@img/sharp-linuxmusl-arm64': 0.34.5
      '@img/sharp-linuxmusl-x64': 0.34.5
      '@img/sharp-wasm32': 0.34.5
      '@img/sharp-win32-arm64': 0.34.5
      '@img/sharp-win32-ia32': 0.34.5
      '@img/sharp-win32-x64': 0.34.5
    optional: true

  shebang-command@2.0.0:
    dependencies:
      shebang-regex: 3.0.0

  shebang-regex@3.0.0: {}

  shiki@3.15.0:
    dependencies:
      '@shikijs/core': 3.15.0
      '@shikijs/engine-javascript': 3.15.0
      '@shikijs/engine-oniguruma': 3.15.0
      '@shikijs/langs': 3.15.0
      '@shikijs/themes': 3.15.0
      '@shikijs/types': 3.15.0
      '@shikijs/vscode-textmate': 10.0.2
      '@types/hast': 3.0.4

  side-channel-list@1.0.0:
    dependencies:
      es-errors: 1.3.0
      object-inspect: 1.13.4

  side-channel-map@1.0.1:
    dependencies:
      call-bound: 1.0.4
      es-errors: 1.3.0
      get-intrinsic: 1.3.0
      object-inspect: 1.13.4

  side-channel-weakmap@1.0.2:
    dependencies:
      call-bound: 1.0.4
      es-errors: 1.3.0
      get-intrinsic: 1.3.0
      object-inspect: 1.13.4
      side-channel-map: 1.0.1

  side-channel@1.1.0:
    dependencies:
      es-errors: 1.3.0
      object-inspect: 1.13.4
      side-channel-list: 1.0.0
      side-channel-map: 1.0.1
      side-channel-weakmap: 1.0.2

  siginfo@2.0.0: {}

  signal-exit@3.0.7: {}

  signal-exit@4.1.0: {}

  sisteransi@1.0.5: {}

  slash@3.0.0: {}

  smart-buffer@4.2.0: {}

  snake-case@2.1.0:
    dependencies:
      no-case: 2.3.2

  socks-proxy-agent@8.0.5:
    dependencies:
      agent-base: 7.1.4
      debug: 4.4.3
      socks: 2.8.7
    transitivePeerDependencies:
      - supports-color

  socks@2.8.7:
    dependencies:
      ip-address: 10.1.0
      smart-buffer: 4.2.0

  sonner@2.0.7(react-dom@19.2.0(react@19.2.0))(react@19.2.0):
    dependencies:
      react: 19.2.0
      react-dom: 19.2.0(react@19.2.0)

  source-map-js@1.2.1: {}

  source-map@0.6.1: {}

  source-map@0.7.6: {}

  space-separated-tokens@2.0.2: {}

  spawn-wrap@2.0.0:
    dependencies:
      foreground-child: 2.0.0
      is-windows: 1.0.2
      make-dir: 3.1.0
      rimraf: 3.0.2
      signal-exit: 3.0.7
      which: 2.0.2

  spawndamnit@3.0.1:
    dependencies:
      cross-spawn: 7.0.6
      signal-exit: 4.1.0

  split2@4.2.0: {}

  sprintf-js@1.0.3: {}

  stackback@0.0.2: {}

  statuses@2.0.1: {}

  statuses@2.0.2: {}

  std-env@3.10.0: {}

  string-width@4.2.3:
    dependencies:
      emoji-regex: 8.0.0
      is-fullwidth-code-point: 3.0.0
      strip-ansi: 6.0.1

  string-width@5.1.2:
    dependencies:
      eastasianwidth: 0.2.0
      emoji-regex: 9.2.2
      strip-ansi: 7.1.2

  string_decoder@1.3.0:
    dependencies:
      safe-buffer: 5.2.1

  stringify-entities@4.0.4:
    dependencies:
      character-entities-html4: 2.1.0
      character-entities-legacy: 3.0.0

  strip-ansi@6.0.1:
    dependencies:
      ansi-regex: 5.0.1

  strip-ansi@7.1.2:
    dependencies:
      ansi-regex: 6.2.2

  strip-bom@3.0.0: {}

  strip-bom@4.0.0: {}

  strip-final-newline@2.0.0: {}

  strip-json-comments@2.0.1: {}

  strip-json-comments@3.1.1: {}

<<<<<<< HEAD
  strtok3@10.3.4:
    dependencies:
      '@tokenizer/token': 0.3.0

  style-to-js@1.1.19:
=======
  style-to-js@1.1.21:
>>>>>>> 69c2b218
    dependencies:
      style-to-object: 1.0.14

  style-to-object@1.0.14:
    dependencies:
      inline-style-parser: 0.2.7

  styled-jsx@5.1.6(react@19.2.0):
    dependencies:
      client-only: 0.0.1
      react: 19.2.0

  supports-color@5.5.0:
    dependencies:
      has-flag: 3.0.0

  supports-color@7.2.0:
    dependencies:
      has-flag: 4.0.0

  supports-preserve-symlinks-flag@1.0.0: {}

  swap-case@1.1.2:
    dependencies:
      lower-case: 1.1.4
      upper-case: 1.1.3

  swr@2.3.6(react@19.2.0):
    dependencies:
      dequal: 2.0.3
      react: 19.2.0
      use-sync-external-store: 1.6.0(react@19.2.0)

  symbol-tree@3.2.4: {}

  tailwind-merge@3.4.0: {}

  tailwindcss@4.1.17: {}

  tapable@2.3.0: {}

  term-size@2.2.1: {}

  test-exclude@6.0.0:
    dependencies:
      '@istanbuljs/schema': 0.1.3
      glob: 7.2.3
      minimatch: 3.1.2

  text-extensions@2.4.0: {}

  throttleit@2.1.0: {}

  through@2.3.8: {}

  tiny-case@1.0.3: {}

  tinybench@2.9.0: {}

  tinycolor2@1.6.0: {}

  tinyexec@0.3.2: {}

  tinyexec@1.0.2: {}

  tinyglobby@0.2.15:
    dependencies:
      fdir: 6.5.0(picomatch@4.0.3)
      picomatch: 4.0.3

  tinygradient@1.1.5:
    dependencies:
      '@types/tinycolor2': 1.4.6
      tinycolor2: 1.6.0

  tinyrainbow@3.0.3: {}

  title-case@2.1.1:
    dependencies:
      no-case: 2.3.2
      upper-case: 1.1.3

  tldts-core@7.0.19: {}

  tldts@7.0.19:
    dependencies:
      tldts-core: 7.0.19

  tmp@0.0.33:
    dependencies:
      os-tmpdir: 1.0.2

  to-regex-range@5.0.1:
    dependencies:
      is-number: 7.0.0

  toidentifier@1.0.1: {}

  token-types@6.1.1:
    dependencies:
      '@borewit/text-codec': 0.1.1
      '@tokenizer/token': 0.3.0
      ieee754: 1.2.1

  toposort@2.0.2: {}

  tough-cookie@6.0.0:
    dependencies:
      tldts: 7.0.19

  tr46@6.0.0:
    dependencies:
      punycode: 2.3.1

  tree-kill@1.2.2: {}

  trim-lines@3.0.1: {}

  trough@2.2.0: {}

<<<<<<< HEAD
  trpc-cli@0.12.0(@trpc/server@11.7.1(typescript@5.9.3))(valibot@1.1.0(typescript@5.9.3))(zod@4.1.12):
=======
  trpc-cli@0.12.1(@trpc/server@11.7.1(typescript@5.9.3))(zod@4.1.12):
>>>>>>> 69c2b218
    dependencies:
      commander: 14.0.2
    optionalDependencies:
      '@trpc/server': 11.7.1(typescript@5.9.3)
      valibot: 1.1.0(typescript@5.9.3)
      zod: 4.1.12

  ts-api-utils@2.1.0(typescript@5.9.3):
    dependencies:
      typescript: 5.9.3

  ts-morph@27.0.2:
    dependencies:
      '@ts-morph/common': 0.28.1
      code-block-writer: 13.0.3

  ts-node@10.9.2(@swc/core@1.13.21(@swc/helpers@0.5.17))(@types/node@24.10.1)(typescript@5.9.3):
    dependencies:
      '@cspotcode/source-map-support': 0.8.1
      '@tsconfig/node10': 1.0.12
      '@tsconfig/node12': 1.0.11
      '@tsconfig/node14': 1.0.3
      '@tsconfig/node16': 1.0.4
      '@types/node': 24.10.1
      acorn: 8.15.0
      acorn-walk: 8.3.4
      arg: 4.1.3
      create-require: 1.1.1
      diff: 4.0.2
      make-error: 1.3.6
      typescript: 5.9.3
      v8-compile-cache-lib: 3.0.1
      yn: 3.1.1
    optionalDependencies:
      '@swc/core': 1.13.21(@swc/helpers@0.5.17)

  tsdown@0.16.6(typescript@5.9.3):
    dependencies:
      ansis: 4.2.0
      cac: 6.7.14
      chokidar: 4.0.3
      diff: 8.0.2
      empathic: 2.0.0
      hookable: 5.5.3
      obug: 2.1.1
      rolldown: 1.0.0-beta.51
      rolldown-plugin-dts: 0.18.0(rolldown@1.0.0-beta.51)(typescript@5.9.3)
      semver: 7.7.3
      tinyexec: 1.0.2
      tinyglobby: 0.2.15
      tree-kill: 1.2.2
      unconfig-core: 7.4.1
      unrun: 0.2.11
    optionalDependencies:
      typescript: 5.9.3
    transitivePeerDependencies:
      - '@ts-macro/tsc'
      - '@typescript/native-preview'
      - oxc-resolver
      - synckit
      - vue-tsc

  tslib@1.14.1: {}

  tslib@2.8.1: {}

  turbo-darwin-64@2.6.1:
    optional: true

  turbo-darwin-arm64@2.6.1:
    optional: true

  turbo-linux-64@2.6.1:
    optional: true

  turbo-linux-arm64@2.6.1:
    optional: true

  turbo-windows-64@2.6.1:
    optional: true

  turbo-windows-arm64@2.6.1:
    optional: true

  turbo@2.6.1:
    optionalDependencies:
      turbo-darwin-64: 2.6.1
      turbo-darwin-arm64: 2.6.1
      turbo-linux-64: 2.6.1
      turbo-linux-arm64: 2.6.1
      turbo-windows-64: 2.6.1
      turbo-windows-arm64: 2.6.1

  tw-animate-css@1.4.0: {}

  type-check@0.4.0:
    dependencies:
      prelude-ls: 1.2.1

  type-fest@0.21.3: {}

<<<<<<< HEAD
  type-fest@0.8.1: {}

  type-fest@2.19.0: {}

  type-is@2.0.1:
    dependencies:
      content-type: 1.0.5
      media-typer: 1.1.0
      mime-types: 3.0.1

  typedarray-to-buffer@3.1.5:
    dependencies:
      is-typedarray: 1.0.0

  typescript-eslint@8.46.4(eslint@9.38.0(jiti@2.6.1))(typescript@5.9.3):
=======
  typescript-eslint@8.47.0(eslint@9.38.0(jiti@2.6.1))(typescript@5.9.3):
>>>>>>> 69c2b218
    dependencies:
      '@typescript-eslint/eslint-plugin': 8.47.0(@typescript-eslint/parser@8.47.0(eslint@9.38.0(jiti@2.6.1))(typescript@5.9.3))(eslint@9.38.0(jiti@2.6.1))(typescript@5.9.3)
      '@typescript-eslint/parser': 8.47.0(eslint@9.38.0(jiti@2.6.1))(typescript@5.9.3)
      '@typescript-eslint/typescript-estree': 8.47.0(typescript@5.9.3)
      '@typescript-eslint/utils': 8.47.0(eslint@9.38.0(jiti@2.6.1))(typescript@5.9.3)
      eslint: 9.38.0(jiti@2.6.1)
      typescript: 5.9.3
    transitivePeerDependencies:
      - supports-color

  typescript@5.9.3: {}

  uglify-js@3.19.3:
    optional: true

<<<<<<< HEAD
  uint8array-extras@1.5.0: {}

  ultracite@6.3.2(typescript@5.9.3)(valibot@1.1.0(typescript@5.9.3)):
=======
  ultracite@6.3.6(typescript@5.9.3):
>>>>>>> 69c2b218
    dependencies:
      '@clack/prompts': 0.11.0
      '@trpc/server': 11.7.1(typescript@5.9.3)
      deepmerge: 4.3.1
      glob: 12.0.0
      jsonc-parser: 3.3.1
      nypm: 0.6.2
<<<<<<< HEAD
      trpc-cli: 0.12.0(@trpc/server@11.7.1(typescript@5.9.3))(valibot@1.1.0(typescript@5.9.3))(zod@4.1.12)
=======
      trpc-cli: 0.12.1(@trpc/server@11.7.1(typescript@5.9.3))(zod@4.1.12)
>>>>>>> 69c2b218
      zod: 4.1.12
    transitivePeerDependencies:
      - '@orpc/server'
      - '@valibot/to-json-schema'
      - effect
      - typescript
      - valibot

  unconfig-core@7.4.1:
    dependencies:
      '@quansync/fs': 0.1.5
      quansync: 0.2.11

  undici-types@7.16.0: {}

  unicorn-magic@0.1.0: {}

  unified@11.0.5:
    dependencies:
      '@types/unist': 3.0.3
      bail: 2.0.2
      devlop: 1.1.0
      extend: 3.0.2
      is-plain-obj: 4.1.0
      trough: 2.2.0
      vfile: 6.0.3

  unist-util-is@6.0.1:
    dependencies:
      '@types/unist': 3.0.3

  unist-util-position-from-estree@2.0.0:
    dependencies:
      '@types/unist': 3.0.3

  unist-util-position@5.0.0:
    dependencies:
      '@types/unist': 3.0.3

  unist-util-remove-position@5.0.0:
    dependencies:
      '@types/unist': 3.0.3
      unist-util-visit: 5.0.0

  unist-util-stringify-position@4.0.0:
    dependencies:
      '@types/unist': 3.0.3

  unist-util-visit-parents@6.0.2:
    dependencies:
      '@types/unist': 3.0.3
      unist-util-is: 6.0.1

  unist-util-visit@5.0.0:
    dependencies:
      '@types/unist': 3.0.3
      unist-util-is: 6.0.1
      unist-util-visit-parents: 6.0.2

  universalify@0.1.2: {}

  universalify@2.0.1: {}

<<<<<<< HEAD
  unpipe@1.0.0: {}

  unrun@0.2.9:
=======
  unrun@0.2.11:
>>>>>>> 69c2b218
    dependencies:
      '@oxc-project/runtime': 0.96.0
      rolldown: 1.0.0-beta.51

  update-browserslist-db@1.1.4(browserslist@4.28.0):
    dependencies:
      browserslist: 4.28.0
      escalade: 3.2.0
      picocolors: 1.1.1

  update-check@1.5.4:
    dependencies:
      registry-auth-token: 3.3.2
      registry-url: 3.1.0

  upper-case-first@1.1.2:
    dependencies:
      upper-case: 1.1.3

  upper-case@1.1.3: {}

  uri-js@4.4.1:
    dependencies:
      punycode: 2.3.1

  use-callback-ref@1.3.3(@types/react@19.2.6)(react@19.2.0):
    dependencies:
      react: 19.2.0
      tslib: 2.8.1
    optionalDependencies:
      '@types/react': 19.2.6

  use-sidecar@1.1.3(@types/react@19.2.6)(react@19.2.0):
    dependencies:
      detect-node-es: 1.1.0
      react: 19.2.0
      tslib: 2.8.1
    optionalDependencies:
      '@types/react': 19.2.6

  use-sync-external-store@1.6.0(react@19.2.0):
    dependencies:
      react: 19.2.0

  util-deprecate@1.0.2: {}

  uuid@8.3.2: {}

  v8-compile-cache-lib@3.0.1: {}

  valibot@1.1.0(typescript@5.9.3):
    optionalDependencies:
      typescript: 5.9.3

  validate-npm-package-name@5.0.1: {}

  vary@1.1.2: {}

  vfile-message@4.0.3:
    dependencies:
      '@types/unist': 3.0.3
      unist-util-stringify-position: 4.0.0

  vfile@6.0.3:
    dependencies:
      '@types/unist': 3.0.3
      vfile-message: 4.0.3

  vite@7.2.4(@types/node@24.10.1)(jiti@2.6.1)(lightningcss@1.30.2):
    dependencies:
      esbuild: 0.25.12
      fdir: 6.5.0(picomatch@4.0.3)
      picomatch: 4.0.3
      postcss: 8.5.6
      rollup: 4.53.3
      tinyglobby: 0.2.15
    optionalDependencies:
      '@types/node': 24.10.1
      fsevents: 2.3.3
      jiti: 2.6.1
      lightningcss: 1.30.2

  vitest@4.0.13(@opentelemetry/api@1.9.0)(@types/debug@4.1.12)(@types/node@24.10.1)(jiti@2.6.1)(jsdom@27.2.0)(lightningcss@1.30.2):
    dependencies:
      '@vitest/expect': 4.0.13
      '@vitest/mocker': 4.0.13(vite@7.2.4(@types/node@24.10.1)(jiti@2.6.1)(lightningcss@1.30.2))
      '@vitest/pretty-format': 4.0.13
      '@vitest/runner': 4.0.13
      '@vitest/snapshot': 4.0.13
      '@vitest/spy': 4.0.13
      '@vitest/utils': 4.0.13
      debug: 4.4.3
      es-module-lexer: 1.7.0
      expect-type: 1.2.2
      magic-string: 0.30.21
      pathe: 2.0.3
      picomatch: 4.0.3
      std-env: 3.10.0
      tinybench: 2.9.0
      tinyexec: 0.3.2
      tinyglobby: 0.2.15
      tinyrainbow: 3.0.3
      vite: 7.2.4(@types/node@24.10.1)(jiti@2.6.1)(lightningcss@1.30.2)
      why-is-node-running: 2.3.0
    optionalDependencies:
      '@opentelemetry/api': 1.9.0
      '@types/debug': 4.1.12
      '@types/node': 24.10.1
      jsdom: 27.2.0
    transitivePeerDependencies:
      - jiti
      - less
      - lightningcss
      - msw
      - sass
      - sass-embedded
      - stylus
      - sugarss
      - supports-color
      - terser
      - tsx
      - yaml

  w3c-xmlserializer@5.0.0:
    dependencies:
      xml-name-validator: 5.0.0

  wcwidth@1.0.1:
    dependencies:
      defaults: 1.0.4

  webidl-conversions@8.0.0: {}

  whatwg-encoding@3.1.1:
    dependencies:
      iconv-lite: 0.6.3

  whatwg-mimetype@4.0.0: {}

  whatwg-url@15.1.0:
    dependencies:
      tr46: 6.0.0
      webidl-conversions: 8.0.0

  which-module@2.0.1: {}

  which@2.0.2:
    dependencies:
      isexe: 2.0.0

  why-is-node-running@2.3.0:
    dependencies:
      siginfo: 2.0.0
      stackback: 0.0.2

  word-wrap@1.2.5: {}

  wordwrap@1.0.0: {}

  wrap-ansi@6.2.0:
    dependencies:
      ansi-styles: 4.3.0
      string-width: 4.2.3
      strip-ansi: 6.0.1

  wrap-ansi@7.0.0:
    dependencies:
      ansi-styles: 4.3.0
      string-width: 4.2.3
      strip-ansi: 6.0.1

  wrap-ansi@8.1.0:
    dependencies:
      ansi-styles: 6.2.3
      string-width: 5.1.2
      strip-ansi: 7.1.2

  wrappy@1.0.2: {}

  write-file-atomic@3.0.3:
    dependencies:
      imurmurhash: 0.1.4
      is-typedarray: 1.0.0
      signal-exit: 3.0.7
      typedarray-to-buffer: 3.1.5

  ws@8.18.3: {}

  xml-name-validator@5.0.0: {}

  xmlchars@2.2.0: {}

  y18n@4.0.3: {}

  y18n@5.0.8: {}

  yallist@3.1.1: {}

  yargs-parser@18.1.3:
    dependencies:
      camelcase: 5.3.1
      decamelize: 1.2.0

  yargs-parser@21.1.1: {}

  yargs@15.4.1:
    dependencies:
      cliui: 6.0.0
      decamelize: 1.2.0
      find-up: 4.1.0
      get-caller-file: 2.0.5
      require-directory: 2.1.1
      require-main-filename: 2.0.0
      set-blocking: 2.0.0
      string-width: 4.2.3
      which-module: 2.0.1
      y18n: 4.0.3
      yargs-parser: 18.1.3

  yargs@17.7.2:
    dependencies:
      cliui: 8.0.1
      escalade: 3.2.0
      get-caller-file: 2.0.5
      require-directory: 2.1.1
      string-width: 4.2.3
      y18n: 5.0.8
      yargs-parser: 21.1.1

  yn@3.1.1: {}

  yocto-queue@0.1.0: {}

  yocto-queue@1.2.2: {}

  yup@1.7.1:
    dependencies:
      property-expr: 2.0.6
      tiny-case: 1.0.3
      toposort: 2.0.2
      type-fest: 2.19.0

  zod@4.1.12: {}

  zwitch@2.0.4: {}<|MERGE_RESOLUTION|>--- conflicted
+++ resolved
@@ -36,13 +36,8 @@
         specifier: ^2.6.1
         version: 2.6.1
       ultracite:
-<<<<<<< HEAD
-        specifier: ^6.3.2
-        version: 6.3.2(typescript@5.9.3)(valibot@1.1.0(typescript@5.9.3))
-=======
         specifier: ^6.3.6
-        version: 6.3.6(typescript@5.9.3)
->>>>>>> 69c2b218
+        version: 6.3.6(typescript@5.9.3)(valibot@1.1.0(typescript@5.9.3))
 
   apps/website:
     dependencies:
@@ -318,7 +313,7 @@
         version: 24.10.1
       '@vitest/coverage-v8':
         specifier: ^4.0.6
-        version: 4.0.8(vitest@4.0.8(@types/debug@4.1.12)(@types/node@24.10.1)(jiti@2.6.1)(jsdom@27.2.0)(lightningcss@1.30.2))
+        version: 4.0.13(vitest@4.0.13(@opentelemetry/api@1.9.0)(@types/debug@4.1.12)(@types/node@24.10.1)(jiti@2.6.1)(jsdom@27.2.0)(lightningcss@1.30.2))
       '@zap-studio/tsdown-config':
         specifier: workspace:*
         version: link:../../configs/tsdown-config
@@ -333,13 +328,13 @@
         version: 27.2.0
       tsdown:
         specifier: latest
-        version: 0.16.4(ms@2.1.3)(typescript@5.9.3)
+        version: 0.16.6(typescript@5.9.3)
       typescript:
         specifier: latest
         version: 5.9.3
       vitest:
         specifier: latest
-        version: 4.0.8(@types/debug@4.1.12)(@types/node@24.10.1)(jiti@2.6.1)(jsdom@27.2.0)(lightningcss@1.30.2)
+        version: 4.0.13(@opentelemetry/api@1.9.0)(@types/debug@4.1.12)(@types/node@24.10.1)(jiti@2.6.1)(jsdom@27.2.0)(lightningcss@1.30.2)
 
 packages:
 
@@ -382,7 +377,6 @@
     resolution: {integrity: sha512-UrcABB+4bUrFABwbluTIBErXwvbsU/V7TZWfmbgJfbkwiBuziS9gxdODUyuiecfdGQ85jglMW6juS3+z5TsKLw==}
     engines: {node: '>=10'}
 
-<<<<<<< HEAD
   '@ark/schema@0.54.0':
     resolution: {integrity: sha512-QloFou+ODfb5qXgPxX1EbJyRqZEwoElzvJ6VuuFVvWJQGoigBEUW3L0HejXG/B9v8K3VvDikuULp5ELSwZn8hg==}
 
@@ -392,12 +386,8 @@
   '@ark/util@0.54.0':
     resolution: {integrity: sha512-ugTfpEDGA6d2uU2/3M7uRiuPNYckQMhg2wfNMw8zZHXjPhuVCbXWZzIcBojuXuCN8j4MrNWNqQ9z7f8W/JiE8w==}
 
-  '@asamuzakjp/css-color@4.0.5':
-    resolution: {integrity: sha512-lMrXidNhPGsDjytDy11Vwlb6OIGrT3CmLg3VWNFyWkLWtijKl7xjvForlh8vuj0SHGjgl4qZEQzUmYTeQA2JFQ==}
-=======
   '@asamuzakjp/css-color@4.1.0':
     resolution: {integrity: sha512-9xiBAtLn4aNsa4mDnpovJvBn72tNEIACyvlqaNJ+ADemR+yeMJWnBudOi2qGDviJa7SwcDOU/TRh5dnET7qk0w==}
->>>>>>> 69c2b218
 
   '@asamuzakjp/dom-selector@6.7.4':
     resolution: {integrity: sha512-buQDjkm+wDPXd6c13534URWZqbz0RP5PAhXZ+LIoa5LgwInT9HVJvGIJivg75vi8I13CxDGdTnz+aY5YUJlIAA==}
@@ -2625,17 +2615,12 @@
   camel-case@3.0.0:
     resolution: {integrity: sha512-+MbKztAYHXPr1jNTSKQF52VpcFjwY5RkR7fxksV8Doo4KAYc5Fl4UJRgthBbTmEx8C54DqahhbLJkDwjI3PI/w==}
 
-<<<<<<< HEAD
   camelcase@5.3.1:
     resolution: {integrity: sha512-L28STB170nwWS63UjtlEOE3dldQApaJXZkOI1uMFfzf3rRuPegHaHesyee+YxQ+W6SvRDQV6UrdOdRiR153wJg==}
     engines: {node: '>=6'}
 
-  caniuse-lite@1.0.30001754:
-    resolution: {integrity: sha512-x6OeBXueoAceOmotzx3PO4Zpt4rzpeIFsSr6AAePTZxSkXiYDUmpypEl7e2+8NCd9bD7bXjqyef8CJYPC1jfxg==}
-=======
   caniuse-lite@1.0.30001756:
     resolution: {integrity: sha512-4HnCNKbMLkLdhJz3TToeVWHSnfJvPaq6vu/eRP0Ahub/07n484XHhBF5AJoSGHdVrS8tKFauUQz8Bp9P7LVx7A==}
->>>>>>> 69c2b218
 
   ccount@2.0.1:
     resolution: {integrity: sha512-eyrF0jiFpY+3drT6383f1qhkbGsLSifNAjA61IUjZjmLCWjItY6LB9ft9YhoDgwfmclB2zhu51Lc7+95b8NRAg==}
@@ -2808,7 +2793,6 @@
   convert-source-map@2.0.0:
     resolution: {integrity: sha512-Kvp459HrV2FEJ1CAsi1Ku+MY3kasH19TFykTz2xWmMeq6bk2NU3XXvfJ+Q61m0xktWwt+1HSYf3JZsTms3aRJg==}
 
-<<<<<<< HEAD
   cookie-signature@1.2.2:
     resolution: {integrity: sha512-D76uU73ulSXrD1UXF4KE2TMxVVwhsnCgfAyTg9k8P6KGZjlXKrOLe4dJQKI3Bxi5wjesZoFXJWElNWBjPZMbhg==}
     engines: {node: '>=6.6.0'}
@@ -2821,12 +2805,8 @@
     resolution: {integrity: sha512-9Kr/j4O16ISv8zBBhJoi4bXOYNTkFLOqSL3UDB0njXxCXNezjeyVrJyGOWtgfs/q2km1gwBcfH8q1yEGoMYunA==}
     engines: {node: '>=18'}
 
-  core-js-pure@3.46.0:
-    resolution: {integrity: sha512-NMCW30bHNofuhwLhYPt66OLOKTMbOhgTTatKVbaQC3KRHpTCiRIBYvtshr+NBYSnBxwAFhjW/RfJ0XbIjS16rw==}
-=======
   core-js-pure@3.47.0:
     resolution: {integrity: sha512-BcxeDbzUrRnXGYIVAGFtcGQVNpFcUhVjr6W7F8XktvQW2iJP9e66GP6xdKotCRFlrxBvNIBrhwKteRXqMV86Nw==}
->>>>>>> 69c2b218
 
   cosmiconfig-typescript-loader@6.2.0:
     resolution: {integrity: sha512-GEN39v7TgdxgIoNcdkRE3uiAzQt3UXLyHbRHD6YoL048XAeOomyxaP+Hh/+2C6C2wYjxJ2onhJcsQp+L4YEkVQ==}
@@ -2982,16 +2962,11 @@
   eastasianwidth@0.2.0:
     resolution: {integrity: sha512-I88TYZWc9XiYHRQ4/3c5rjjfgkjhLyW2luGIheGERbNQ6OY7yTybanSpDXZa8y7VUP9YmDcYa+eyq4ca7iLqWA==}
 
-<<<<<<< HEAD
   ee-first@1.1.1:
     resolution: {integrity: sha512-WMwm9LhRUo+WUaRN+vRuETqG89IgZphVSNkdFgeb6sS/E4OrDIN7t48CAewSHXc6C8lefD8KKfr5vY61brQlow==}
 
-  electron-to-chromium@1.5.250:
-    resolution: {integrity: sha512-/5UMj9IiGDMOFBnN4i7/Ry5onJrAGSbOGo3s9FEKmwobGq6xw832ccET0CE3CkkMBZ8GJSlUIesZofpyurqDXw==}
-=======
   electron-to-chromium@1.5.259:
     resolution: {integrity: sha512-I+oLXgpEJzD6Cwuwt1gYjxsDmu/S/Kd41mmLA3O+/uH2pFRO/DvOjUyGozL8j3KeLV6WyZ7ssPwELMsXCcsJAQ==}
->>>>>>> 69c2b218
 
   elysia@1.4.16:
     resolution: {integrity: sha512-KZtKN160/bdWVKg2hEgyoNXY8jRRquc+m6PboyisaLZL891I+Ufb7Ja6lDAD7vMQur8sLEWIcidZOzj5lWw9UA==}
@@ -4414,22 +4389,12 @@
     engines: {node: ^14.16.0 || >=16.10.0}
     hasBin: true
 
-<<<<<<< HEAD
   object-inspect@1.13.4:
     resolution: {integrity: sha512-W67iLl4J2EXEGTbfeHCffrjDfitvLANg0UlX3wFUUSTx92KXRFegMHUVgSqE+wvhAbi4WqjGg9czysTV2Epbew==}
     engines: {node: '>= 0.4'}
 
-  obug@1.0.0:
-    resolution: {integrity: sha512-WKcS43Yl6YPJekid7KiRdT6CHMSmYWVfJiSFbTaGxWQlC+cEBPxHa9jR1uS2cMiQmXd8Hsa2ipAKErQ/GLhSpg==}
-    peerDependencies:
-      ms: ^2.0.0
-    peerDependenciesMeta:
-      ms:
-        optional: true
-=======
   obug@2.1.1:
     resolution: {integrity: sha512-uTqF9MuPraAQ+IsnPf366RG4cP9RtUi7MLO1N3KEc+wb0a6yKpeL0lmk2IB1jY5KHPAlTc6T/JRdC/YqxHNwkQ==}
->>>>>>> 69c2b218
 
   on-finished@2.4.1:
     resolution: {integrity: sha512-oVlzkg3ENAhCk2zdv7IJwd/QUD4z2RxRwpkcGY8psCVcCYZNq4wYnVWALHM+brtuJjePWiYF/ClmuDr8Ch5+kg==}
@@ -5144,17 +5109,12 @@
     resolution: {integrity: sha512-6fPc+R4ihwqP6N/aIv2f1gMH8lOVtWQHoqC4yK6oSDVVocumAsfCqjkXnqiYMhmMwS/mEHLp7Vehlt3ql6lEig==}
     engines: {node: '>=8'}
 
-<<<<<<< HEAD
   strtok3@10.3.4:
     resolution: {integrity: sha512-KIy5nylvC5le1OdaaoCJ07L+8iQzJHGH6pWDuzS+d07Cu7n1MZ2x26P8ZKIWfbK02+XIL8Mp4RkWeqdUCrDMfg==}
     engines: {node: '>=18'}
 
-  style-to-js@1.1.19:
-    resolution: {integrity: sha512-Ev+SgeqiNGT1ufsXyVC5RrJRXdrkRJ1Gol9Qw7Pb72YCKJXrBvP0ckZhBeVSrw2m06DJpei2528uIpjMb4TsoQ==}
-=======
   style-to-js@1.1.21:
     resolution: {integrity: sha512-RjQetxJrrUJLQPHbLku6U/ocGtzyjbJMP9lCNK7Ag0CNh690nSH8woqWH9u16nMjYBAok+i7JO1NP2pOy8IsPQ==}
->>>>>>> 69c2b218
 
   style-to-object@1.0.14:
     resolution: {integrity: sha512-LIN7rULI0jBscWQYaSswptyderlarFkjQ+t79nzty8tcIAceVomEVlLzH5VP4Cmsv6MtKhs7qaAiwlcp+Mgaxw==}
@@ -5422,7 +5382,6 @@
     resolution: {integrity: sha512-t0rzBq87m3fVcduHDUFhKmyyX+9eo6WQjZvf51Ea/M0Q7+T374Jp1aUiyUl0GKxp8M/OETVHSDvmkyPgvX+X2w==}
     engines: {node: '>=10'}
 
-<<<<<<< HEAD
   type-fest@0.8.1:
     resolution: {integrity: sha512-4dbzIzqvjtgiM5rw1k5rEHtBANKmdudhGyBEajN01fEyhaAIhsoKNy6y7+IN93IfpFtwY9iqi7kD+xwKhQsNJA==}
     engines: {node: '>=8'}
@@ -5438,12 +5397,8 @@
   typedarray-to-buffer@3.1.5:
     resolution: {integrity: sha512-zdu8XMNEDepKKR+XYOXAVPtWui0ly0NtohUscw+UmaHiAWT8hrV1rr//H6V+0DvJ3OQ19S979M0laLfX8rm82Q==}
 
-  typescript-eslint@8.46.4:
-    resolution: {integrity: sha512-KALyxkpYV5Ix7UhvjTwJXZv76VWsHG+NjNlt/z+a17SOQSiOcBdUXdbJdyXi7RPxrBFECtFOiPwUJQusJuCqrg==}
-=======
   typescript-eslint@8.47.0:
     resolution: {integrity: sha512-Lwe8i2XQ3WoMjua/r1PHrCTpkubPYJCAfOurtn+mtTzqB6jNd+14n9UN1bJ4s3F49x9ixAm0FLflB/JzQ57M8Q==}
->>>>>>> 69c2b218
     engines: {node: ^18.18.0 || ^20.9.0 || >=21.1.0}
     peerDependencies:
       eslint: ^8.57.0 || ^9.0.0
@@ -5459,17 +5414,12 @@
     engines: {node: '>=0.8.0'}
     hasBin: true
 
-<<<<<<< HEAD
   uint8array-extras@1.5.0:
     resolution: {integrity: sha512-rvKSBiC5zqCCiDZ9kAOszZcDvdAHwwIKJG33Ykj43OKcWsnmcBRL09YTU4nOeHZ8Y2a7l1MgTd08SBe9A8Qj6A==}
     engines: {node: '>=18'}
 
-  ultracite@6.3.2:
-    resolution: {integrity: sha512-lIHpVBDmuodzJ6llhVct5VDzbOufUE2XmtfnUyq5Apba1vbAE0RYN3Zm2tcmF5EdaV2HTxcY6XQRNaE+ynlXCg==}
-=======
   ultracite@6.3.6:
     resolution: {integrity: sha512-GTDos8mpW3Z/4yMGjZj3ux8HZxznYkV+1WGtDCHE8cuLqgICjJMhbdjTN/foL3Za9Hhr2ZloKMIrj3hiwPrN8A==}
->>>>>>> 69c2b218
     hasBin: true
 
   unconfig-core@7.4.1:
@@ -5514,17 +5464,12 @@
     resolution: {integrity: sha512-gptHNQghINnc/vTGIk0SOFGFNXw7JVrlRUtConJRlvaw6DuX0wO5Jeko9sWrMBhh+PsYAZ7oXAiOnf/UKogyiw==}
     engines: {node: '>= 10.0.0'}
 
-<<<<<<< HEAD
   unpipe@1.0.0:
     resolution: {integrity: sha512-pjy2bYhSsufwWlKwPc+l3cN7+wuJlK6uz0YdJEOlQDbl6jo/YlPi4mb8agUkVC8BF7V8NuzeyPNqRksA3hztKQ==}
     engines: {node: '>= 0.8'}
 
-  unrun@0.2.9:
-    resolution: {integrity: sha512-Cta7uGK/08OqH2O0HLYXs1AfIBp2+2v11ZoeAIqJLUCb9CN+7uxj+CldHCzqAw30b8MJEmWe+BFgK2sl4lJXlw==}
-=======
   unrun@0.2.11:
     resolution: {integrity: sha512-HjUuNLRGfRxMvxkwOuO/CpkSzdizTPPApbarLplsTzUm8Kex+nS9eomKU1qgVus6WGWkDYhtf/mgNxGEpyTR6A==}
->>>>>>> 69c2b218
     engines: {node: '>=20.19.0'}
     hasBin: true
     peerDependencies:
@@ -5852,7 +5797,6 @@
 
   '@alloc/quick-lru@5.2.0': {}
 
-<<<<<<< HEAD
   '@ark/schema@0.54.0':
     dependencies:
       '@ark/util': 0.54.0
@@ -5861,10 +5805,7 @@
 
   '@ark/util@0.54.0': {}
 
-  '@asamuzakjp/css-color@4.0.5':
-=======
   '@asamuzakjp/css-color@4.1.0':
->>>>>>> 69c2b218
     dependencies:
       '@csstools/css-calc': 2.1.4(@csstools/css-parser-algorithms@3.0.5(@csstools/css-tokenizer@3.0.4))(@csstools/css-tokenizer@3.0.4)
       '@csstools/css-color-parser': 3.1.0(@csstools/css-parser-algorithms@3.0.5(@csstools/css-tokenizer@3.0.4))(@csstools/css-tokenizer@3.0.4)
@@ -6646,7 +6587,7 @@
       camelcase: 5.3.1
       find-up: 4.1.0
       get-package-type: 0.1.0
-      js-yaml: 3.14.1
+      js-yaml: 3.14.2
       resolve-from: 5.0.0
 
   '@istanbuljs/schema@0.1.3': {}
@@ -7666,15 +7607,11 @@
     dependencies:
       undici-types: 7.16.0
 
-<<<<<<< HEAD
   '@types/qs@6.14.0': {}
 
   '@types/range-parser@1.2.7': {}
 
-  '@types/react-dom@19.2.3(@types/react@19.2.4)':
-=======
   '@types/react-dom@19.2.3(@types/react@19.2.6)':
->>>>>>> 69c2b218
     dependencies:
       '@types/react': 19.2.6
 
@@ -8097,13 +8034,9 @@
       no-case: 2.3.2
       upper-case: 1.1.3
 
-<<<<<<< HEAD
   camelcase@5.3.1: {}
 
-  caniuse-lite@1.0.30001754: {}
-=======
   caniuse-lite@1.0.30001756: {}
->>>>>>> 69c2b218
 
   ccount@2.0.1: {}
 
@@ -8269,17 +8202,13 @@
 
   convert-source-map@2.0.0: {}
 
-<<<<<<< HEAD
   cookie-signature@1.2.2: {}
 
   cookie@0.7.2: {}
 
   cookie@1.0.2: {}
 
-  core-js-pure@3.46.0: {}
-=======
   core-js-pure@3.47.0: {}
->>>>>>> 69c2b218
 
   cosmiconfig-typescript-loader@6.2.0(@types/node@24.10.1)(cosmiconfig@9.0.0(typescript@5.9.3))(typescript@5.9.3):
     dependencies:
@@ -8412,13 +8341,9 @@
 
   eastasianwidth@0.2.0: {}
 
-<<<<<<< HEAD
   ee-first@1.1.1: {}
 
-  electron-to-chromium@1.5.250: {}
-=======
   electron-to-chromium@1.5.259: {}
->>>>>>> 69c2b218
 
   elysia@1.4.16(@sinclair/typebox@0.34.41)(exact-mirror@0.2.3(@sinclair/typebox@0.34.41))(file-type@21.1.0)(openapi-types@12.1.3)(typescript@5.9.3):
     dependencies:
@@ -10258,15 +10183,9 @@
       pkg-types: 2.3.0
       tinyexec: 1.0.2
 
-<<<<<<< HEAD
   object-inspect@1.13.4: {}
 
-  obug@1.0.0(ms@2.1.3):
-    optionalDependencies:
-      ms: 2.1.3
-=======
   obug@2.1.1: {}
->>>>>>> 69c2b218
 
   on-finished@2.4.1:
     dependencies:
@@ -11121,15 +11040,11 @@
 
   strip-json-comments@3.1.1: {}
 
-<<<<<<< HEAD
   strtok3@10.3.4:
     dependencies:
       '@tokenizer/token': 0.3.0
 
-  style-to-js@1.1.19:
-=======
   style-to-js@1.1.21:
->>>>>>> 69c2b218
     dependencies:
       style-to-object: 1.0.14
 
@@ -11250,11 +11165,7 @@
 
   trough@2.2.0: {}
 
-<<<<<<< HEAD
-  trpc-cli@0.12.0(@trpc/server@11.7.1(typescript@5.9.3))(valibot@1.1.0(typescript@5.9.3))(zod@4.1.12):
-=======
-  trpc-cli@0.12.1(@trpc/server@11.7.1(typescript@5.9.3))(zod@4.1.12):
->>>>>>> 69c2b218
+  trpc-cli@0.12.1(@trpc/server@11.7.1(typescript@5.9.3))(valibot@1.1.0(typescript@5.9.3))(zod@4.1.12):
     dependencies:
       commander: 14.0.2
     optionalDependencies:
@@ -11356,7 +11267,6 @@
 
   type-fest@0.21.3: {}
 
-<<<<<<< HEAD
   type-fest@0.8.1: {}
 
   type-fest@2.19.0: {}
@@ -11371,10 +11281,7 @@
     dependencies:
       is-typedarray: 1.0.0
 
-  typescript-eslint@8.46.4(eslint@9.38.0(jiti@2.6.1))(typescript@5.9.3):
-=======
   typescript-eslint@8.47.0(eslint@9.38.0(jiti@2.6.1))(typescript@5.9.3):
->>>>>>> 69c2b218
     dependencies:
       '@typescript-eslint/eslint-plugin': 8.47.0(@typescript-eslint/parser@8.47.0(eslint@9.38.0(jiti@2.6.1))(typescript@5.9.3))(eslint@9.38.0(jiti@2.6.1))(typescript@5.9.3)
       '@typescript-eslint/parser': 8.47.0(eslint@9.38.0(jiti@2.6.1))(typescript@5.9.3)
@@ -11390,13 +11297,9 @@
   uglify-js@3.19.3:
     optional: true
 
-<<<<<<< HEAD
   uint8array-extras@1.5.0: {}
 
-  ultracite@6.3.2(typescript@5.9.3)(valibot@1.1.0(typescript@5.9.3)):
-=======
-  ultracite@6.3.6(typescript@5.9.3):
->>>>>>> 69c2b218
+  ultracite@6.3.6(typescript@5.9.3)(valibot@1.1.0(typescript@5.9.3)):
     dependencies:
       '@clack/prompts': 0.11.0
       '@trpc/server': 11.7.1(typescript@5.9.3)
@@ -11404,11 +11307,7 @@
       glob: 12.0.0
       jsonc-parser: 3.3.1
       nypm: 0.6.2
-<<<<<<< HEAD
-      trpc-cli: 0.12.0(@trpc/server@11.7.1(typescript@5.9.3))(valibot@1.1.0(typescript@5.9.3))(zod@4.1.12)
-=======
-      trpc-cli: 0.12.1(@trpc/server@11.7.1(typescript@5.9.3))(zod@4.1.12)
->>>>>>> 69c2b218
+      trpc-cli: 0.12.1(@trpc/server@11.7.1(typescript@5.9.3))(valibot@1.1.0(typescript@5.9.3))(zod@4.1.12)
       zod: 4.1.12
     transitivePeerDependencies:
       - '@orpc/server'
@@ -11472,13 +11371,9 @@
 
   universalify@2.0.1: {}
 
-<<<<<<< HEAD
   unpipe@1.0.0: {}
 
-  unrun@0.2.9:
-=======
   unrun@0.2.11:
->>>>>>> 69c2b218
     dependencies:
       '@oxc-project/runtime': 0.96.0
       rolldown: 1.0.0-beta.51
