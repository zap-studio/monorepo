--- conflicted
+++ resolved
@@ -55,16 +55,11 @@
       specifier: ^2.6.3
       version: 2.6.3
     lefthook:
-<<<<<<< HEAD
-      specifier: ^2.0.9
-      version: 2.0.9
+      specifier: ^2.0.12
+      version: 2.0.12
     nyc:
       specifier: ^17.1.0
       version: 17.1.0
-=======
-      specifier: ^2.0.12
-      version: 2.0.12
->>>>>>> d77ddcfd
     rimraf:
       specifier: ^6.1.2
       version: 6.1.2
@@ -256,23 +251,23 @@
         version: 1.0.0
       elysia:
         specifier: '>=0.28.0'
-        version: 1.4.18(@sinclair/typebox@0.34.41)(exact-mirror@0.2.5(@sinclair/typebox@0.34.41))(file-type@21.1.1)(openapi-types@12.1.3)(typescript@5.9.3)
+        version: 1.4.19(@sinclair/typebox@0.34.41)(exact-mirror@0.2.5(@sinclair/typebox@0.34.41))(file-type@21.1.1)(openapi-types@12.1.3)(typescript@5.9.3)
       express:
         specifier: '>=4.0.0'
         version: 5.2.1
       hono:
         specifier: '>=3.0.0'
-        version: 4.10.7
+        version: 4.11.1
       next:
         specifier: '>=12.0.0'
-        version: 16.0.7(@babel/core@7.28.5)(@opentelemetry/api@1.9.0)(react-dom@19.2.1(react@19.2.1))(react@19.2.1)
+        version: 16.0.10(@babel/core@7.28.5)(@opentelemetry/api@1.9.0)(react-dom@19.2.3(react@19.2.3))(react@19.2.3)
     devDependencies:
       '@types/express':
         specifier: catalog:types
         version: 5.0.6
       '@types/node':
         specifier: catalog:types
-        version: 24.10.1
+        version: 25.0.2
       '@vitest/coverage-v8':
         specifier: catalog:testing
         version: 4.0.15(vitest@4.0.15)
@@ -287,16 +282,16 @@
         version: link:../../configs/vitest-config
       tsdown:
         specifier: catalog:base
-        version: 0.17.0(typescript@5.9.3)
+        version: 0.18.0(typescript@5.9.3)
       typescript:
         specifier: catalog:base
         version: 5.9.3
       vitest:
         specifier: catalog:testing
-        version: 4.0.15(@opentelemetry/api@1.9.0)(@types/node@24.10.1)(@vitest/ui@4.0.15)(jiti@2.6.1)(jsdom@27.2.0)(lightningcss@1.30.2)(terser@5.44.1)(yaml@2.8.2)
+        version: 4.0.15(@opentelemetry/api@1.9.0)(@types/node@25.0.2)(@vitest/ui@4.0.15)(jiti@2.6.1)(jsdom@27.2.0(postcss@8.5.6))(lightningcss@1.30.2)(terser@5.44.1)(yaml@2.8.2)
       zod:
         specifier: catalog:base
-        version: 4.1.13
+        version: 4.2.0
 
 packages:
 
@@ -1231,53 +1226,53 @@
   '@napi-rs/wasm-runtime@1.1.0':
     resolution: {integrity: sha512-Fq6DJW+Bb5jaWE69/qOE0D1TUN9+6uWhCeZpdnSBk14pjLcCWR7Q8n49PTSPHazM37JqrsdpEthXy2xn6jWWiA==}
 
-  '@next/env@16.0.7':
-    resolution: {integrity: sha512-gpaNgUh5nftFKRkRQGnVi5dpcYSKGcZZkQffZ172OrG/XkrnS7UBTQ648YY+8ME92cC4IojpI2LqTC8sTDhAaw==}
-
-  '@next/swc-darwin-arm64@16.0.7':
-    resolution: {integrity: sha512-LlDtCYOEj/rfSnEn/Idi+j1QKHxY9BJFmxx7108A6D8K0SB+bNgfYQATPk/4LqOl4C0Wo3LACg2ie6s7xqMpJg==}
+  '@next/env@16.0.10':
+    resolution: {integrity: sha512-8tuaQkyDVgeONQ1MeT9Mkk8pQmZapMKFh5B+OrFUlG3rVmYTXcXlBetBgTurKXGaIZvkoqRT9JL5K3phXcgang==}
+
+  '@next/swc-darwin-arm64@16.0.10':
+    resolution: {integrity: sha512-4XgdKtdVsaflErz+B5XeG0T5PeXKDdruDf3CRpnhN+8UebNa5N2H58+3GDgpn/9GBurrQ1uWW768FfscwYkJRg==}
     engines: {node: '>= 10'}
     cpu: [arm64]
     os: [darwin]
 
-  '@next/swc-darwin-x64@16.0.7':
-    resolution: {integrity: sha512-rtZ7BhnVvO1ICf3QzfW9H3aPz7GhBrnSIMZyr4Qy6boXF0b5E3QLs+cvJmg3PsTCG2M1PBoC+DANUi4wCOKXpA==}
+  '@next/swc-darwin-x64@16.0.10':
+    resolution: {integrity: sha512-spbEObMvRKkQ3CkYVOME+ocPDFo5UqHb8EMTS78/0mQ+O1nqE8toHJVioZo4TvebATxgA8XMTHHrScPrn68OGw==}
     engines: {node: '>= 10'}
     cpu: [x64]
     os: [darwin]
 
-  '@next/swc-linux-arm64-gnu@16.0.7':
-    resolution: {integrity: sha512-mloD5WcPIeIeeZqAIP5c2kdaTa6StwP4/2EGy1mUw8HiexSHGK/jcM7lFuS3u3i2zn+xH9+wXJs6njO7VrAqww==}
+  '@next/swc-linux-arm64-gnu@16.0.10':
+    resolution: {integrity: sha512-uQtWE3X0iGB8apTIskOMi2w/MKONrPOUCi5yLO+v3O8Mb5c7K4Q5KD1jvTpTF5gJKa3VH/ijKjKUq9O9UhwOYw==}
     engines: {node: '>= 10'}
     cpu: [arm64]
     os: [linux]
 
-  '@next/swc-linux-arm64-musl@16.0.7':
-    resolution: {integrity: sha512-+ksWNrZrthisXuo9gd1XnjHRowCbMtl/YgMpbRvFeDEqEBd523YHPWpBuDjomod88U8Xliw5DHhekBC3EOOd9g==}
+  '@next/swc-linux-arm64-musl@16.0.10':
+    resolution: {integrity: sha512-llA+hiDTrYvyWI21Z0L1GiXwjQaanPVQQwru5peOgtooeJ8qx3tlqRV2P7uH2pKQaUfHxI/WVarvI5oYgGxaTw==}
     engines: {node: '>= 10'}
     cpu: [arm64]
     os: [linux]
 
-  '@next/swc-linux-x64-gnu@16.0.7':
-    resolution: {integrity: sha512-4WtJU5cRDxpEE44Ana2Xro1284hnyVpBb62lIpU5k85D8xXxatT+rXxBgPkc7C1XwkZMWpK5rXLXTh9PFipWsA==}
+  '@next/swc-linux-x64-gnu@16.0.10':
+    resolution: {integrity: sha512-AK2q5H0+a9nsXbeZ3FZdMtbtu9jxW4R/NgzZ6+lrTm3d6Zb7jYrWcgjcpM1k8uuqlSy4xIyPR2YiuUr+wXsavA==}
     engines: {node: '>= 10'}
     cpu: [x64]
     os: [linux]
 
-  '@next/swc-linux-x64-musl@16.0.7':
-    resolution: {integrity: sha512-HYlhqIP6kBPXalW2dbMTSuB4+8fe+j9juyxwfMwCe9kQPPeiyFn7NMjNfoFOfJ2eXkeQsoUGXg+O2SE3m4Qg2w==}
+  '@next/swc-linux-x64-musl@16.0.10':
+    resolution: {integrity: sha512-1TDG9PDKivNw5550S111gsO4RGennLVl9cipPhtkXIFVwo31YZ73nEbLjNC8qG3SgTz/QZyYyaFYMeY4BKZR/g==}
     engines: {node: '>= 10'}
     cpu: [x64]
     os: [linux]
 
-  '@next/swc-win32-arm64-msvc@16.0.7':
-    resolution: {integrity: sha512-EviG+43iOoBRZg9deGauXExjRphhuYmIOJ12b9sAPy0eQ6iwcPxfED2asb/s2/yiLYOdm37kPaiZu8uXSYPs0Q==}
+  '@next/swc-win32-arm64-msvc@16.0.10':
+    resolution: {integrity: sha512-aEZIS4Hh32xdJQbHz121pyuVZniSNoqDVx1yIr2hy+ZwJGipeqnMZBJHyMxv2tiuAXGx6/xpTcQJ6btIiBjgmg==}
     engines: {node: '>= 10'}
     cpu: [arm64]
     os: [win32]
 
-  '@next/swc-win32-x64-msvc@16.0.7':
-    resolution: {integrity: sha512-gniPjy55zp5Eg0896qSrf3yB1dw4F/3s8VK1ephdsZZ129j2n6e1WqCbE2YgcKhW9hPB9TVZENugquWJD5x0ug==}
+  '@next/swc-win32-x64-msvc@16.0.10':
+    resolution: {integrity: sha512-E+njfCoFLb01RAFEnGZn6ERoOqhK1Gl3Lfz1Kjnj0Ulfu7oJbuMyvBKNj/bw8XZnenHDASlygTjZICQW+rYW1Q==}
     engines: {node: '>= 10'}
     cpu: [x64]
     os: [win32]
@@ -2446,7 +2441,6 @@
       oxc-resolver:
         optional: true
 
-<<<<<<< HEAD
   dunder-proto@1.0.1:
     resolution: {integrity: sha512-KIN/nDJBQRcXw0MLVhZE9iQHmG68qAVIBg9CqmUYjmQIhgij9U5MFvrqkUL5FbtyyzZuOeOt0zdeRe4UY7ct+A==}
     engines: {node: '>= 0.4'}
@@ -2454,15 +2448,11 @@
   ee-first@1.1.1:
     resolution: {integrity: sha512-WMwm9LhRUo+WUaRN+vRuETqG89IgZphVSNkdFgeb6sS/E4OrDIN7t48CAewSHXc6C8lefD8KKfr5vY61brQlow==}
 
-  electron-to-chromium@1.5.266:
-    resolution: {integrity: sha512-kgWEglXvkEfMH7rxP5OSZZwnaDWT7J9EoZCujhnpLbfi0bbNtRkgdX2E3gt0Uer11c61qCYktB3hwkAS325sJg==}
-=======
   electron-to-chromium@1.5.267:
     resolution: {integrity: sha512-0Drusm6MVRXSOJpGbaSVgcQsuB4hEkMpHXaVstcPmhu5LIedxs1xNK/nIxmQIU/RPC0+1/o0AVZfBTkTNJOdUw==}
->>>>>>> main
-
-  elysia@1.4.18:
-    resolution: {integrity: sha512-A6BhlipmSvgCy69SBgWADYZSdDIj3fT2gk8/9iMAC8iD+aGcnCr0fitziX0xr36MFDs/fsvVp8dWqxeq1VCgKg==}
+
+  elysia@1.4.19:
+    resolution: {integrity: sha512-DZb9y8FnWyX5IuqY44SvqAV0DjJ15NeCWHrLdgXrKgTPDPsl3VNwWHqrEr9bmnOCpg1vh6QUvAX/tcxNj88jLA==}
     peerDependencies:
       '@sinclair/typebox': '>= 0.34.0 < 1'
       '@types/bun': '>= 1.2.0'
@@ -2857,8 +2847,8 @@
   header-case@1.0.1:
     resolution: {integrity: sha512-i0q9mkOeSuhXw6bGgiQCCBgY/jlZuV/7dZXyZ9c6LcBrqwvT8eT719E9uxE5LiZftdl+z81Ugbg/VvXV4OJOeQ==}
 
-  hono@4.10.7:
-    resolution: {integrity: sha512-icXIITfw/07Q88nLSkB9aiUrd8rYzSweK681Kjo/TSggaGbOX4RRyxxm71v+3PC8C/j+4rlxGeoTRxQDkaJkUw==}
+  hono@4.11.1:
+    resolution: {integrity: sha512-KsFcH0xxHes0J4zaQgWbYwmz3UPOOskdqZmItstUG93+Wk1ePBLkLGwbP9zlmh1BFUiL8Qp+Xfu9P7feJWpGNg==}
     engines: {node: '>=16.9.0'}
 
   hookable@5.5.3:
@@ -3617,8 +3607,8 @@
     resolution: {integrity: sha512-dBpDMdxv9Irdq66304OLfEmQ9tbNRFnFTuZiLo+bD+r332bBmMJ8GBLXklIXXgxd3+v9+KUnZaUR5PJMa75Gsg==}
     engines: {node: '>= 0.4.0'}
 
-  next@16.0.7:
-    resolution: {integrity: sha512-3mBRJyPxT4LOxAJI6IsXeFtKfiJUbjCLgvXO02fV8Wy/lIhPvP94Fe7dGhUgHXcQy4sSuYwQNcOLhIfOm0rL0A==}
+  next@16.0.10:
+    resolution: {integrity: sha512-RtWh5PUgI+vxlV3HdR+IfWA1UUHu0+Ram/JBO4vWB54cVPentCD0e+lxyAYEsDTqGGMg7qpjhKh6dc6aW7W/sA==}
     engines: {node: '>=20.9.0'}
     hasBin: true
     peerDependencies:
@@ -3935,13 +3925,13 @@
     resolution: {integrity: sha512-y3bGgqKj3QBdxLbLkomlohkvsA8gdAiUQlSBJnBhfn+BPxg4bc62d8TcBW15wavDfgexCgccckhcZvywyQYPOw==}
     hasBin: true
 
-  react-dom@19.2.1:
-    resolution: {integrity: sha512-ibrK8llX2a4eOskq1mXKu/TGZj9qzomO+sNfO98M6d9zIPOEhlBkMkBUBLd1vgS0gQsLDBzA+8jJBVXDnfHmJg==}
+  react-dom@19.2.3:
+    resolution: {integrity: sha512-yELu4WmLPw5Mr/lmeEpox5rw3RETacE++JgHqQzd2dg+YbJuat3jH4ingc+WPZhxaoFzdv9y33G+F7Nl5O0GBg==}
     peerDependencies:
-      react: ^19.2.1
-
-  react@19.2.1:
-    resolution: {integrity: sha512-DGrYcCWK7tvYMnWh79yrPHt+vdx9tY+1gPZa7nJQtO/p8bLTDaHp4dzwEhQB7pZ4Xe3ok4XKuEPrVuc+wlpkmw==}
+      react: ^19.2.3
+
+  react@19.2.3:
+    resolution: {integrity: sha512-Ku/hhYbVjOQnXDZFv2+RibmLFGwFdeeKHFcOTlrt7xplBnya5OGn/hIRDsqDiSUcfORsDC7MPxwork8jBwsIWA==}
     engines: {node: '>=0.10.0'}
 
   read-yaml-file@1.1.0:
@@ -4127,8 +4117,8 @@
   sentence-case@2.1.1:
     resolution: {integrity: sha512-ENl7cYHaK/Ktwk5OTD+aDbQ3uC8IByu/6Bkg+HDv8Mm+XnBnppVNalcfJTNsp1ibstKh030/JKQQWglDvtKwEQ==}
 
-  serve-static@2.2.0:
-    resolution: {integrity: sha512-61g9pCh0Vnh7IutZjtLGGpTA355+OPn2TyDv/6ivP2h/AdAVX9azsoxmg2/M6nZeQZNYBEwIcsne1mJd9oQItQ==}
+  serve-static@2.2.1:
+    resolution: {integrity: sha512-xRXBn0pPqQTVQiC8wyQrKs2MOlX24zQ0POGaj0kultvoOCstBQM5yvOhAVSUwOMjQtTvsPWoNCHfPGwaaQJhTw==}
     engines: {node: '>= 18'}
 
   set-blocking@2.0.0:
@@ -4565,22 +4555,12 @@
     engines: {node: '>=0.8.0'}
     hasBin: true
 
-<<<<<<< HEAD
-<<<<<<< HEAD
   uint8array-extras@1.5.0:
     resolution: {integrity: sha512-rvKSBiC5zqCCiDZ9kAOszZcDvdAHwwIKJG33Ykj43OKcWsnmcBRL09YTU4nOeHZ8Y2a7l1MgTd08SBe9A8Qj6A==}
     engines: {node: '>=18'}
 
-  ultracite@6.3.9:
-    resolution: {integrity: sha512-bqj8Eh3VWYcjHXMR3+a9xqZXbgFY3PxwB+m9LTC+W1HHs5qtOtxH4QX51MiH513jfThpdM+cnWAk5KNltVh+Kg==}
-=======
-  ultracite@6.4.0:
-    resolution: {integrity: sha512-N7D427ofOfZLuMAK8JMosTzb1ww+y/UGA8fqaBItRpCQLTsf/V/HDjmNVrzeS+8I7gBW7Ng3vp29+2RtW2gANA==}
->>>>>>> main
-=======
   ultracite@6.4.1:
     resolution: {integrity: sha512-RgkWJcrKH57OGWOK8C2huohLxDa70DYVWM0FmmISRhvoWCngK5E13DkPSujvDoD7b5BgzOkNwsmiIKBmlZo94A==}
->>>>>>> d77ddcfd
     hasBin: true
 
   unconfig-core@7.4.2:
@@ -5738,8 +5718,6 @@
 
   '@iconify/types@2.0.0': {}
 
-<<<<<<< HEAD
-<<<<<<< HEAD
   '@img/colour@1.0.0':
     optional: true
 
@@ -5837,13 +5815,7 @@
   '@img/sharp-win32-x64@0.34.5':
     optional: true
 
-  '@inquirer/external-editor@1.0.3(@types/node@24.10.1)':
-=======
-  '@inquirer/external-editor@1.0.3(@types/node@25.0.1)':
->>>>>>> main
-=======
   '@inquirer/external-editor@1.0.3(@types/node@25.0.2)':
->>>>>>> d77ddcfd
     dependencies:
       chardet: 2.1.1
       iconv-lite: 0.7.1
@@ -5919,30 +5891,30 @@
       '@tybys/wasm-util': 0.10.1
     optional: true
 
-  '@next/env@16.0.7': {}
-
-  '@next/swc-darwin-arm64@16.0.7':
-    optional: true
-
-  '@next/swc-darwin-x64@16.0.7':
-    optional: true
-
-  '@next/swc-linux-arm64-gnu@16.0.7':
-    optional: true
-
-  '@next/swc-linux-arm64-musl@16.0.7':
-    optional: true
-
-  '@next/swc-linux-x64-gnu@16.0.7':
-    optional: true
-
-  '@next/swc-linux-x64-musl@16.0.7':
-    optional: true
-
-  '@next/swc-win32-arm64-msvc@16.0.7':
-    optional: true
-
-  '@next/swc-win32-x64-msvc@16.0.7':
+  '@next/env@16.0.10': {}
+
+  '@next/swc-darwin-arm64@16.0.10':
+    optional: true
+
+  '@next/swc-darwin-x64@16.0.10':
+    optional: true
+
+  '@next/swc-linux-arm64-gnu@16.0.10':
+    optional: true
+
+  '@next/swc-linux-arm64-musl@16.0.10':
+    optional: true
+
+  '@next/swc-linux-x64-gnu@16.0.10':
+    optional: true
+
+  '@next/swc-linux-x64-musl@16.0.10':
+    optional: true
+
+  '@next/swc-win32-arm64-msvc@16.0.10':
+    optional: true
+
+  '@next/swc-win32-x64-msvc@16.0.10':
     optional: true
 
   '@nodelib/fs.scandir@2.1.5':
@@ -6340,7 +6312,7 @@
   '@types/body-parser@1.19.6':
     dependencies:
       '@types/connect': 3.4.38
-      '@types/node': 24.10.1
+      '@types/node': 25.0.2
 
   '@types/chai@5.2.3':
     dependencies:
@@ -6349,7 +6321,7 @@
 
   '@types/connect@3.4.38':
     dependencies:
-      '@types/node': 24.10.1
+      '@types/node': 25.0.2
 
   '@types/conventional-commits-parser@5.0.2':
     dependencies:
@@ -6365,7 +6337,7 @@
 
   '@types/express-serve-static-core@5.1.0':
     dependencies:
-      '@types/node': 24.10.1
+      '@types/node': 25.0.2
       '@types/qs': 6.14.0
       '@types/range-parser': 1.2.7
       '@types/send': 1.2.1
@@ -6407,7 +6379,7 @@
 
   '@types/minimatch@6.0.0':
     dependencies:
-      minimatch: 9.0.5
+      minimatch: 10.1.1
 
   '@types/ms@2.1.0': {}
 
@@ -6423,12 +6395,12 @@
 
   '@types/send@1.2.1':
     dependencies:
-      '@types/node': 24.10.1
+      '@types/node': 25.0.2
 
   '@types/serve-static@2.2.0':
     dependencies:
       '@types/http-errors': 2.0.5
-      '@types/node': 24.10.1
+      '@types/node': 25.0.2
 
   '@types/through@0.0.33':
     dependencies:
@@ -6786,7 +6758,7 @@
       content-type: 1.0.5
       debug: 4.4.3
       http-errors: 2.0.1
-      iconv-lite: 0.7.0
+      iconv-lite: 0.7.1
       on-finished: 2.4.1
       qs: 6.14.0
       raw-body: 3.0.2
@@ -7170,7 +7142,6 @@
 
   dts-resolver@2.1.3: {}
 
-<<<<<<< HEAD
   dunder-proto@1.0.1:
     dependencies:
       call-bind-apply-helpers: 1.0.2
@@ -7179,12 +7150,9 @@
 
   ee-first@1.1.1: {}
 
-  electron-to-chromium@1.5.266: {}
-=======
   electron-to-chromium@1.5.267: {}
->>>>>>> main
-
-  elysia@1.4.18(@sinclair/typebox@0.34.41)(exact-mirror@0.2.5(@sinclair/typebox@0.34.41))(file-type@21.1.1)(openapi-types@12.1.3)(typescript@5.9.3):
+
+  elysia@1.4.19(@sinclair/typebox@0.34.41)(exact-mirror@0.2.5(@sinclair/typebox@0.34.41))(file-type@21.1.1)(openapi-types@12.1.3)(typescript@5.9.3):
     dependencies:
       '@sinclair/typebox': 0.34.41
       cookie: 1.1.1
@@ -7364,7 +7332,7 @@
       range-parser: 1.2.1
       router: 2.2.0
       send: 1.2.0
-      serve-static: 2.2.0
+      serve-static: 2.2.1
       statuses: 2.0.2
       type-is: 2.0.1
       vary: 1.1.2
@@ -7680,7 +7648,7 @@
       no-case: 2.3.2
       upper-case: 1.1.3
 
-  hono@4.10.7: {}
+  hono@4.11.1: {}
 
   hookable@5.5.3: {}
 
@@ -8536,24 +8504,24 @@
 
   netmask@2.0.2: {}
 
-  next@16.0.7(@babel/core@7.28.5)(@opentelemetry/api@1.9.0)(react-dom@19.2.1(react@19.2.1))(react@19.2.1):
-    dependencies:
-      '@next/env': 16.0.7
+  next@16.0.10(@babel/core@7.28.5)(@opentelemetry/api@1.9.0)(react-dom@19.2.3(react@19.2.3))(react@19.2.3):
+    dependencies:
+      '@next/env': 16.0.10
       '@swc/helpers': 0.5.15
-      caniuse-lite: 1.0.30001759
+      caniuse-lite: 1.0.30001760
       postcss: 8.4.31
-      react: 19.2.1
-      react-dom: 19.2.1(react@19.2.1)
-      styled-jsx: 5.1.6(@babel/core@7.28.5)(react@19.2.1)
+      react: 19.2.3
+      react-dom: 19.2.3(react@19.2.3)
+      styled-jsx: 5.1.6(@babel/core@7.28.5)(react@19.2.3)
     optionalDependencies:
-      '@next/swc-darwin-arm64': 16.0.7
-      '@next/swc-darwin-x64': 16.0.7
-      '@next/swc-linux-arm64-gnu': 16.0.7
-      '@next/swc-linux-arm64-musl': 16.0.7
-      '@next/swc-linux-x64-gnu': 16.0.7
-      '@next/swc-linux-x64-musl': 16.0.7
-      '@next/swc-win32-arm64-msvc': 16.0.7
-      '@next/swc-win32-x64-msvc': 16.0.7
+      '@next/swc-darwin-arm64': 16.0.10
+      '@next/swc-darwin-x64': 16.0.10
+      '@next/swc-linux-arm64-gnu': 16.0.10
+      '@next/swc-linux-arm64-musl': 16.0.10
+      '@next/swc-linux-x64-gnu': 16.0.10
+      '@next/swc-linux-x64-musl': 16.0.10
+      '@next/swc-win32-arm64-msvc': 16.0.10
+      '@next/swc-win32-x64-msvc': 16.0.10
       '@opentelemetry/api': 1.9.0
       sharp: 0.34.5
     transitivePeerDependencies:
@@ -8902,7 +8870,7 @@
     dependencies:
       bytes: 3.1.2
       http-errors: 2.0.1
-      iconv-lite: 0.7.0
+      iconv-lite: 0.7.1
       unpipe: 1.0.0
 
   rc9@2.1.2:
@@ -8918,12 +8886,12 @@
       minimist: 1.2.8
       strip-json-comments: 2.0.1
 
-  react-dom@19.2.1(react@19.2.1):
-    dependencies:
-      react: 19.2.1
+  react-dom@19.2.3(react@19.2.3):
+    dependencies:
+      react: 19.2.3
       scheduler: 0.27.0
 
-  react@19.2.1: {}
+  react@19.2.3: {}
 
   read-yaml-file@1.1.0:
     dependencies:
@@ -9169,7 +9137,7 @@
       no-case: 2.3.2
       upper-case-first: 1.1.2
 
-  serve-static@2.2.0:
+  serve-static@2.2.1:
     dependencies:
       encodeurl: 2.0.0
       escape-html: 1.0.3
@@ -9376,10 +9344,10 @@
     dependencies:
       '@tokenizer/token': 0.3.0
 
-  styled-jsx@5.1.6(@babel/core@7.28.5)(react@19.2.1):
+  styled-jsx@5.1.6(@babel/core@7.28.5)(react@19.2.3):
     dependencies:
       client-only: 0.0.1
-      react: 19.2.1
+      react: 19.2.3
     optionalDependencies:
       '@babel/core': 7.28.5
 
@@ -9622,17 +9590,9 @@
   uglify-js@3.19.3:
     optional: true
 
-<<<<<<< HEAD
-<<<<<<< HEAD
   uint8array-extras@1.5.0: {}
 
-  ultracite@6.3.9(typescript@5.9.3)(valibot@1.2.0(typescript@5.9.3)):
-=======
-  ultracite@6.4.0(typescript@5.9.3)(valibot@1.2.0(typescript@5.9.3)):
->>>>>>> main
-=======
   ultracite@6.4.1(typescript@5.9.3)(valibot@1.2.0(typescript@5.9.3)):
->>>>>>> d77ddcfd
     dependencies:
       '@clack/prompts': 0.11.0
       '@trpc/server': 11.8.0(typescript@5.9.3)
