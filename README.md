# Zap Studio

We're making the web better.

## The Problem

Every app needs the same core features: waitlists, authentication, payments, analytics.

Yet developers waste weeks reinventing these from scratch—often building poorly, rushing to launch, creating technical debt that haunts them for years.

The alternative? Framework-specific solutions that lock you in. Want to migrate from Next.js to Remix? Rewrite everything.

## Our Solution

We're building **the higher layer above TanStack for modern apps**—agnostic core logic with adapters so you bring your own tools.

**The Zap Studio approach:**
- **Core + Adapters** – Business logic is framework-agnostic, adapters connect to your stack
- **Type-safe by default** – Full TypeScript support, no runtime surprises
- **Zero lock-in** – Switch frameworks without rewriting your app logic
- **Tested extensively** – Comprehensive test coverage ensures reliability
- **Modern stack** – Built with current best practices to avoid technical debt
- **Production-ready** – Not toy examples, real solutions used in production

## Our Packages

**[@zap-studio/fetch](./packages/fetch)**  
Modern HTTP client with proper error handling. Because `fetch()` should have been better from day one.

**[@zap-studio/permit](./packages/permit)**  
Type-safe centralized & secure authorization with zero config.

**[@zap-studio/realtime](./packages/realtime)**
Realtime events with SSE and WebSocket support.

**[@zap-studio/waitlist](./packages/waitlist)**  
Launch faster with built-in waitlist management, referral tracking, and analytics.

**[@zap-studio/webhooks](./packages/webhooks)**  
<<<<<<< HEAD
Lightweight, type-safe webhook router with schema-agnostic validation. Works with any validation library.
=======
Easy webhook handling and validation.
>>>>>>> d77ddcfd

More coming soon.

## Documentation

Full documentation for all packages and [Zap.ts](https://github.com/zap-studio/zap.ts) is available at [zapstudio.dev](https://www.zapstudio.dev).<|MERGE_RESOLUTION|>--- conflicted
+++ resolved
@@ -37,11 +37,7 @@
 Launch faster with built-in waitlist management, referral tracking, and analytics.
 
 **[@zap-studio/webhooks](./packages/webhooks)**  
-<<<<<<< HEAD
 Lightweight, type-safe webhook router with schema-agnostic validation. Works with any validation library.
-=======
-Easy webhook handling and validation.
->>>>>>> d77ddcfd
 
 More coming soon.
 
