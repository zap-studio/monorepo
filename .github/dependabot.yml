# To get started with Dependabot version updates, you'll need to specify which
# package ecosystems to update and where the package manifests are located.
# Please see the documentation for all configuration options:
# https://docs.github.com/code-security/dependabot/dependabot-version-updates/configuration-options-for-the-dependabot.yml-file

version: 2
updates:
  - package-ecosystem: "npm" # See documentation for possible values
    directories:
      - "/"
<<<<<<< HEAD
      - "/apps/docs"
      - "/configs/tsdown-config"
      - "/configs/typescript-config"
      - "/configs/vitest-config"
      - "/packages/fetch"
      - "/packages/waitlist"
=======
>>>>>>> 8f8ed5a3
    schedule:
      interval: "weekly"
  - package-ecosystem: "github-actions"
    directory: "/"
    schedule:
      interval: "weekly"<|MERGE_RESOLUTION|>--- conflicted
+++ resolved
@@ -8,15 +8,6 @@
   - package-ecosystem: "npm" # See documentation for possible values
     directories:
       - "/"
-<<<<<<< HEAD
-      - "/apps/docs"
-      - "/configs/tsdown-config"
-      - "/configs/typescript-config"
-      - "/configs/vitest-config"
-      - "/packages/fetch"
-      - "/packages/waitlist"
-=======
->>>>>>> 8f8ed5a3
     schedule:
       interval: "weekly"
   - package-ecosystem: "github-actions"
