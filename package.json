--- conflicted
+++ resolved
@@ -14,13 +14,8 @@
     "prepublishOnly": "turbo run build lint test:ci",
     "publish-packages": "turbo run build lint test:ci && changeset publish",
     "report-coverage": "nyc report --reporter=html --reporter=text --reporter=lcov --report-dir=coverage/report --temp-dir=coverage/merged",
-<<<<<<< HEAD
-    "validate": "turbo run lint test check-types build",
-    "test": "turbo run test",
-=======
     "test": "vitest run",
     "test:ci": "turbo run test",
->>>>>>> 8dacaf63
     "test:coverage": "turbo run test -- --coverage && pnpm merge-coverage && pnpm report-coverage",
     "test:ui": "vitest --ui",
     "test:watch": "vitest --watch",
