{
  "name": "@zap-studio/monorepo",
  "author": "Alexandre Trotel",
  "private": true,
  "packageManager": "pnpm@10.19.0+sha512.c9fc7236e92adf5c8af42fd5bf1612df99c2ceb62f27047032f4720b33f8eacdde311865e91c411f2774f618d82f320808ecb51718bfa82c060c4ba7c76a32b8",
  "scripts": {
    "build": "turbo run build",
    "check-types": "turbo run check-types",
    "dev": "turbo run dev",
    "lint": "npx ultracite check",
    "format": "npx ultracite fix",
    "clean": "turbo run clean && rimraf node_modules",
    "typegen": "turbo run typegen",
    "test": "turbo run test",
    "test:watch": "turbo run test:watch",
    "test:coverage": "turbo run test -- --coverage && pnpm merge-coverage && pnpm report-coverage",
    "merge-coverage": "rimraf coverage/merged && mkdir -p coverage/merged && find packages apps -name 'coverage' -type d -exec sh -c 'test -f \"$1/coverage-final.json\" && echo \"$1\"' _ {} \\; | xargs -I {} sh -c 'cp {}/coverage-final.json coverage/merged/$(echo {} | tr / -).json' || true",
    "report-coverage": "nyc report --reporter=html --reporter=text --reporter=lcov --report-dir=coverage/report --temp-dir=coverage/merged",
    "publish-packages": "turbo run build lint test && changeset version && changeset publish"
  },
  "devDependencies": {
<<<<<<< HEAD
    "@biomejs/biome": "^2.3.0",
    "@changesets/cli": "^2.29.7",
    "@commitlint/cli": "^20.1.0",
    "@commitlint/config-conventional": "^20.0.0",
    "@turbo/gen": "^2.5.8",
    "@vitest/coverage-v8": "^4.0.3",
    "lefthook": "^2.0.1",
    "nyc": "^17.1.0",
    "rimraf": "^6.0.1",
    "turbo": "^2.5.8",
    "ultracite": "^6.0.1"
=======
    "@biomejs/biome": "^2.3.4",
    "@changesets/cli": "^2.29.7",
    "@commitlint/cli": "^20.1.0",
    "@commitlint/config-conventional": "^20.0.0",
    "@turbo/gen": "^2.6.0",
    "lefthook": "^2.0.2",
    "rimraf": "^6.1.0",
    "turbo": "^2.6.0",
    "ultracite": "^6.3.0"
>>>>>>> 2b1fea8d
  }
}<|MERGE_RESOLUTION|>--- conflicted
+++ resolved
@@ -19,28 +19,16 @@
     "publish-packages": "turbo run build lint test && changeset version && changeset publish"
   },
   "devDependencies": {
-<<<<<<< HEAD
-    "@biomejs/biome": "^2.3.0",
-    "@changesets/cli": "^2.29.7",
-    "@commitlint/cli": "^20.1.0",
-    "@commitlint/config-conventional": "^20.0.0",
-    "@turbo/gen": "^2.5.8",
-    "@vitest/coverage-v8": "^4.0.3",
-    "lefthook": "^2.0.1",
-    "nyc": "^17.1.0",
-    "rimraf": "^6.0.1",
-    "turbo": "^2.5.8",
-    "ultracite": "^6.0.1"
-=======
     "@biomejs/biome": "^2.3.4",
     "@changesets/cli": "^2.29.7",
     "@commitlint/cli": "^20.1.0",
     "@commitlint/config-conventional": "^20.0.0",
     "@turbo/gen": "^2.6.0",
+    "@vitest/coverage-v8": "^4.0.3",
     "lefthook": "^2.0.2",
+    "nyc": "^17.1.0",
     "rimraf": "^6.1.0",
     "turbo": "^2.6.0",
     "ultracite": "^6.3.0"
->>>>>>> 2b1fea8d
   }
 }