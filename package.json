{
  "name": "@zap-ts/monorepo",
  "author": "Alexandre Trotel",
  "private": true,
  "workspaces": [
    "apps/*"
  ],
  "dependencies": {
<<<<<<< HEAD
    "@hookform/resolvers": "^5.0.1",
    "zod": "^3.25.0"
=======
    "effect": "^3.16.4"
>>>>>>> e39a53af
  }
}<|MERGE_RESOLUTION|>--- conflicted
+++ resolved
@@ -5,12 +5,4 @@
   "workspaces": [
     "apps/*"
   ],
-  "dependencies": {
-<<<<<<< HEAD
-    "@hookform/resolvers": "^5.0.1",
-    "zod": "^3.25.0"
-=======
-    "effect": "^3.16.4"
->>>>>>> e39a53af
-  }
 }