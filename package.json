--- conflicted
+++ resolved
@@ -15,12 +15,8 @@
 		"test:watch": "turbo run test:watch",
 		"test:coverage": "turbo run test -- --coverage && pnpm merge-coverage && pnpm report-coverage",
 		"merge-coverage": "rimraf coverage/merged && mkdir -p coverage/merged && find packages apps -name 'coverage' -type d -exec sh -c 'test -f \"$1/coverage-final.json\" && echo \"$1\"' _ {} \\; | xargs -I {} sh -c 'cp {}/coverage-final.json coverage/merged/$(echo {} | tr / -).json' || true",
-<<<<<<< HEAD
-		"report-coverage": "nyc report --reporter=html --reporter=text --reporter=lcov --report-dir=coverage/report --temp-dir=coverage/merged"
-=======
 		"report-coverage": "nyc report --reporter=html --reporter=text --reporter=lcov --report-dir=coverage/report --temp-dir=coverage/merged",
 		"publish-packages": "turbo run build lint test && changeset version && changeset publish"
->>>>>>> 33510b89
 	},
 	"devDependencies": {
 		"@biomejs/biome": "^2.3.0",
