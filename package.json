--- conflicted
+++ resolved
@@ -16,12 +16,8 @@
     "test:coverage": "turbo run test -- --coverage && pnpm merge-coverage && pnpm report-coverage",
     "merge-coverage": "rimraf coverage/merged && mkdir -p coverage/merged && find packages apps -name 'coverage' -type d -exec sh -c 'test -f \"$1/coverage-final.json\" && echo \"$1\"' _ {} \\; | xargs -I {} sh -c 'cp {}/coverage-final.json coverage/merged/$(echo {} | tr / -).json' || true",
     "report-coverage": "nyc report --reporter=html --reporter=text --reporter=lcov --report-dir=coverage/report --temp-dir=coverage/merged",
-<<<<<<< HEAD
-    "publish-packages": "turbo run build lint test && changeset version && changeset publish",
+    "publish-packages": "turbo run build lint test && changeset publish",
     "validate": "turbo run lint test check-types build"
-=======
-    "publish-packages": "turbo run build lint test && changeset publish"
->>>>>>> b004b0ce
   },
   "devDependencies": {
     "@biomejs/biome": "^2.3.7",
