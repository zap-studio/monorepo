--- conflicted
+++ resolved
@@ -20,28 +20,15 @@
     "typegen": "turbo run typegen"
   },
   "devDependencies": {
-<<<<<<< HEAD
-    "@biomejs/biome": "^2.3.8",
-    "@changesets/cli": "^2.29.8",
-    "@commitlint/cli": "^20.1.0",
-    "@commitlint/config-conventional": "^20.0.0",
-    "@vitest/coverage-v8": "^4.0.3",
-    "nyc": "^17.1.0",
-    "@turbo/gen": "^2.6.1",
-    "lefthook": "^2.0.4",
-    "rimraf": "^6.1.2",
-    "turbo": "^2.6.1",
-    "ultracite": "^6.3.8"
-=======
     "@biomejs/biome": "catalog:linting",
     "@changesets/cli": "catalog:tooling",
     "@commitlint/cli": "catalog:linting",
     "@commitlint/config-conventional": "catalog:linting",
     "@turbo/gen": "catalog:tooling",
     "lefthook": "catalog:tooling",
+    "nyc": "catalog:tooling",
     "rimraf": "catalog:tooling",
     "turbo": "catalog:tooling",
     "ultracite": "catalog:linting"
->>>>>>> 9385f201
   }
 }