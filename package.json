{
  "name": "@zap-studio/monorepo",
  "author": "Alexandre Trotel",
  "private": true,
  "packageManager": "pnpm@10.24.0+sha512.01ff8ae71b4419903b65c60fb2dc9d34cf8bb6e06d03bde112ef38f7a34d6904c424ba66bea5cdcf12890230bf39f9580473140ed9c946fef328b6e5238a345a",
  "scripts": {
    "build": "turbo run build",
    "check-types": "turbo run check-types",
    "clean": "turbo run clean && rimraf node_modules",
    "dev": "turbo run dev",
    "format": "npx ultracite fix",
    "lint": "npx ultracite check",
    "merge-coverage": "rimraf coverage/merged && mkdir -p coverage/merged && find packages apps -name 'coverage' -type d -exec sh -c 'test -f \"$1/coverage-final.json\" && echo \"$1\"' _ {} \\; | xargs -I {} sh -c 'cp {}/coverage-final.json coverage/merged/$(echo {} | tr / -).json' || true",
    "prepublishOnly": "turbo run build lint test",
    "publish-packages": "turbo run build lint test && changeset publish",
    "report-coverage": "nyc report --reporter=html --reporter=text --reporter=lcov --report-dir=coverage/report --temp-dir=coverage/merged",
    "test": "turbo run test",
    "test:coverage": "turbo run test -- --coverage && pnpm merge-coverage && pnpm report-coverage",
    "test:watch": "turbo run test:watch",
    "typegen": "turbo run typegen"
  },
  "devDependencies": {
    "@biomejs/biome": "catalog:linting",
    "@changesets/cli": "catalog:tooling",
    "@commitlint/cli": "catalog:linting",
    "@commitlint/config-conventional": "catalog:linting",
    "@turbo/gen": "catalog:tooling",
    "lefthook": "catalog:tooling",
<<<<<<< HEAD
    "nyc": "catalog:tooling",
=======
    "nyc": "^17.1.0",
>>>>>>> 3723d88a
    "rimraf": "catalog:tooling",
    "turbo": "catalog:tooling",
    "ultracite": "catalog:linting"
  }
}<|MERGE_RESOLUTION|>--- conflicted
+++ resolved
@@ -26,11 +26,7 @@
     "@commitlint/config-conventional": "catalog:linting",
     "@turbo/gen": "catalog:tooling",
     "lefthook": "catalog:tooling",
-<<<<<<< HEAD
     "nyc": "catalog:tooling",
-=======
-    "nyc": "^17.1.0",
->>>>>>> 3723d88a
     "rimraf": "catalog:tooling",
     "turbo": "catalog:tooling",
     "ultracite": "catalog:linting"
