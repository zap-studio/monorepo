--- conflicted
+++ resolved
@@ -23,15 +23,10 @@
     "@changesets/cli": "^2.29.7",
     "@commitlint/cli": "^20.1.0",
     "@commitlint/config-conventional": "^20.0.0",
-<<<<<<< HEAD
-    "@turbo/gen": "^2.6.0",
     "@vitest/coverage-v8": "^4.0.3",
-    "lefthook": "^2.0.2",
     "nyc": "^17.1.0",
-=======
     "@turbo/gen": "^2.6.1",
     "lefthook": "^2.0.4",
->>>>>>> 11beee7e
     "rimraf": "^6.1.0",
     "turbo": "^2.6.1",
     "ultracite": "^6.3.2"
