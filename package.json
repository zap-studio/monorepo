--- conflicted
+++ resolved
@@ -20,11 +20,7 @@
     "validate": "turbo run lint test check-types build"
   },
   "devDependencies": {
-<<<<<<< HEAD
-    "@biomejs/biome": "^2.3.0",
-=======
     "@biomejs/biome": "^2.3.4",
->>>>>>> 2b1fea8d
     "@changesets/cli": "^2.29.7",
     "@commitlint/cli": "^20.1.0",
     "@commitlint/config-conventional": "^20.0.0",
@@ -33,10 +29,6 @@
     "nyc": "^17.1.0",
     "rimraf": "^6.0.1",
     "turbo": "^2.6.0",
-<<<<<<< HEAD
-    "ultracite": "^6.0.1"
-=======
     "ultracite": "^6.3.0"
->>>>>>> 2b1fea8d
   }
 }