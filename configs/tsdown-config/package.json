{
  "name": "@zap-studio/tsdown-config",
  "version": "0.0.0",
  "type": "module",
  "private": true,
  "scripts": {
    "check-types": "tsc --noEmit"
  },
  "devDependencies": {
    "@zap-studio/typescript-config": "workspace:*",
<<<<<<< HEAD
    "tsdown": "^0.16.0",
=======
    "tsdown": "^0.16.4",
>>>>>>> 80f6d5a1
    "typescript": "^5.9.3"
  },
  "exports": {
    ".": "./src/index.ts"
  }
}<|MERGE_RESOLUTION|>--- conflicted
+++ resolved
@@ -8,11 +8,7 @@
   },
   "devDependencies": {
     "@zap-studio/typescript-config": "workspace:*",
-<<<<<<< HEAD
-    "tsdown": "^0.16.0",
-=======
     "tsdown": "^0.16.4",
->>>>>>> 80f6d5a1
     "typescript": "^5.9.3"
   },
   "exports": {
