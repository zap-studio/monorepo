--- conflicted
+++ resolved
@@ -8,22 +8,9 @@
 export const sharedConfig: ViteUserConfig = {
   test: {
     coverage: {
-<<<<<<< HEAD
-      provider: "v8" as const,
-      reporter: ["text", "json", "html"],
-      reportsDirectory: "coverage",
-      exclude: [
-        "node_modules/",
-        "dist/",
-        "**/*.config.{ts,js}",
-        "**/*.d.ts",
-        "**/test/**",
-      ],
-=======
       provider: "v8",
       reporter: ["html", "json", "lcov", "text"],
       exclude: [...configDefaults.exclude, "**/dist/**"],
->>>>>>> 8f8ed5a3
     },
     environment: "node",
     globals: true,
