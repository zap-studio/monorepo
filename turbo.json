--- conflicted
+++ resolved
@@ -33,7 +33,6 @@
     "test": {
       "dependsOn": ["^test", "@zap-studio/vitest-config#build"],
       "outputs": ["coverage/**"]
-<<<<<<< HEAD
     },
     "merge-coverage": {
       "inputs": ["coverage/raw/**"],
@@ -43,8 +42,6 @@
       "dependsOn": ["merge-coverage"],
       "inputs": ["coverage/merged"],
       "outputs": ["coverage/report/**"]
-=======
->>>>>>> 8f8ed5a3
     },
     "test:watch": {
       "cache": false,
