import { getModel } from "@/zap/lib/ai/ai";
import { auth } from "@/zap/lib/auth/server";
import { AIProviderIdSchema, ModelNameSchema } from "@/zap/schemas/ai.schema";
import { generateText } from "ai";
<<<<<<< HEAD
import { z } from "zod/v4";
=======
import { z } from "zod";
import { Effect } from "effect";
>>>>>>> e39a53af

export const maxDuration = 60;

const BodySchema = z.object({
  provider: AIProviderIdSchema,
  apiKey: z.string(),
  model: ModelNameSchema,
});

export async function POST(req: Request) {
  return Effect.runPromise(
    Effect.gen(function* (_) {
      const session = yield* _(
        Effect.tryPromise({
          try: () => auth.api.getSession({ headers: req.headers }),
          catch: () => null,
        }),
      );
      if (!session) {
        return Response.json({ error: "Unauthorized" }, { status: 401 });
      }
      const unvalidatedBody = yield* _(
        Effect.tryPromise({
          try: () => req.json(),
          catch: () => new Error("Invalid JSON body"),
        }),
      );
      const body = BodySchema.parse(unvalidatedBody);
      const { provider, apiKey, model } = body;
      yield* _(
        Effect.tryPromise({
          try: () =>
            generateText({
              model: getModel(provider, apiKey, model),
              prompt: "This is just a test, answer with 1 token.",
              maxTokens: 1,
            }),
          catch: () => new Error("Invalid API key"),
        }),
      );
      return Response.json({ success: true }, { status: 200 });
    }).pipe(
      Effect.catchAll((err) =>
        Effect.succeed(
          Response.json(
            { error: err && err.message ? err.message : "Internal error" },
            { status: 401 },
          ),
        ),
      ),
    ),
  );
}<|MERGE_RESOLUTION|>--- conflicted
+++ resolved
@@ -2,12 +2,8 @@
 import { auth } from "@/zap/lib/auth/server";
 import { AIProviderIdSchema, ModelNameSchema } from "@/zap/schemas/ai.schema";
 import { generateText } from "ai";
-<<<<<<< HEAD
 import { z } from "zod/v4";
-=======
-import { z } from "zod";
 import { Effect } from "effect";
->>>>>>> e39a53af
 
 export const maxDuration = 60;
 
