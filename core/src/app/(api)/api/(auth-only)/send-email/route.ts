--- conflicted
+++ resolved
@@ -1,11 +1,7 @@
 import { isUserAdmin } from "@/zap/actions/authenticated.action";
 import { sendMail } from "@/zap/actions/emails.action";
-<<<<<<< HEAD
 import { z } from "zod/v4";
-=======
-import { z } from "zod";
 import { Effect } from "effect";
->>>>>>> e39a53af
 
 const SendMailSchema = z.object({
   subject: z.string(),
