import { transformerTwoslash } from "@shikijs/vitepress-twoslash";
import { defineConfig } from "vitepress";
import llmstxt, {
  copyOrDownloadAsMarkdownButtons,
} from "vitepress-plugin-llms";

// https://vitepress.dev/reference/site-config
export default defineConfig({
  title: "Zap Studio",
  description: "Making the web better",
  head: [["link", { rel: "icon", href: "/favicon.ico" }]],
  cleanUrls: true,
  srcDir: "./src",
  themeConfig: {
    // https://vitepress.dev/reference/default-theme-config
    logo: "/icon.png",
    nav: [
      { text: "Home", link: "/" },
      { text: "Zap.ts", link: "/zap-ts/" },
      {
        text: "Packages",
        items: [
          { text: "@zap-studio/fetch", link: "/packages/fetch/" },
          { text: "@zap-studio/permit", link: "/packages/permit/" },
          { text: "@zap-studio/realtime", link: "/packages/realtime/" },
<<<<<<< HEAD
=======
          { text: "@zap-studio/validation", link: "/packages/validation/" },
>>>>>>> 0d31058e
          { text: "@zap-studio/waitlist", link: "/packages/waitlist/" },
          { text: "@zap-studio/webhooks", link: "/packages/webhooks/" },
        ],
      },
      { text: "About", link: "/about" },
      {
        text: "More",
        items: [
          { text: "llms.txt", link: "/llms.txt" },
          {
            text: "llms-full.txt",
            link: "/llms-full.txt",
          },
        ],
      },
    ],

    sidebar: {
      "/": [
        {
          text: "Overview",
          items: [
            { text: "Introduction", link: "/introduction" },
            { text: "About", link: "/about" },
          ],
        },
      ],
      "/zap-ts/": [
        {
          text: "Zap.ts",
          items: [{ text: "Overview", link: "/zap-ts/" }],
        },
      ],
      "/packages/fetch/": [
        {
          text: "@zap-studio/fetch",
          items: [
            { text: "Overview", link: "/packages/fetch/" },
            { text: "API Methods", link: "/packages/fetch/api-methods" },
            { text: "Using $fetch", link: "/packages/fetch/fetch-function" },
            { text: "Factory Pattern", link: "/packages/fetch/create-fetch" },
            { text: "Error Handling", link: "/packages/fetch/errors" },
            { text: "Validation", link: "/packages/fetch/validation" },
          ],
        },
      ],
      "/packages/permit/": [
        {
          text: "@zap-studio/permit",
          items: [
            { text: "Overview", link: "/packages/permit/" },
            {
              text: "Creating Policies",
              link: "/packages/permit/creating-policies",
            },
            { text: "Policy Rules", link: "/packages/permit/policy-rules" },
            { text: "Conditions", link: "/packages/permit/conditions" },
            {
              text: "Role-Based Access Control",
              link: "/packages/permit/roles",
            },
            {
              text: "Merging Policies",
              link: "/packages/permit/merging-policies",
            },
            { text: "Error Handling", link: "/packages/permit/errors" },
          ],
        },
      ],
      "/packages/realtime/": [
        {
          text: "@zap-studio/realtime",
          items: [{ text: "Overview", link: "/packages/realtime/" }],
        },
      ],
      "/packages/validation/": [
        {
          text: "@zap-studio/validation",
          items: [{ text: "Overview", link: "/packages/validation/" }],
        },
      ],
      "/packages/waitlist/": [
        {
          text: "@zap-studio/waitlist",
          items: [{ text: "Overview", link: "/packages/waitlist/" }],
        },
      ],
      "/packages/webhooks/": [
        {
          text: "@zap-studio/webhooks",
          items: [{ text: "Overview", link: "/packages/webhooks/" }],
        },
      ],
      "/packages/realtime/": [
        {
          text: "@zap-studio/realtime",
          items: [
            { text: "Overview", link: "/packages/realtime/" },
            { text: "Emitters", link: "/packages/realtime/emitters" },
            { text: "SSE Transport", link: "/packages/realtime/sse" },
            {
              text: "WebSocket Transport",
              link: "/packages/realtime/websocket",
            },
            { text: "React Hooks", link: "/packages/realtime/react-hooks" },
            { text: "Framework Adapters", link: "/packages/realtime/adapters" },
            { text: "Plugins", link: "/packages/realtime/plugins" },
            { text: "Schema Presets", link: "/packages/realtime/presets" },
          ],
        },
      ],
    },

    socialLinks: [
      { icon: "github", link: "https://github.com/zap-studio" },
      { icon: "discord", link: "https://discord.gg/8Ke3VCjjMf" },
    ],

    editLink: {
      pattern:
        "https://github.com/zap-studio/monorepo/edit/main/apps/docs/src/:path",
    },
    footer: {
      message: "Released under the MIT License.",
      copyright:
        "Copyright © 2025-present Zap Studio (Alexandre Trotel and Contributors)",
    },
    search: {
      provider: "local",
      options: {
        detailedView: true,
      },
    },
  },
  lastUpdated: true,
  markdown: {
    // @ts-expect-error // FIXME: remove when plugin types are fixed
    codeTransformers: [transformerTwoslash()],
    // @ts-expect-error // FIXME: remove when plugin types are fixed
    languages: ["js", "jsx", "ts", "tsx"],
    config(md) {
      md.use(copyOrDownloadAsMarkdownButtons);
    },
  },
  vite: {
    plugins: [llmstxt()],
  },
});<|MERGE_RESOLUTION|>--- conflicted
+++ resolved
@@ -23,10 +23,7 @@
           { text: "@zap-studio/fetch", link: "/packages/fetch/" },
           { text: "@zap-studio/permit", link: "/packages/permit/" },
           { text: "@zap-studio/realtime", link: "/packages/realtime/" },
-<<<<<<< HEAD
-=======
           { text: "@zap-studio/validation", link: "/packages/validation/" },
->>>>>>> 0d31058e
           { text: "@zap-studio/waitlist", link: "/packages/waitlist/" },
           { text: "@zap-studio/webhooks", link: "/packages/webhooks/" },
         ],
@@ -94,12 +91,6 @@
             },
             { text: "Error Handling", link: "/packages/permit/errors" },
           ],
-        },
-      ],
-      "/packages/realtime/": [
-        {
-          text: "@zap-studio/realtime",
-          items: [{ text: "Overview", link: "/packages/realtime/" }],
         },
       ],
       "/packages/validation/": [
