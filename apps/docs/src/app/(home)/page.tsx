--- conflicted
+++ resolved
@@ -54,15 +54,7 @@
               </Link>
             </Button>
             <Button asChild variant={'outline'}>
-<<<<<<< HEAD
-              <Link
-                href="https://github.com/zap-studio/zap.ts"
-                rel="noreferrer"
-                target="_blank"
-              >
-=======
               <Link href={GITHUB_REPO_URL} rel="noreferrer" target="_blank">
->>>>>>> eb4272c1
                 <Stars className="size-4" />
                 Star on GitHub
               </Link>
