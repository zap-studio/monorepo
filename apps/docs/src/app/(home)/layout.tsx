import { RiDiscordFill } from '@remixicon/react';
import { HomeLayout } from 'fumadocs-ui/layouts/home';
import { ArrowUpRight } from 'lucide-react';
import type { ReactNode } from 'react';
import { baseOptions } from '@/app/layout.config';
import { DEMO_URL, DISCORD_URL, GITHUB_DISCUSSIONS_URL } from '@/data/website';

export default function Layout({ children }: { children: ReactNode }) {
  return (
    <HomeLayout
      {...baseOptions}
      links={[
        {
          text: 'Documentation',
          url: '/docs',
        },
        {
          icon: <ArrowUpRight />,
          text: 'Discussions',
<<<<<<< HEAD
          url: 'https://github.com/zap-studio/zap.ts/discussions',
=======
          url: GITHUB_DISCUSSIONS_URL,
>>>>>>> eb4272c1
        },
        {
          icon: <ArrowUpRight />,
          text: 'Demo',
          url: DEMO_URL,
        },
        {
          type: 'icon',
          icon: <RiDiscordFill />,
          text: 'Discord',
          url: DISCORD_URL,
        },
      ]}
    >
      {children}
    </HomeLayout>
  );
}<|MERGE_RESOLUTION|>--- conflicted
+++ resolved
@@ -17,11 +17,7 @@
         {
           icon: <ArrowUpRight />,
           text: 'Discussions',
-<<<<<<< HEAD
-          url: 'https://github.com/zap-studio/zap.ts/discussions',
-=======
           url: GITHUB_DISCUSSIONS_URL,
->>>>>>> eb4272c1
         },
         {
           icon: <ArrowUpRight />,
