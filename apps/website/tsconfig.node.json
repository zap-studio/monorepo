{
  "compilerOptions": {
    "tsBuildInfoFile": "./node_modules/.tmp/tsconfig.node.tsbuildinfo",
    "target": "ES2023",
    "lib": ["ES2023"],
    "module": "ESNext",
    "types": ["node"],
    "skipLibCheck": true,

<<<<<<< HEAD
=======
    /* Bundler mode */
>>>>>>> 80f6d5a1
    "moduleResolution": "bundler",
    "allowImportingTsExtensions": true,
    "verbatimModuleSyntax": true,
    "moduleDetection": "force",
    "noEmit": true,

<<<<<<< HEAD
=======
    /* Linting */
>>>>>>> 80f6d5a1
    "strict": true,
    "noUnusedLocals": true,
    "noUnusedParameters": true,
    "erasableSyntaxOnly": true,
    "noFallthroughCasesInSwitch": true,
    "noUncheckedSideEffectImports": true
  },
  "include": ["vite.config.ts"]
}<|MERGE_RESOLUTION|>--- conflicted
+++ resolved
@@ -6,27 +6,27 @@
     "module": "ESNext",
     "types": ["node"],
     "skipLibCheck": true,
+    "compilerOptions": {
+      "tsBuildInfoFile": "./node_modules/.tmp/tsconfig.node.tsbuildinfo",
+      "target": "ES2023",
+      "lib": ["ES2023"],
+      "module": "ESNext",
+      "types": ["node"],
+      "skipLibCheck": true,
 
-<<<<<<< HEAD
-=======
-    /* Bundler mode */
->>>>>>> 80f6d5a1
-    "moduleResolution": "bundler",
-    "allowImportingTsExtensions": true,
-    "verbatimModuleSyntax": true,
-    "moduleDetection": "force",
-    "noEmit": true,
+      "moduleResolution": "bundler",
+      "allowImportingTsExtensions": true,
+      "verbatimModuleSyntax": true,
+      "moduleDetection": "force",
+      "noEmit": true,
 
-<<<<<<< HEAD
-=======
-    /* Linting */
->>>>>>> 80f6d5a1
-    "strict": true,
-    "noUnusedLocals": true,
-    "noUnusedParameters": true,
-    "erasableSyntaxOnly": true,
-    "noFallthroughCasesInSwitch": true,
-    "noUncheckedSideEffectImports": true
-  },
-  "include": ["vite.config.ts"]
+      "strict": true,
+      "noUnusedLocals": true,
+      "noUnusedParameters": true,
+      "erasableSyntaxOnly": true,
+      "noFallthroughCasesInSwitch": true,
+      "noUncheckedSideEffectImports": true
+    },
+    "include": ["vite.config.ts"]
+  }
 }