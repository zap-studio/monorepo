--- conflicted
+++ resolved
@@ -1,15 +1,9 @@
 import chalk from 'chalk';
 import type { Ora } from 'ora';
-<<<<<<< HEAD
+import { GITHUB_REPO_URL } from '@/data/website.js';
 import type { PackageManager } from '@/schemas/package-manager.schema.js';
 import { generateEnv } from '@/utils/generation/generate-env.js';
 import { execAsync } from '@/utils/index.js';
-=======
-import { GITHUB_REPO_URL } from '@/data/website';
-import type { PackageManager } from '@/schemas/package-manager.schema';
-import { execAsync } from '@/utils';
-import { generateEnv } from '@/utils/generation/generate-env';
->>>>>>> eb4272c1
 
 export async function runFormatting(
   packageManager: PackageManager,
@@ -63,11 +57,5 @@
       '🌟 If you like this project, consider giving it a star on GitHub!\n'
     )
   );
-<<<<<<< HEAD
-  process.stdout.write(
-    chalk.white('👉 https://github.com/zap-studio/zap.ts\n')
-  );
-=======
   process.stdout.write(chalk.white(`👉 ${GITHUB_REPO_URL}\n`));
->>>>>>> eb4272c1
 }