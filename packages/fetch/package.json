--- conflicted
+++ resolved
@@ -26,20 +26,13 @@
     "@zap-studio/tsdown-config": "workspace:*",
     "@zap-studio/typescript-config": "workspace:*",
     "@zap-studio/vitest-config": "workspace:*",
-<<<<<<< HEAD
     "arktype": "^2.1.27",
-    "jsdom": "latest",
-    "tsdown": "latest",
-    "typescript": "latest",
-    "valibot": "^1.2.0",
-    "vitest": "latest",
-    "zod": "^4.1.13"
-=======
     "jsdom": "catalog:testing",
     "tsdown": "catalog:base",
     "typescript": "catalog:base",
-    "vitest": "catalog:testing"
->>>>>>> a2242ffb
+    "valibot": "^1.2.0",
+    "vitest": "catalog:testing",
+    "zod": "^4.1.13"
   },
   "exports": {
     ".": "./dist/index.mjs",
