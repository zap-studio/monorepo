{
  "name": "@zap-studio/fetch",
  "version": "0.1.1",
  "type": "module",
  "private": false,
  "publishConfig": {
    "access": "public"
  },
  "files": [
    "dist",
    "README.md",
    "CHANGELOG.md"
  ],
  "scripts": {
    "build": "tsdown --config tsdown.config.ts",
    "check-types": "tsc --noEmit",
    "test": "vitest run",
    "test:watch": "vitest --watch"
  },
  "dependencies": {
    "zod": "^4.1.12"
  },
  "devDependencies": {
    "@types/node": "latest",
    "@vitest/coverage-v8": "^4.0.7",
    "@zap-studio/tsdown-config": "workspace:*",
    "@zap-studio/typescript-config": "workspace:*",
    "@zap-studio/vitest-config": "workspace:*",
    "jsdom": "latest",
    "tsdown": "latest",
    "typescript": "latest",
    "vitest": "latest"
  },
  "exports": {
<<<<<<< HEAD
    ".": "./dist/index.js",
    "./errors": "./dist/errors/index.js",
    "./types": "./dist/types/index.js",
    "./utils": "./dist/utils/index.js",
=======
    ".": "./dist/index.mjs",
    "./errors": "./dist/errors/index.mjs",
    "./types": "./dist/types/index.mjs",
    "./utils": "./dist/utils/index.mjs",
>>>>>>> 11beee7e
    "./package.json": "./package.json"
  },
  "main": "./dist/index.mjs",
  "module": "./dist/index.mjs",
  "types": "./dist/index.d.mts"
}<|MERGE_RESOLUTION|>--- conflicted
+++ resolved
@@ -32,17 +32,10 @@
     "vitest": "latest"
   },
   "exports": {
-<<<<<<< HEAD
     ".": "./dist/index.js",
     "./errors": "./dist/errors/index.js",
     "./types": "./dist/types/index.js",
     "./utils": "./dist/utils/index.js",
-=======
-    ".": "./dist/index.mjs",
-    "./errors": "./dist/errors/index.mjs",
-    "./types": "./dist/types/index.mjs",
-    "./utils": "./dist/utils/index.mjs",
->>>>>>> 11beee7e
     "./package.json": "./package.json"
   },
   "main": "./dist/index.mjs",
